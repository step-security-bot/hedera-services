--- conflicted
+++ resolved
@@ -153,19 +153,7 @@
             bundle("pbj", listOf("pbj-runtime"))
 
             // Define the individual libraries
-<<<<<<< HEAD
-            // Commons Bundle
-            library("commons-lang3", "org.apache.commons", "commons-lang3")
-                    .versionRef("commons-lang3-version")
-            library("commons-io", "commons-io", "commons-io").versionRef("commons-io-version")
-            library("commons-codec", "commons-codec", "commons-codec")
-                    .versionRef("commons-codec-version")
-            library("commons-math3", "org.apache.commons", "commons-math3")
-                    .versionRef("commons-math3-version")
-            library("commons-collections4", "org.apache.commons", "commons-collections4")
-                    .versionRef("commons-collections4-version")
-=======
->>>>>>> 4912a603
+
             // Eclipse Bundle
             library("eclipse-collections", "org.eclipse.collections", "eclipse-collections")
                     .versionRef("eclipse-collections-version")
