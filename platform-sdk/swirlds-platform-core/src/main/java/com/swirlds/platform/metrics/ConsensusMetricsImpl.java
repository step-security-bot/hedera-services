--- conflicted
+++ resolved
@@ -29,12 +29,7 @@
 import com.swirlds.common.metrics.RunningAverageMetric;
 import com.swirlds.common.metrics.SpeedometerMetric;
 import com.swirlds.common.platform.NodeId;
-<<<<<<< HEAD
-import com.swirlds.common.utility.CommonUtils;
 import com.swirlds.platform.event.EventImpl;
-=======
-import com.swirlds.platform.internal.EventImpl;
->>>>>>> e4d88a11
 import com.swirlds.platform.stats.AverageAndMax;
 import java.time.Instant;
 import java.time.temporal.ChronoUnit;
@@ -133,10 +128,10 @@
      * @param selfId  the {@link NodeId} of this node
      * @param metrics a reference to the metrics-system
      * @throws NullPointerException if any of the following parameters are {@code null}.
-     *     <ul>
-     *       <li>{@code selfId}</li>
-     *       <li>{@code metrics}</li>
-     *     </ul>
+     *                              <ul>
+     *                                <li>{@code selfId}</li>
+     *                                <li>{@code metrics}</li>
+     *                              </ul>
      */
     public ConsensusMetricsImpl(final NodeId selfId, final Metrics metrics) {
         this.selfId = Objects.requireNonNull(selfId, "selfId must not be null");
