/*
 * Copyright (C) 2023 Hedera Hashgraph, LLC
 *
 * Licensed under the Apache License, Version 2.0 (the "License");
 * you may not use this file except in compliance with the License.
 * You may obtain a copy of the License at
 *
 *      http://www.apache.org/licenses/LICENSE-2.0
 *
 * Unless required by applicable law or agreed to in writing, software
 * distributed under the License is distributed on an "AS IS" BASIS,
 * WITHOUT WARRANTIES OR CONDITIONS OF ANY KIND, either express or implied.
 * See the License for the specific language governing permissions and
 * limitations under the License.
 */

package com.swirlds.platform.gossip;

import static com.swirlds.logging.LogMarker.EXCEPTION;
import static com.swirlds.platform.SwirldsPlatform.PLATFORM_THREAD_POOL_NAME;

import com.swirlds.base.state.LifecyclePhase;
import com.swirlds.base.state.Startable;
import com.swirlds.base.time.Time;
import com.swirlds.common.config.BasicConfig;
import com.swirlds.common.config.EventConfig;
import com.swirlds.common.config.SocketConfig;
import com.swirlds.common.context.PlatformContext;
import com.swirlds.common.crypto.config.CryptoConfig;
import com.swirlds.common.merkle.synchronization.config.ReconnectConfig;
import com.swirlds.common.system.NodeId;
import com.swirlds.common.system.SoftwareVersion;
import com.swirlds.common.system.address.Address;
import com.swirlds.common.system.address.AddressBook;
import com.swirlds.common.system.status.StatusActionSubmitter;
import com.swirlds.common.threading.framework.QueueThread;
import com.swirlds.common.threading.framework.config.StoppableThreadConfiguration;
import com.swirlds.common.threading.manager.ThreadManager;
import com.swirlds.config.api.Configuration;
import com.swirlds.platform.Crypto;
import com.swirlds.platform.FreezeManager;
import com.swirlds.platform.PlatformConstructor;
import com.swirlds.platform.StartUpEventFrozenManager;
import com.swirlds.platform.components.CriticalQuorum;
import com.swirlds.platform.components.EventCreationRules;
import com.swirlds.platform.components.EventMapper;
import com.swirlds.platform.components.EventTaskCreator;
import com.swirlds.platform.components.state.StateManagementComponent;
import com.swirlds.platform.config.ThreadConfig;
import com.swirlds.platform.event.EventIntakeTask;
import com.swirlds.platform.gossip.sync.SyncManagerImpl;
import com.swirlds.platform.metrics.EventIntakeMetrics;
import com.swirlds.platform.metrics.ReconnectMetrics;
import com.swirlds.platform.metrics.SyncMetrics;
import com.swirlds.platform.network.Connection;
import com.swirlds.platform.network.ConnectionTracker;
import com.swirlds.platform.network.NetworkMetrics;
import com.swirlds.platform.network.connectivity.ConnectionServer;
import com.swirlds.platform.network.connectivity.InboundConnectionHandler;
import com.swirlds.platform.network.connectivity.OutboundConnectionCreator;
import com.swirlds.platform.network.connectivity.SocketFactory;
import com.swirlds.platform.network.topology.NetworkTopology;
import com.swirlds.platform.network.topology.StaticConnectionManagers;
import com.swirlds.platform.network.topology.StaticTopology;
import com.swirlds.platform.observers.EventObserverDispatcher;
import com.swirlds.platform.reconnect.ReconnectHelper;
import com.swirlds.platform.reconnect.ReconnectLearnerFactory;
import com.swirlds.platform.reconnect.ReconnectLearnerThrottle;
import com.swirlds.platform.reconnect.ReconnectThrottle;
import com.swirlds.platform.state.SwirldStateManager;
import com.swirlds.platform.state.signed.SignedState;
import edu.umd.cs.findbugs.annotations.NonNull;
import java.util.ArrayList;
import java.util.List;
import java.util.Objects;
import java.util.concurrent.ThreadLocalRandom;
import java.util.concurrent.atomic.AtomicInteger;
import java.util.function.Consumer;
import org.apache.logging.log4j.LogManager;
import org.apache.logging.log4j.Logger;

/**
 * Boilerplate code for gossip.
 */
public abstract class AbstractGossip implements ConnectionTracker, Gossip {

    private static final Logger logger = LogManager.getLogger(AbstractGossip.class);

    private LifecyclePhase lifecyclePhase = LifecyclePhase.NOT_STARTED;
    private final ThreadConfig threadConfig;

    protected final PlatformContext platformContext;
    protected final AddressBook addressBook;
    protected final NodeId selfId;
    protected final NetworkTopology topology;
    protected final CriticalQuorum criticalQuorum;
    protected final NetworkMetrics networkMetrics;
    protected final SyncMetrics syncMetrics;
    protected final EventTaskCreator eventTaskCreator;
    protected final ReconnectHelper reconnectHelper;
    protected final StaticConnectionManagers connectionManagers;
    protected final FallenBehindManagerImpl fallenBehindManager;
    protected final SyncManagerImpl syncManager;
    protected final ReconnectThrottle reconnectThrottle;
    protected final ReconnectMetrics reconnectMetrics;

    /**
     * Enables submitting platform status actions
     */
    protected final StatusActionSubmitter statusActionSubmitter;

    protected final List<Startable> thingsToStart = new ArrayList<>();

    /**
     * the number of active connections this node has to other nodes
     */
    private final AtomicInteger activeConnectionNumber = new AtomicInteger(0);

    /**
     * Builds the gossip engine, depending on which flavor is requested in the configuration.
     *
     * @param platformContext               the platform context
     * @param threadManager                 the thread manager
     * @param time                          the time object used to get the current time
     * @param crypto                        can be used to sign things
     * @param addressBook                   the current address book
     * @param selfId                        this node's ID
     * @param appVersion                    the version of the app
     * @param intakeQueue                   the event intake queue
     * @param freezeManager                 handles freezes
     * @param startUpEventFrozenManager     prevents event creation during startup
     * @param swirldStateManager            manages the mutable state
     * @param stateManagementComponent      manages the lifecycle of the state queue
     * @param eventObserverDispatcher       the object used to wire event intake
     * @param eventMapper                   a data structure used to track the most recent event from each node
     * @param eventIntakeMetrics            metrics for event intake
     * @param syncMetrics                   metrics for sync
     * @param statusActionSubmitter         enables submitting platform status actions
     * @param loadReconnectState            a method that should be called when a state from reconnect is obtained
     * @param clearAllPipelinesForReconnect this method should be called to clear all pipelines prior to a reconnect
     */
    protected AbstractGossip(
            @NonNull final PlatformContext platformContext,
            @NonNull final ThreadManager threadManager,
            @NonNull final Time time,
            @NonNull final Crypto crypto,
            @NonNull final AddressBook addressBook,
            @NonNull final NodeId selfId,
            @NonNull final SoftwareVersion appVersion,
            @NonNull final QueueThread<EventIntakeTask> intakeQueue,
            @NonNull final FreezeManager freezeManager,
            @NonNull final StartUpEventFrozenManager startUpEventFrozenManager,
            @NonNull final SwirldStateManager swirldStateManager,
            @NonNull final StateManagementComponent stateManagementComponent,
            @NonNull final EventMapper eventMapper,
            @NonNull final EventIntakeMetrics eventIntakeMetrics,
            @NonNull final SyncMetrics syncMetrics,
            @NonNull final EventObserverDispatcher eventObserverDispatcher,
            @NonNull final StatusActionSubmitter statusActionSubmitter,
            @NonNull final Consumer<SignedState> loadReconnectState,
            @NonNull final Runnable clearAllPipelinesForReconnect) {
        this.platformContext = Objects.requireNonNull(platformContext);
        this.addressBook = Objects.requireNonNull(addressBook);
        this.selfId = Objects.requireNonNull(selfId);
        this.statusActionSubmitter = Objects.requireNonNull(statusActionSubmitter);
        this.syncMetrics = Objects.requireNonNull(syncMetrics);
        Objects.requireNonNull(time);

        threadConfig = platformContext.getConfiguration().getConfigData(ThreadConfig.class);
        criticalQuorum = buildCriticalQuorum();
        eventObserverDispatcher.addObserver(criticalQuorum);

        final BasicConfig basicConfig = platformContext.getConfiguration().getConfigData(BasicConfig.class);
        final CryptoConfig cryptoConfig = platformContext.getConfiguration().getConfigData(CryptoConfig.class);
        final SocketConfig socketConfig = platformContext.getConfiguration().getConfigData(SocketConfig.class);

        topology = new StaticTopology(
                addressBook, selfId, basicConfig.numConnections(), unidirectionalConnectionsEnabled());

        final Configuration configuration = platformContext.getConfiguration();
        final SocketFactory socketFactory =
                PlatformConstructor.socketFactory(crypto.getKeysAndCerts(), cryptoConfig, socketConfig);
        // create an instance that can create new outbound connections
        final OutboundConnectionCreator connectionCreator = new OutboundConnectionCreator(
                selfId,
                socketConfig,
                this,
                socketFactory,
                addressBook,
                shouldDoVersionCheck(),
                appVersion,
                configuration);
        connectionManagers = new StaticConnectionManagers(topology, connectionCreator);
        final InboundConnectionHandler inboundConnectionHandler = new InboundConnectionHandler(
                this,
                selfId,
                addressBook,
                connectionManagers::newConnection,
                socketConfig,
                shouldDoVersionCheck(),
                appVersion,
<<<<<<< HEAD
                configuration);
=======
                time);
>>>>>>> 1098fabd
        // allow other members to create connections to me
        final Address address = addressBook.getAddress(selfId);
        final ConnectionServer connectionServer = new ConnectionServer(
                threadManager,
                address.getListenAddressIpv4(),
                address.getListenPort(),
                socketFactory,
                inboundConnectionHandler::handle);
        thingsToStart.add(new StoppableThreadConfiguration<>(threadManager)
                .setPriority(threadConfig.threadPrioritySync())
                .setNodeId(selfId)
                .setComponent(PLATFORM_THREAD_POOL_NAME)
                .setThreadName("connectionServer")
                .setWork(connectionServer)
                .build());

        fallenBehindManager = buildFallenBehindManager();

        syncManager = new SyncManagerImpl(
                platformContext.getMetrics(),
                intakeQueue,
                topology.getConnectionGraph(),
                selfId,
                new EventCreationRules(
                        List.of(swirldStateManager.getTransactionPool(), startUpEventFrozenManager, freezeManager)),
                criticalQuorum,
                addressBook,
                fallenBehindManager,
                platformContext.getConfiguration().getConfigData(EventConfig.class));

        eventTaskCreator = new EventTaskCreator(
                eventMapper,
                addressBook,
                selfId,
                eventIntakeMetrics,
                intakeQueue,
                platformContext.getConfiguration().getConfigData(EventConfig.class),
                syncManager,
                ThreadLocalRandom::current);

        final ReconnectConfig reconnectConfig =
                platformContext.getConfiguration().getConfigData(ReconnectConfig.class);
        reconnectThrottle = new ReconnectThrottle(reconnectConfig);

        networkMetrics = new NetworkMetrics(platformContext.getMetrics(), selfId, addressBook);
        platformContext.getMetrics().addUpdater(networkMetrics::update);

        reconnectMetrics = new ReconnectMetrics(platformContext.getMetrics());

        reconnectHelper = new ReconnectHelper(
                this::pause,
                clearAllPipelinesForReconnect::run,
                swirldStateManager::getConsensusState,
                stateManagementComponent::getLastCompleteRound,
                new ReconnectLearnerThrottle(selfId, reconnectConfig),
                loadReconnectState,
                new ReconnectLearnerFactory(
                        platformContext,
                        threadManager,
                        addressBook,
                        reconnectConfig.asyncStreamTimeout(),
                        reconnectMetrics));
    }

    /**
     * Build the fallen behind manager.
     */
    @NonNull
    protected abstract FallenBehindManagerImpl buildFallenBehindManager();

    /**
     * If true, use unidirectional connections between nodes.
     */
    protected abstract boolean unidirectionalConnectionsEnabled();

    /**
     * Build the critical quorum object.
     */
    @NonNull
    protected abstract CriticalQuorum buildCriticalQuorum();

    /**
     * {@inheritDoc}
     */
    @NonNull
    @Override
    public LifecyclePhase getLifecyclePhase() {
        return lifecyclePhase;
    }

    /**
     * {@inheritDoc}
     */
    @Override
    public void start() {
        throwIfNotInPhase(LifecyclePhase.NOT_STARTED);
        lifecyclePhase = LifecyclePhase.STARTED;
        thingsToStart.forEach(Startable::start);
    }

    /**
     * {@inheritDoc}
     */
    @Override
    public void stop() {
        throwIfNotInPhase(LifecyclePhase.STARTED);
        lifecyclePhase = LifecyclePhase.STOPPED;
        syncManager.haltRequestedObserver("stopping gossip");
    }

    /**
     * {@inheritDoc}
     */
    @Override
    public void resetFallenBehind() {
        syncManager.resetFallenBehind();
    }

    /**
     * {@inheritDoc}
     */
    @Override
    public boolean hasFallenBehind() {
        return syncManager.hasFallenBehind();
    }

    /**
     * {@inheritDoc}
     */
    @Override
    public void newConnectionOpened(@NonNull final Connection sc) {
        Objects.requireNonNull(sc);

        activeConnectionNumber.getAndIncrement();
        networkMetrics.connectionEstablished(sc);
    }

    /**
     * {@inheritDoc}
     */
    @Override
    public void connectionClosed(final boolean outbound, @NonNull final Connection conn) {
        Objects.requireNonNull(conn);

        final int connectionNumber = activeConnectionNumber.decrementAndGet();
        if (connectionNumber < 0) {
            logger.error(EXCEPTION.getMarker(), "activeConnectionNumber is {}, this is a bug!", connectionNumber);
        }

        networkMetrics.recordDisconnect(conn);
    }

    /**
     * {@inheritDoc}
     */
    @Override
    public int activeConnectionNumber() {
        return activeConnectionNumber.get();
    }

    /**
     * Should the network layer do a version check prior to initiating a connection?
     *
     * @return true if a version check should be done
     */
    protected abstract boolean shouldDoVersionCheck();
}<|MERGE_RESOLUTION|>--- conflicted
+++ resolved
@@ -199,11 +199,8 @@
                 socketConfig,
                 shouldDoVersionCheck(),
                 appVersion,
-<<<<<<< HEAD
+                time,
                 configuration);
-=======
-                time);
->>>>>>> 1098fabd
         // allow other members to create connections to me
         final Address address = addressBook.getAddress(selfId);
         final ConnectionServer connectionServer = new ConnectionServer(
