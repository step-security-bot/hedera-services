--- conflicted
+++ resolved
@@ -398,18 +398,12 @@
         pcesSequencerWiring.getOutputWire().solderTo(consensusEngineWiring.getInputWire(ConsensusEngine::addEvent));
 
         inOrderLinkerWiring.eventOutput().solderTo(shadowgraphWiring.eventInput());
-<<<<<<< HEAD
-        orphanBufferWiring.eventOutput().solderTo(futureEventBufferWiring.getInputWire(FutureEventBuffer::addEvent));
-        orphanBufferWiring.eventOutput().solderTo(inOrderLinkerWiring.eventInput());
-
-        final OutputWire<GossipEvent> futureEventBufferSplitOutput = futureEventBufferWiring.getSplitOutput();
-        futureEventBufferSplitOutput.solderTo(
-                eventCreationManagerWiring.getInputWire(EventCreationManager::registerEvent));
-=======
+
         orphanBufferWiring
                 .eventOutput()
                 .solderTo(eventCreationManagerWiring.getInputWire(EventCreationManager::registerEvent));
->>>>>>> 4ce6a22a
+
+        orphanBufferWiring.eventOutput().solderTo(inOrderLinkerWiring.eventInput());
 
         final double eventCreationHeartbeatFrequency = platformContext
                 .getConfiguration()
