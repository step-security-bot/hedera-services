package com.hedera.services.legacy.regression;

/*-
 * ‌
 * Hedera Services Test Clients
 * ​
 * Copyright (C) 2018 - 2020 Hedera Hashgraph, LLC
 * ​
 * Licensed under the Apache License, Version 2.0 (the "License");
 * you may not use this file except in compliance with the License.
 * You may obtain a copy of the License at
 * 
 *      http://www.apache.org/licenses/LICENSE-2.0
 * 
 * Unless required by applicable law or agreed to in writing, software
 * distributed under the License is distributed on an "AS IS" BASIS,
 * WITHOUT WARRANTIES OR CONDITIONS OF ANY KIND, either express or implied.
 * See the License for the specific language governing permissions and
 * limitations under the License.
 * ‍
 */

import com.hedera.services.legacy.core.KeyPairObj;
import java.math.BigInteger;
import java.security.KeyPair;
import java.security.PrivateKey;
import java.time.Clock;
import java.time.Instant;
import java.util.ArrayList;
import java.util.Arrays;
import java.util.Collections;
import java.util.HashMap;
import java.util.List;
import java.util.Map;
import java.util.Properties;
import java.util.concurrent.ThreadLocalRandom;

import org.apache.commons.lang3.StringUtils;
import org.apache.log4j.LogManager;
import org.apache.log4j.Logger;
import org.ethereum.core.CallTransaction;
import org.ethereum.util.ByteUtil;
import org.junit.Assert;

import com.google.protobuf.ByteString;
import com.hederahashgraph.api.proto.java.AccountID;
import com.hederahashgraph.api.proto.java.ContractFunctionResult;
import com.hederahashgraph.api.proto.java.ContractID;
import com.hederahashgraph.api.proto.java.Duration;
import com.hederahashgraph.api.proto.java.FileID;
import com.hederahashgraph.api.proto.java.GetBySolidityIDResponse;
import com.hederahashgraph.api.proto.java.HederaFunctionality;
import com.hederahashgraph.api.proto.java.Query;
import com.hederahashgraph.api.proto.java.Response;
import com.hederahashgraph.api.proto.java.ResponseCodeEnum;
import com.hederahashgraph.api.proto.java.ResponseType;
import com.hederahashgraph.api.proto.java.Signature;
import com.hederahashgraph.api.proto.java.SignatureList;
import com.hederahashgraph.api.proto.java.Timestamp;
import com.hederahashgraph.api.proto.java.Transaction;
import com.hederahashgraph.api.proto.java.TransactionBody;
import com.hederahashgraph.api.proto.java.TransactionGetReceiptResponse;
import com.hederahashgraph.api.proto.java.TransactionID;
import com.hederahashgraph.api.proto.java.TransactionRecord;
import com.hederahashgraph.api.proto.java.TransactionResponse;
import com.hederahashgraph.api.proto.java.ContractGetInfoResponse.ContractInfo;
import com.hederahashgraph.api.proto.java.CryptoGetInfoResponse.AccountInfo;
import com.hederahashgraph.builder.RequestBuilder;
import com.hederahashgraph.builder.TransactionSigner;
import com.hederahashgraph.service.proto.java.CryptoServiceGrpc;
import com.hederahashgraph.service.proto.java.SmartContractServiceGrpc;
import com.hedera.services.legacy.core.AccountKeyListObj;
import com.hedera.services.legacy.core.FeeClient;
import com.hedera.services.legacy.core.TestHelper;
import com.hedera.services.legacy.file.LargeFileUploadIT;

import io.grpc.ManagedChannel;
import io.grpc.ManagedChannelBuilder;
import net.i2p.crypto.eddsa.KeyPairGenerator;

/**
 * Test a different ways to pass contract as a reference to another contract
 *
 * @author Constantin
 */
public class ContractToContract {

	private static long DAY_SEC = 24 * 60 * 60; // secs in a day
	private final Logger log = LogManager.getLogger(ContractToContract.class);

	private static final int MAX_RECEIPT_RETRIES = 60;
	private static final String SC_GET_ABI = "{\"constant\":true,\"inputs\":[],\"name\":\"get\",\"outputs\":[{\"name\":\"\",\"type\":\"uint256\"}],\"payable\":false,\"stateMutability\":\"view\",\"type\":\"function\"}";
	private static final String SC_SET_ABI = "{\"constant\":false,\"inputs\":[{\"name\":\"x\",\"type\":\"uint256\"}],\"name\":\"set\",\"outputs\":[],\"payable\":false,\"stateMutability\":\"nonpayable\",\"type\":\"function\"}";
	private static final String SC_SET_ADDRESS_CASE_1 = "{\"constant\":false,\"inputs\":[{\"name\":\"_myStorage\",\"type\":\"address\"}],\"name\":\"setAddressCase1\",\"outputs\":[],\"payable\":false,\"stateMutability\":\"nonpayable\",\"type\":\"function\"}";
	private static final String SC_SET_STORAGE_CASE_2 = "{\"constant\":false,\"inputs\":[{\"name\":\"_myStorage\",\"type\":\"address\"}],\"name\":\"setStorageCase2\",\"outputs\":[],\"payable\":false,\"stateMutability\":\"nonpayable\",\"type\":\"function\"};";
	private static final String SC_SET_STORAGE_CASE_3 = "{\"constant\":false,\"inputs\":[{\"name\":\"_myStorage\",\"type\":\"address\"}],\"name\":\"setStorageCase3\",\"outputs\":[],\"payable\":false,\"stateMutability\":\"nonpayable\",\"type\":\"function\"}";
	private static final String SC_CT_GETADDRESS_ABI = "{\"constant\":true,\"inputs\":[],\"name\":\"getAddress\",\"outputs\":[{\"name\":\"retval\",\"type\":\"address\"}],\"payable\":false,\"stateMutability\":\"view\",\"type\":\"function\"}";

	private static AccountID nodeAccount;
	private static long node_account_number;
	private static long node_shard_number;
	private static long node_realm_number;
	public static String INITIAL_ACCOUNTS_FILE = TestHelper.getStartUpFile();
	private AccountID genesisAccount;
	private Map<AccountID, List<PrivateKey>> accountKeys = new HashMap<AccountID, List<PrivateKey>>();
	private KeyPair genesisKeyPair;
	private static String host;
	private static int port;
	private static long contractDuration;

	public static void main(String args[]) throws Exception {
		Properties properties = TestHelper.getApplicationProperties();
		contractDuration = Long.parseLong(properties.getProperty("CONTRACT_DURATION"));
		host = properties.getProperty("host");
		port = Integer.parseInt(properties.getProperty("port"));
		node_account_number = Utilities.getDefaultNodeAccount();
		node_shard_number = Long.parseLong(properties.getProperty("NODE_REALM_NUMBER"));
		node_realm_number = Long.parseLong(properties.getProperty("NODE_SHARD_NUMBER"));
		nodeAccount = AccountID.newBuilder().setAccountNum(node_account_number).setRealmNum(node_shard_number)
				.setShardNum(node_realm_number).build();

		int numberOfReps = 1;
		for (int i = 0; i < numberOfReps; i++) {
			ContractToContract scSs = new ContractToContract();
			scSs.demo();
		}

	}

	private void loadGenesisAndNodeAcccounts() throws Exception {
		Map<String, List<AccountKeyListObj>> hederaAccounts = null;
		Map<String, List<AccountKeyListObj>> keyFromFile = TestHelper.getKeyFromFile(INITIAL_ACCOUNTS_FILE);

		// Get Genesis Account key Pair
		List<AccountKeyListObj> genesisAccountList = keyFromFile.get("START_ACCOUNT");
		;

		// get Private Key
		KeyPairObj genKeyPairObj = genesisAccountList.get(0).getKeyPairList().get(0);
		PrivateKey genesisPrivateKey = genKeyPairObj.getPrivateKey();
		genesisKeyPair = new KeyPair(genKeyPairObj.getPublicKey(), genesisPrivateKey);

		// get the Account Object
		genesisAccount = genesisAccountList.get(0).getAccountId();
		List<PrivateKey> genesisKeyList = new ArrayList<PrivateKey>(1);
		genesisKeyList.add(genesisPrivateKey);
		accountKeys.put(genesisAccount, genesisKeyList);

	}

	private Transaction createQueryHeaderTransfer(AccountID payer, long transferAmt) throws Exception {
<<<<<<< HEAD
		Transaction transferTx = TestHelper.createTransfer(payer, accountKeys.get(payer).get(0), nodeAccount, payer,
				accountKeys.get(payer).get(0), nodeAccount, transferAmt);
		return transferTx;
=======
		return TestHelper.createTransfer(payer, accountKeys.get(payer).get(0), nodeAccount, payer,
				accountKeys.get(payer).get(0), nodeAccount, transferAmt);
>>>>>>> 37eb829c

	}

	private AccountID createAccount(AccountID payerAccount, long initialBalance) throws Exception {

		KeyPair keyGenerated = new KeyPairGenerator().generateKeyPair();
		return createAccount(keyGenerated, payerAccount, initialBalance);
	}

	private AccountID createAccount(KeyPair keyPair, AccountID payerAccount, long initialBalance) throws Exception {
		ManagedChannel channel = ManagedChannelBuilder.forAddress(host, port).usePlaintext(true).build();
		CryptoServiceGrpc.CryptoServiceBlockingStub stub = CryptoServiceGrpc.newBlockingStub(channel);
		Transaction transaction = TestHelper.createAccountWithFee(payerAccount, nodeAccount, keyPair, initialBalance,
				accountKeys.get(payerAccount));
		TransactionResponse response = stub.createAccount(transaction);
		Assert.assertNotNull(response);
		Assert.assertEquals(ResponseCodeEnum.OK, response.getNodeTransactionPrecheckCode());
		System.out.println(
				"Pre Check Response of Create  account :: " + response.getNodeTransactionPrecheckCode().name());

		TransactionBody body = TransactionBody.parseFrom(transaction.getBodyBytes());
		AccountID newlyCreateAccountId = TestHelper.getTxReceipt(body.getTransactionID(), stub).getAccountID();
		accountKeys.put(newlyCreateAccountId, Collections.singletonList(keyPair.getPrivate()));
		channel.shutdown();
		return newlyCreateAccountId;
	}

	private TransactionGetReceiptResponse getReceipt(TransactionID transactionId) throws Exception {
		TransactionGetReceiptResponse receiptToReturn = null;
		Query query = Query.newBuilder().setTransactionGetReceipt(
				RequestBuilder.getTransactionGetReceiptQuery(transactionId, ResponseType.ANSWER_ONLY)).build();
		ManagedChannel channel = ManagedChannelBuilder.forAddress(host, port).usePlaintext(true).build();
		CryptoServiceGrpc.CryptoServiceBlockingStub stub = CryptoServiceGrpc.newBlockingStub(channel);
		Response transactionReceipts = stub.getTransactionReceipts(query);
		int attempts = 1;
		while (attempts <= MAX_RECEIPT_RETRIES && !transactionReceipts.getTransactionGetReceipt().getReceipt()
				.getStatus().name().equalsIgnoreCase(ResponseCodeEnum.SUCCESS.name())) {
			Thread.sleep(1000);
			transactionReceipts = stub.getTransactionReceipts(query);
			System.out.println("waiting to getTransactionReceipts as Success..."
					+ transactionReceipts.getTransactionGetReceipt().getReceipt().getStatus().name());
			attempts++;
		}
		if (transactionReceipts.getTransactionGetReceipt().getReceipt().getStatus().equals(ResponseCodeEnum.SUCCESS)) {
			receiptToReturn = transactionReceipts.getTransactionGetReceipt();
		}
		channel.shutdown();
		return transactionReceipts.getTransactionGetReceipt();

	}

	private ContractID createContract(AccountID payerAccount, FileID contractFile, long durationInSeconds)
			throws Exception {
		ContractID createdContract = null;
		ManagedChannel channel = ManagedChannelBuilder.forAddress(host, port).usePlaintext(true).build();

		Duration contractAutoRenew = Duration.newBuilder().setSeconds(durationInSeconds).build();
		SmartContractServiceGrpc.SmartContractServiceBlockingStub stub = SmartContractServiceGrpc
				.newBlockingStub(channel);

		Timestamp timestamp = RequestBuilder.getTimestamp(Instant.now(Clock.systemUTC()).minusSeconds(13));
		Duration transactionDuration = RequestBuilder.getDuration(30);
		Transaction createContractRequest = TestHelper.getCreateContractRequest(payerAccount.getAccountNum(),
				payerAccount.getRealmNum(), payerAccount.getShardNum(), nodeAccount.getAccountNum(),
				nodeAccount.getRealmNum(), nodeAccount.getShardNum(), 100l, timestamp, transactionDuration, true, "",
				650000, contractFile, ByteString.EMPTY, 0, contractAutoRenew, accountKeys.get(payerAccount), "");

		TransactionResponse response = stub.createContract(createContractRequest);
		System.out.println(" createContract Pre Check Response :: " + response.getNodeTransactionPrecheckCode().name());

		TransactionBody createContractBody = TransactionBody.parseFrom(createContractRequest.getBodyBytes());
		TransactionGetReceiptResponse contractCreateReceipt = getReceipt(createContractBody.getTransactionID());
		if (contractCreateReceipt != null) {
			createdContract = contractCreateReceipt.getReceipt().getContractID();
		}
		channel.shutdown();

		return createdContract;
	}

	private byte[] encodeSet(int valueToAdd) {
		String retVal = "";
		CallTransaction.Function function = getSetFunction();
		byte[] encodedFunc = function.encode(valueToAdd);

		return encodedFunc;
	}

	private CallTransaction.Function getSetFunction() {
		String funcJson = SC_SET_ABI.replaceAll("'", "\"");
		CallTransaction.Function function = CallTransaction.Function.fromJsonInterface(funcJson);
		return function;
	}

	private byte[] callContract(AccountID payerAccount, ContractID contractToCall, byte[] data) throws Exception {
		byte[] dataToReturn = null;
		ContractID createdContract = null;
		ManagedChannel channel = ManagedChannelBuilder.forAddress(host, port).usePlaintext(true).build();
		SmartContractServiceGrpc.SmartContractServiceBlockingStub stub = SmartContractServiceGrpc
				.newBlockingStub(channel);

		Timestamp timestamp = RequestBuilder.getTimestamp(Instant.now(Clock.systemUTC()).minusSeconds(13));
		Duration transactionDuration = RequestBuilder.getDuration(30);
		// payerAccountNum, payerRealmNum, payerShardNum, nodeAccountNum, nodeRealmNum,
		// nodeShardNum, transactionFee, timestamp, txDuration, gas, contractId,
		// functionData, value, signatures
		ByteString dataBstr = ByteString.EMPTY;
		if (data != null) {
			dataBstr = ByteString.copyFrom(data);
		}
		Transaction callContractRequest = TestHelper.getContractCallRequest(payerAccount.getAccountNum(),
				payerAccount.getRealmNum(), payerAccount.getShardNum(), node_account_number, 0l, 0l, 100l, timestamp,
				transactionDuration, 250000, contractToCall, dataBstr, 0, accountKeys.get(payerAccount));

		TransactionResponse response = stub.contractCallMethod(callContractRequest);
		System.out.println(" createContract Pre Check Response :: " + response.getNodeTransactionPrecheckCode().name());
		Thread.sleep(1000);
		TransactionBody callContractBody = TransactionBody.parseFrom(callContractRequest.getBodyBytes());
		TransactionGetReceiptResponse contractCallReceipt = getReceipt(callContractBody.getTransactionID());
		if (contractCallReceipt != null && contractCallReceipt.getReceipt().getStatus().name()
				.equalsIgnoreCase(ResponseCodeEnum.SUCCESS.name())) {
			TransactionRecord trRecord = getTransactionRecord(payerAccount, callContractBody.getTransactionID());
			if (trRecord != null && trRecord.hasContractCallResult()) {
				ContractFunctionResult callResults = trRecord.getContractCallResult();
				String errMsg = callResults.getErrorMessage();
				if (StringUtils.isEmpty(errMsg)) {
					if (!callResults.getContractCallResult().isEmpty()) {
						dataToReturn = callResults.getContractCallResult().toByteArray();
					}
				} else {
					log.info("@@@ Contract Call resulted in error: " + errMsg);
				}
			}
		}
		channel.shutdown();

		return dataToReturn;
	}

	private TransactionRecord getTransactionRecord(AccountID payerAccount, TransactionID transactionId)
			throws Exception {
		AccountID createdAccount = null;
		int port = 50211;
		ManagedChannel channel = ManagedChannelBuilder.forAddress(host, port).usePlaintext(true).build();
		CryptoServiceGrpc.CryptoServiceBlockingStub stub = CryptoServiceGrpc.newBlockingStub(channel);
		long fee = FeeClient.getCostForGettingTxRecord();
		Response recordResp = executeQueryForTxRecord(payerAccount, transactionId, stub, fee, ResponseType.COST_ANSWER);
		fee = recordResp.getTransactionGetRecord().getHeader().getCost();
		recordResp = executeQueryForTxRecord(payerAccount, transactionId, stub, fee, ResponseType.ANSWER_ONLY);
		TransactionRecord txRecord = recordResp.getTransactionGetRecord().getTransactionRecord();
		System.out.println("tx record = " + txRecord);
		channel.shutdown();
		return txRecord;
	}

	private Response executeQueryForTxRecord(AccountID payerAccount, TransactionID transactionId,
			CryptoServiceGrpc.CryptoServiceBlockingStub stub, long fee, ResponseType responseType) throws Exception {
		Transaction paymentTx = createQueryHeaderTransfer(payerAccount, fee);
		Query getRecordQuery = RequestBuilder.getTransactionGetRecordQuery(transactionId, paymentTx, responseType);
		Response recordResp = stub.getTxRecordByTxID(getRecordQuery);
		return recordResp;
	}

	private CallTransaction.Function getGetValueFunction() {
		String funcJson = SC_GET_ABI.replaceAll("'", "\"");
		CallTransaction.Function function = CallTransaction.Function.fromJsonInterface(funcJson);
		return function;
	}

	private byte[] encodeGetValue() {
		String retVal = "";
		CallTransaction.Function function = getGetValueFunction();
		byte[] encodedFunc = function.encode();
		return encodedFunc;
	}

	private int decodeGetValueResult(byte[] value) {
		int decodedReturnedValue = 0;
		CallTransaction.Function function = getGetValueFunction();
		Object[] retResults = function.decodeResult(value);
		if (retResults != null && retResults.length > 0) {
			BigInteger retBi = (BigInteger) retResults[0];
			decodedReturnedValue = retBi.intValue();
		}
		return decodedReturnedValue;
	}

	private byte[] callContractLocal(AccountID payerAccount, ContractID contractToCall, byte[] data) throws Exception {
		byte[] dataToReturn = null;
		AccountID createdAccount = null;
		ManagedChannel channel = ManagedChannelBuilder.forAddress(host, port).usePlaintext(true).build();
		SmartContractServiceGrpc.SmartContractServiceBlockingStub stub = SmartContractServiceGrpc
				.newBlockingStub(channel);
		ByteString callData = ByteString.EMPTY;
		int callDataSize = 0;
		if (data != null) {
			callData = ByteString.copyFrom(data);
			callDataSize = callData.size();
		}
		long fee = FeeClient.getCostContractCallLocalFee(callDataSize);
		Response callResp = executeContractCall(payerAccount, contractToCall, stub, callData, fee,
				ResponseType.COST_ANSWER);
		fee = callResp.getContractCallLocal().getHeader().getCost();
		callResp = executeContractCall(payerAccount, contractToCall, stub, callData, fee, ResponseType.ANSWER_ONLY);
		System.out.println("callContractLocal response = " + callResp);
		ByteString functionResults = callResp.getContractCallLocal().getFunctionResult().getContractCallResult();

		channel.shutdown();
		return functionResults.toByteArray();
	}

	private Response executeContractCall(AccountID payerAccount, ContractID contractToCall,
			SmartContractServiceGrpc.SmartContractServiceBlockingStub stub, ByteString callData, long fee,
			ResponseType resposeType) throws Exception {
		Transaction paymentTx = createQueryHeaderTransfer(payerAccount, fee);
		Query contractCallLocal = RequestBuilder.getContractCallLocalQuery(contractToCall, 250000L, callData, 0L, 5000,
				paymentTx, resposeType);

		Response callResp = stub.contractCallLocalMethod(contractCallLocal);
		return callResp;
	}

	private int getValueFromContract(AccountID payerAccount, ContractID contractId) throws Exception {
		int retVal = 0;
		byte[] getValueEncodedFunction = encodeGetValue();
		byte[] result = callContractLocal(payerAccount, contractId, getValueEncodedFunction);
		if (result != null && result.length > 0) {
			retVal = decodeGetValueResult(result);
		}
		return retVal;
	}

	private void setValueToContract(AccountID payerAccount, ContractID contractId, int valuetoSet) throws Exception {
		byte[] dataToSet = encodeSet(valuetoSet);
		// set value to simple storage smart contract
		byte[] retData = callContract(payerAccount, contractId, dataToSet);
	}

	public void updateContract(AccountID payerAccount, ContractID contractToUpdate, Duration autoRenewPeriod,
			Timestamp expirationTime) throws Exception {

		ManagedChannel channel = ManagedChannelBuilder.forAddress(host, port).usePlaintext(true).build();
		SmartContractServiceGrpc.SmartContractServiceBlockingStub stub = SmartContractServiceGrpc
				.newBlockingStub(channel);

		Timestamp timestamp = RequestBuilder.getTimestamp(Instant.now(Clock.systemUTC()).minusSeconds(13));
		Duration transactionDuration = RequestBuilder.getDuration(30);
		Transaction updateContractRequest = RequestBuilder.getContractUpdateRequest(payerAccount, nodeAccount, 100L,
				timestamp, transactionDuration, true, "", contractToUpdate, autoRenewPeriod,
				null, null, expirationTime, "");

		updateContractRequest = TransactionSigner.signTransaction(updateContractRequest, accountKeys.get(payerAccount));
		TransactionResponse response = stub.updateContract(updateContractRequest);
		System.out
				.println(" update contract Pre Check Response :: " + response.getNodeTransactionPrecheckCode().name());
		Thread.sleep(1000);
		TransactionBody updateContractBody = TransactionBody.parseFrom(updateContractRequest.getBodyBytes());
		TransactionGetReceiptResponse contractUpdateReceipt = getReceipt(updateContractBody.getTransactionID());
		Assert.assertNotNull(contractUpdateReceipt);
		channel.shutdown();

	}

	private String getContractByteCode(AccountID payerAccount, ContractID contractId) throws Exception {
		String byteCode = "";
		ManagedChannel channel = ManagedChannelBuilder.forAddress(host, port).usePlaintext(true).build();

		SmartContractServiceGrpc.SmartContractServiceBlockingStub stub = SmartContractServiceGrpc
				.newBlockingStub(channel);

		long fee = FeeClient.getFeeByID(HederaFunctionality.ContractGetBytecode);
		Response respToReturn = executeContractByteCodeQuery(payerAccount, contractId, stub, fee,
				ResponseType.COST_ANSWER);

		fee = respToReturn.getContractGetBytecodeResponse().getHeader().getCost();
		respToReturn = executeContractByteCodeQuery(payerAccount, contractId, stub, fee, ResponseType.ANSWER_ONLY);
		ByteString contractByteCode = null;
		contractByteCode = respToReturn.getContractGetBytecodeResponse().getBytecode();
		if (contractByteCode != null && !contractByteCode.isEmpty()) {
			byteCode = ByteUtil.toHexString(contractByteCode.toByteArray());
		}
		channel.shutdown();

		return byteCode;
	}

	private Response executeContractByteCodeQuery(AccountID payerAccount, ContractID contractId,
			SmartContractServiceGrpc.SmartContractServiceBlockingStub stub, long fee, ResponseType responseType)
			throws Exception {
		Transaction paymentTx = createQueryHeaderTransfer(payerAccount, fee);
		Query getContractBytecodeQuery = RequestBuilder.getContractGetBytecodeQuery(contractId, paymentTx,
				responseType);
		Response respToReturn = stub.contractGetBytecode(getContractBytecodeQuery);
		return respToReturn;
	}

	private AccountInfo getCryptoGetAccountInfo(AccountID accountID) throws Exception {
		ManagedChannel channel = ManagedChannelBuilder.forAddress(host, port).usePlaintext(true).build();
		CryptoServiceGrpc.CryptoServiceBlockingStub stub = CryptoServiceGrpc.newBlockingStub(channel);

		long fee = FeeClient.getFeeByID(HederaFunctionality.CryptoGetInfo);

		Response respToReturn = executeGetAcctInfoQuery(accountID, stub, fee, ResponseType.COST_ANSWER);

		fee = respToReturn.getCryptoGetInfo().getHeader().getCost();
		respToReturn = executeGetAcctInfoQuery(accountID, stub, fee, ResponseType.ANSWER_ONLY);
		AccountInfo accInfToReturn = null;
		accInfToReturn = respToReturn.getCryptoGetInfo().getAccountInfo();
		channel.shutdown();

		return accInfToReturn;
	}

	private Response executeGetAcctInfoQuery(AccountID accountID, CryptoServiceGrpc.CryptoServiceBlockingStub stub,
			long fee, ResponseType responseType) throws Exception {
		Transaction paymentTx = createQueryHeaderTransfer(accountID, fee);
		Query cryptoGetInfoQuery = RequestBuilder.getCryptoGetInfoQuery(accountID, paymentTx, responseType);

		Response respToReturn = stub.getAccountInfo(cryptoGetInfoQuery);
		return respToReturn;
	}

	private GetBySolidityIDResponse getBySolidityID(AccountID payerAccount, String solidityId) throws Exception {
		int port = 50211;
		ManagedChannel channel = ManagedChannelBuilder.forAddress(host, port).usePlaintext(true).build();
		SmartContractServiceGrpc.SmartContractServiceBlockingStub stub = SmartContractServiceGrpc
				.newBlockingStub(channel);
		long fee = FeeClient.getFeegetBySolidityID();
		Transaction paymentTx = createQueryHeaderTransfer(payerAccount, fee);
		Query getBySolidityIdQuery = RequestBuilder.getBySolidityIDQuery(solidityId, paymentTx,
				ResponseType.ANSWER_ONLY);

		Response respToReturn = stub.getBySolidityID(getBySolidityIdQuery);
		GetBySolidityIDResponse bySolidityReturn = null;
		bySolidityReturn = respToReturn.getGetBySolidityID();
		channel.shutdown();

		return bySolidityReturn;
	}

	public void demo() throws Exception {
		loadGenesisAndNodeAcccounts();

		ManagedChannel channel = ManagedChannelBuilder.forAddress(host, port)
				.usePlaintext(true)
				.build();
		TestHelper.initializeFeeClient(channel, genesisAccount, genesisKeyPair, nodeAccount);
		channel.shutdown();

		KeyPair crAccountKeyPair = new KeyPairGenerator().generateKeyPair();
		AccountID crAccount = createAccount(crAccountKeyPair, genesisAccount, 100000000000000L);
		log.info("Account created successfully");
		String fileName = "InsideStorage.bin";
		if (crAccount != null) {

			FileID insideStorageFileId = LargeFileUploadIT.uploadFile(crAccount, fileName, crAccountKeyPair);
			assert (insideStorageFileId != null && insideStorageFileId.getFileNum() > 0);
			fileName = "StorageUser.bin";
			FileID storageUserFileId = LargeFileUploadIT.uploadFile(crAccount, fileName, crAccountKeyPair);
			assert (storageUserFileId != null && storageUserFileId.getFileNum() > 0);

			testSetAddressCase1(crAccount, insideStorageFileId, storageUserFileId);
			testSetStorageCase2(crAccount, insideStorageFileId, storageUserFileId);
			testSetStorageCase3(crAccount, insideStorageFileId, storageUserFileId);
		}

	}

	private void testSetAddressCase1(AccountID payerAccount, FileID insideStorageFileId, FileID storageUserFileId)
			throws Exception {
		ContractID sampleStorageContractId = createContract(payerAccount, insideStorageFileId, contractDuration);
		assert (sampleStorageContractId != null && sampleStorageContractId.getContractNum() > 0);
		log.info("Contract created successfully");
		ContractID storageUserContractId = createContract(payerAccount, storageUserFileId, contractDuration);
		assert (storageUserContractId != null && storageUserContractId.getContractNum() > 0);
		log.info("Contract created successfully");

		ContractInfo sampleStorageContractInfo = getContractInfo(payerAccount, sampleStorageContractId);
		String sampleStorageSolidityID = sampleStorageContractInfo.getContractAccountID();
		assert (StringUtils.isNotEmpty(sampleStorageSolidityID));
		setAddressCase1(payerAccount, storageUserContractId, sampleStorageSolidityID);
		ContractID returnedContract = getAddressFromContract(payerAccount,storageUserContractId);
		assert(sampleStorageContractId.equals(returnedContract));
		testGetSet(payerAccount, storageUserContractId, 7);

	}

	
	private void testSetStorageCase2(AccountID payerAccount, FileID insideStorageFileId, FileID storageUserFileId)
			throws Exception {
		ContractID sampleStorageContractId = createContract(payerAccount, insideStorageFileId, contractDuration);
		assert (sampleStorageContractId != null && sampleStorageContractId.getContractNum() > 0);
		log.info("Contract created successfully");
		ContractID storageUserContractId = createContract(payerAccount, storageUserFileId, contractDuration);
		assert (storageUserContractId != null && storageUserContractId.getContractNum() > 0);
		log.info("Contract created successfully");

		ContractInfo sampleStorageContractInfo = getContractInfo(payerAccount, sampleStorageContractId);
		String sampleStorageSolidityID = sampleStorageContractInfo.getContractAccountID();
		assert (StringUtils.isNotEmpty(sampleStorageSolidityID));
		setStorageCase2(payerAccount, storageUserContractId, sampleStorageSolidityID);
		ContractID returnedContract = getAddressFromContract(payerAccount,storageUserContractId);
		assert(sampleStorageContractId.equals(returnedContract));
		testGetSet(payerAccount, storageUserContractId, 5);
	}
	
	private void testSetStorageCase3(AccountID payerAccount, FileID insideStorageFileId, FileID storageUserFileId)
			throws Exception {
		ContractID sampleStorageContractId = createContract(payerAccount, insideStorageFileId, contractDuration);
		assert (sampleStorageContractId != null && sampleStorageContractId.getContractNum() > 0);
		log.info("Contract created successfully");
		ContractID storageUserContractId = createContract(payerAccount, storageUserFileId, contractDuration);
		assert (storageUserContractId != null && storageUserContractId.getContractNum() > 0);
		log.info("Contract created successfully");

		ContractInfo sampleStorageContractInfo = getContractInfo(payerAccount, sampleStorageContractId);
		String sampleStorageSolidityID = sampleStorageContractInfo.getContractAccountID();
		assert (StringUtils.isNotEmpty(sampleStorageSolidityID));
		setStorageCase3(payerAccount, storageUserContractId, sampleStorageSolidityID);
		ContractID returnedContract = getAddressFromContract(payerAccount,storageUserContractId);
		assert(sampleStorageContractId.equals(returnedContract));
		testGetSet(payerAccount, storageUserContractId, 5);
	}
	
	private void testGetSet(AccountID payerAccount, ContractID contractToTest, int numberOfTests) throws Exception {
		for (int i = 0; i < numberOfTests; i++) {
			int currValueToSet = ThreadLocalRandom.current().nextInt(1, 1000000 + 1);
			setValueToContract(payerAccount, contractToTest, currValueToSet);
			int actualStoredValue = getValueFromContract(payerAccount, contractToTest);
			Assert.assertEquals(currValueToSet, actualStoredValue);
			log.info("Contract get/set iteration " + i + " completed successfully==>");
		}
	}

	private ContractInfo getContractInfo(AccountID payerAccount, ContractID contractId) throws Exception {
		ManagedChannel channel = ManagedChannelBuilder.forAddress(host, port).usePlaintext(true).build();

		SmartContractServiceGrpc.SmartContractServiceBlockingStub stub = SmartContractServiceGrpc
				.newBlockingStub(channel);
		long fee = FeeClient.getFeeByID(HederaFunctionality.ContractGetInfo);

		Response respToReturn = executeGetContractInfo(payerAccount, contractId, stub, fee, ResponseType.COST_ANSWER);

		fee = respToReturn.getContractGetInfo().getHeader().getCost();
		respToReturn = executeGetContractInfo(payerAccount, contractId, stub, fee, ResponseType.ANSWER_ONLY);
		ContractInfo contractInfToReturn = null;
		contractInfToReturn = respToReturn.getContractGetInfo().getContractInfo();
		channel.shutdown();

		return contractInfToReturn;
	}

	private Response executeGetContractInfo(AccountID payerAccount, ContractID contractId,
			SmartContractServiceGrpc.SmartContractServiceBlockingStub stub, long fee, ResponseType responseType)
			throws Exception {
		Transaction paymentTx = createQueryHeaderTransfer(payerAccount, fee);

		Query getContractInfoQuery = RequestBuilder.getContractGetInfoQuery(contractId, paymentTx, responseType);

		Response respToReturn = stub.getContractInfo(getContractInfoQuery);
		return respToReturn;
	}

	private CallTransaction.Function getSetAdderssCase1Function() {
		String funcJson = SC_SET_ADDRESS_CASE_1.replaceAll("'", "\"");
		CallTransaction.Function function = CallTransaction.Function.fromJsonInterface(funcJson);
		return function;
	}

	private byte[] encodeSetAdderssCase1(String address) {
		String retVal = "";
		CallTransaction.Function function = getSetAdderssCase1Function();
		byte[] encodedFunc = function.encode(address);
		return encodedFunc;
	}

	private void setAddressCase1(AccountID payerAccount, ContractID contractId, String addressToSet) throws Exception {
		byte[] dataToSet = encodeSetAdderssCase1(addressToSet);
		// set value to simple storage smart contract
		byte[] retData = callContract(payerAccount, contractId, dataToSet);
	}

	public static byte[] encodeCreateTrivialGetAddress() {
		CallTransaction.Function function = getCreateTrivialGetAddressFunction();
		byte[] encodedFunc = function.encode();
		return encodedFunc;
	}

	public static CallTransaction.Function getCreateTrivialGetAddressFunction() {
		String funcJson = SC_CT_GETADDRESS_ABI.replaceAll("'", "\"");
		CallTransaction.Function function = CallTransaction.Function.fromJsonInterface(funcJson);
		return function;
	}

	public static ContractID decodeCreateTrivialGetAddress(byte[] value) {
		byte[] retVal = new byte[0];
		CallTransaction.Function function = getCreateTrivialGetAddressFunction();
		Object[] retResults = function.decodeResult(value);
		if (retResults != null && retResults.length > 0) {
			retVal = (byte[]) retResults[0];

			long realm = ByteUtil.byteArrayToLong(Arrays.copyOfRange(retVal, 4, 12));
			long accountNum = ByteUtil.byteArrayToLong(Arrays.copyOfRange(retVal, 12, 20));
			ContractID contractID = ContractID.newBuilder().setContractNum(accountNum).setRealmNum(realm).setShardNum(0)
					.build();
			return contractID;
		}
		return null;
	}

	private ContractID getAddressFromContract(AccountID payerAccount, ContractID contractId) throws Exception {
		ContractID retVal = null;
		byte[] dataToGet = encodeCreateTrivialGetAddress();
		byte[] result = callContractLocal(payerAccount, contractId, dataToGet);
		if (result != null && result.length > 0) {
			retVal = decodeCreateTrivialGetAddress(result);
		}
		return retVal;
	}
	
	private CallTransaction.Function getSetStorageCase2Function() {
		String funcJson = SC_SET_STORAGE_CASE_2.replaceAll("'", "\"");
		CallTransaction.Function function = CallTransaction.Function.fromJsonInterface(funcJson);
		return function;
	}

	private byte[] encodeSetStorageCase2(String address) {
		String retVal = "";
		CallTransaction.Function function = getSetStorageCase2Function();
		byte[] encodedFunc = function.encode(address);
		return encodedFunc;
	}

	private void setStorageCase2(AccountID payerAccount, ContractID contractId, String addressToSet) throws Exception {
		byte[] dataToSet = encodeSetStorageCase2(addressToSet);
		// set value to simple storage smart contract
		byte[] retData = callContract(payerAccount, contractId, dataToSet);
	}
	
	private CallTransaction.Function getSetStorageCase3Function() {
		String funcJson = SC_SET_STORAGE_CASE_3.replaceAll("'", "\"");
		CallTransaction.Function function = CallTransaction.Function.fromJsonInterface(funcJson);
		return function;
	}

	private byte[] encodeSetStorageCase3(String address) {
		String retVal = "";
		CallTransaction.Function function = getSetStorageCase3Function();
		byte[] encodedFunc = function.encode(address);
		return encodedFunc;
	}

	private void setStorageCase3(AccountID payerAccount, ContractID contractId, String addressToSet) throws Exception {
		byte[] dataToSet = encodeSetStorageCase3(addressToSet);
		// set value to simple storage smart contract
		byte[] retData = callContract(payerAccount, contractId, dataToSet);
	}
}<|MERGE_RESOLUTION|>--- conflicted
+++ resolved
@@ -149,15 +149,8 @@
 	}
 
 	private Transaction createQueryHeaderTransfer(AccountID payer, long transferAmt) throws Exception {
-<<<<<<< HEAD
-		Transaction transferTx = TestHelper.createTransfer(payer, accountKeys.get(payer).get(0), nodeAccount, payer,
-				accountKeys.get(payer).get(0), nodeAccount, transferAmt);
-		return transferTx;
-=======
 		return TestHelper.createTransfer(payer, accountKeys.get(payer).get(0), nodeAccount, payer,
 				accountKeys.get(payer).get(0), nodeAccount, transferAmt);
->>>>>>> 37eb829c
-
 	}
 
 	private AccountID createAccount(AccountID payerAccount, long initialBalance) throws Exception {
