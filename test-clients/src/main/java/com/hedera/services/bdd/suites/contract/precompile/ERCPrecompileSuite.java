--- conflicted
+++ resolved
@@ -26,6 +26,7 @@
 import com.hedera.services.bdd.spec.transactions.token.TokenMovement;
 import com.hedera.services.bdd.spec.utilops.UtilVerbs;
 import com.hedera.services.bdd.suites.HapiApiSuite;
+import com.hedera.services.bdd.suites.contract.Utils;
 import com.hedera.services.bdd.suites.utils.contracts.precompile.HTSPrecompileResult;
 import com.hederahashgraph.api.proto.java.AccountID;
 import com.hederahashgraph.api.proto.java.TokenSupplyType;
@@ -54,19 +55,13 @@
 import static com.hedera.services.bdd.spec.queries.QueryVerbs.getTokenNftInfo;
 import static com.hedera.services.bdd.spec.queries.QueryVerbs.getTxnRecord;
 import static com.hedera.services.bdd.spec.transactions.TxnVerbs.contractCall;
-<<<<<<< HEAD
 import static com.hedera.services.bdd.spec.transactions.TxnVerbs.contractCallWithFunctionAbi;
-=======
->>>>>>> d4e3efaf
 import static com.hedera.services.bdd.spec.transactions.TxnVerbs.contractCreate;
 import static com.hedera.services.bdd.spec.transactions.TxnVerbs.cryptoApproveAllowance;
 import static com.hedera.services.bdd.spec.transactions.TxnVerbs.cryptoCreate;
 import static com.hedera.services.bdd.spec.transactions.TxnVerbs.cryptoTransfer;
 import static com.hedera.services.bdd.spec.transactions.TxnVerbs.cryptoUpdate;
-<<<<<<< HEAD
-=======
 import static com.hedera.services.bdd.spec.transactions.TxnVerbs.fileCreate;
->>>>>>> d4e3efaf
 import static com.hedera.services.bdd.spec.transactions.TxnVerbs.mintToken;
 import static com.hedera.services.bdd.spec.transactions.TxnVerbs.tokenAssociate;
 import static com.hedera.services.bdd.spec.transactions.TxnVerbs.tokenCreate;
@@ -78,16 +73,11 @@
 import static com.hedera.services.bdd.spec.utilops.UtilVerbs.newKeyNamed;
 import static com.hedera.services.bdd.spec.utilops.UtilVerbs.sourcing;
 import static com.hedera.services.bdd.spec.utilops.UtilVerbs.withOpContext;
-<<<<<<< HEAD
 import static com.hedera.services.bdd.suites.contract.Utils.FunctionType;
 import static com.hedera.services.bdd.suites.contract.Utils.asAddress;
 import static com.hedera.services.bdd.suites.contract.Utils.asToken;
 import static com.hedera.services.bdd.suites.contract.Utils.eventSignatureOf;
 import static com.hedera.services.bdd.suites.contract.Utils.getABIFor;
-=======
-import static com.hedera.services.bdd.suites.contract.Utils.asAddress;
-import static com.hedera.services.bdd.suites.contract.Utils.eventSignatureOf;
->>>>>>> d4e3efaf
 import static com.hedera.services.bdd.suites.contract.Utils.parsedToByteString;
 import static com.hedera.services.bdd.suites.contract.precompile.DynamicGasCostSuite.captureChildCreate2MetaFor;
 import static com.hedera.services.bdd.suites.utils.contracts.precompile.HTSPrecompileResult.htsPrecompileResult;
@@ -106,6 +96,7 @@
 	private static final String FUNGIBLE_TOKEN = "fungibleToken";
 	private static final String NON_FUNGIBLE_TOKEN = "nonFungibleToken";
 	private static final String MULTI_KEY = "purpose";
+	private static final String ERC_20_CONTRACT_NAME = "erc20Contract";
 	private static final String OWNER = "owner";
 	private static final String ACCOUNT = "anybody";
 	private static final String RECIPIENT = "recipient";
@@ -233,17 +224,16 @@
 						uploadInitCode(ERC_20_CONTRACT),
 						contractCreate(ERC_20_CONTRACT)
 				).when(withOpContext(
-								(spec, opLog) -> {
-									tokenAddr.set(asAddress(spec.registry().getTokenID(FUNGIBLE_TOKEN)));
-									allRunFor(
-											spec,
-											contractCall(ERC_20_CONTRACT, "symbol", tokenAddr.get())
-													.payingWith(ACCOUNT)
-													.via(symbolTxn)
-													.hasKnownStatus(SUCCESS)
-													.gas(GAS_TO_OFFER)
-									);
-								}
+								(spec, opLog) ->
+										allRunFor(
+												spec,
+												contractCall(ERC_20_CONTRACT, "symbol", asAddress(spec.registry().getTokenID(FUNGIBLE_TOKEN))
+												)
+														.payingWith(ACCOUNT)
+														.via(symbolTxn)
+														.hasKnownStatus(SUCCESS)
+														.gas(GAS_TO_OFFER)
+										)
 						)
 				).then(
 						childRecordsCheck(symbolTxn, SUCCESS,
@@ -257,7 +247,7 @@
 														)
 										)
 						),
-						sourcing(() -> contractCallLocal(ERC_20_CONTRACT, "symbol", tokenAddr.get()))
+						sourcing(() -> contractCallLocal(ERC_20_CONTRACT_NAME, "symbol", tokenAddr.get()))
 				);
 	}
 
@@ -279,20 +269,20 @@
 								.treasury(TOKEN_TREASURY)
 								.adminKey(MULTI_KEY)
 								.supplyKey(MULTI_KEY),
+						fileCreate(ERC_20_CONTRACT_NAME),
 						uploadInitCode(ERC_20_CONTRACT),
 						contractCreate(ERC_20_CONTRACT)
 				).when(withOpContext(
-								(spec, opLog) -> {
-									tokenAddr.set(asAddress(spec.registry().getTokenID(FUNGIBLE_TOKEN)));
-									allRunFor(
-											spec,
-											contractCall(ERC_20_CONTRACT, "decimals", tokenAddr.get())
-													.payingWith(ACCOUNT)
-													.via(decimalsTxn)
-													.hasKnownStatus(SUCCESS)
-													.gas(GAS_TO_OFFER)
-									);
-								}
+								(spec, opLog) ->
+										allRunFor(
+												spec,
+												contractCall(ERC_20_CONTRACT, "decimals", asAddress(spec.registry().getTokenID(FUNGIBLE_TOKEN))
+												)
+														.payingWith(ACCOUNT)
+														.via(decimalsTxn)
+														.hasKnownStatus(SUCCESS)
+														.gas(GAS_TO_OFFER)
+										)
 						)
 				).then(
 						childRecordsCheck(decimalsTxn, SUCCESS,
@@ -303,7 +293,7 @@
 														.contractCallResult(htsPrecompileResult()
 																.forFunction(HTSPrecompileResult.FunctionType.DECIMALS)
 																.withDecimals(decimals)))),
-						sourcing(() -> contractCallLocal(ERC_20_CONTRACT, "decimals", tokenAddr.get()))
+						sourcing(() -> contractCallLocal(ERC_20_CONTRACT_NAME, "decimals", tokenAddr.get()))
 				);
 	}
 
@@ -326,17 +316,16 @@
 						uploadInitCode(ERC_20_CONTRACT),
 						contractCreate(ERC_20_CONTRACT)
 				).when(withOpContext(
-								(spec, opLog) -> {
-									tokenAddr.set(asAddress(spec.registry().getTokenID(FUNGIBLE_TOKEN)));
-									allRunFor(
-											spec,
-											contractCall(ERC_20_CONTRACT, "totalSupply", tokenAddr.get())
-													.payingWith(ACCOUNT)
-													.via(supplyTxn)
-													.hasKnownStatus(SUCCESS)
-													.gas(GAS_TO_OFFER)
-									);
-								}
+								(spec, opLog) ->
+										allRunFor(
+												spec,
+												contractCall(ERC_20_CONTRACT, "totalSupply", asAddress(spec.registry().getTokenID(FUNGIBLE_TOKEN))
+												)
+														.payingWith(ACCOUNT)
+														.via(supplyTxn)
+														.hasKnownStatus(SUCCESS)
+														.gas(GAS_TO_OFFER)
+										)
 						)
 				).then(
 						childRecordsCheck(supplyTxn, SUCCESS,
@@ -351,7 +340,7 @@
 														)
 										)
 						),
-						sourcing(() -> contractCallLocal(ERC_20_CONTRACT, "decimals", tokenAddr.get()))
+						sourcing(() -> contractCallLocal(ERC_20_CONTRACT_NAME, "decimals", tokenAddr.get()))
 				);
 	}
 
@@ -378,19 +367,17 @@
 						uploadInitCode(ERC_20_CONTRACT),
 						contractCreate(ERC_20_CONTRACT)
 				).when(withOpContext(
-								(spec, opLog) -> {
-									tokenAddr.set(asAddress(spec.registry().getTokenID(FUNGIBLE_TOKEN)));
-									accountAddr.set(asAddress(spec.registry().getAccountID(ACCOUNT)));
-									allRunFor(
-											spec,
-											contractCall(ERC_20_CONTRACT, "balanceOf",
-													tokenAddr.get(), accountAddr.get())
-													.payingWith(ACCOUNT)
-													.via(balanceTxn)
-													.hasKnownStatus(SUCCESS)
-													.gas(GAS_TO_OFFER)
-									);
-								}
+								(spec, opLog) ->
+										allRunFor(
+												spec,
+												contractCall(ERC_20_CONTRACT, "balanceOf",
+														asAddress(spec.registry().getTokenID(FUNGIBLE_TOKEN)),
+														asAddress(spec.registry().getAccountID(ACCOUNT)))
+														.payingWith(ACCOUNT)
+														.via(balanceTxn)
+														.hasKnownStatus(SUCCESS)
+														.gas(GAS_TO_OFFER)
+										)
 						)
 				).then(
 						/* expect 0 returned from balanceOf() if the account and token are not associated -*/
@@ -417,7 +404,7 @@
 										)
 						),
 						sourcing(() -> contractCallLocal(
-								ERC_20_CONTRACT, "balanceOf",
+								ERC_20_CONTRACT_NAME, "balanceOf",
 								tokenAddr.get(), accountAddr.get()))
 				);
 	}
@@ -446,17 +433,15 @@
 						tokenAssociate(ERC_20_CONTRACT, List.of(FUNGIBLE_TOKEN)),
 						cryptoTransfer(moving(5, FUNGIBLE_TOKEN).between(TOKEN_TREASURY, ERC_20_CONTRACT))
 				).when(withOpContext(
-								(spec, opLog) -> {
-									tokenAddr.set(asAddress(spec.registry().getTokenID(FUNGIBLE_TOKEN)));
-									accountAddr.set(asAddress(spec.registry().getAccountID(RECIPIENT)));
-									allRunFor(
-											spec,
-											contractCall(ERC_20_CONTRACT, "transfer",
-													tokenAddr.get(), accountAddr.get(), 2)
-													.via(transferTxn).gas(GAS_TO_OFFER)
-													.hasKnownStatus(SUCCESS)
-									);
-								}
+								(spec, opLog) ->
+										allRunFor(
+												spec,
+												contractCall(ERC_20_CONTRACT, "transfer",
+														asAddress(spec.registry().getTokenID(FUNGIBLE_TOKEN)),
+														asAddress(spec.registry().getAccountID(RECIPIENT)), 2)
+														.via(transferTxn).gas(GAS_TO_OFFER)
+														.hasKnownStatus(SUCCESS)
+										)
 						)
 				).then(
 						getContractInfo(ERC_20_CONTRACT).saveToRegistry(ERC_20_CONTRACT),
@@ -493,7 +478,7 @@
 						getAccountBalance(RECIPIENT)
 								.hasTokenBalance(FUNGIBLE_TOKEN, 2),
 						sourcing(() -> contractCallLocal(
-								ERC_20_CONTRACT, "transfer",
+										ERC_20_CONTRACT_NAME, "transfer",
 										tokenAddr.get(), accountAddr.get(), 1
 								).hasAnswerOnlyPrecheck(NOT_SUPPORTED)
 						)
@@ -1126,6 +1111,7 @@
 								.adminKey(MULTI_KEY)
 								.supplyKey(MULTI_KEY),
 						mintToken(NON_FUNGIBLE_TOKEN, List.of(FIRST_META)),
+						fileCreate(ERC_20_CONTRACT_NAME),
 						uploadInitCode(ERC_20_CONTRACT),
 						contractCreate(ERC_20_CONTRACT)
 				).when(withOpContext(
@@ -1407,6 +1393,8 @@
 								.adminKey(MULTI_KEY)
 								.supplyKey(MULTI_KEY),
 						mintToken(NON_FUNGIBLE_TOKEN, List.of(FIRST_META)),
+						tokenAssociate(OWNER, List.of(NON_FUNGIBLE_TOKEN)),
+						cryptoTransfer(movingUnique(NON_FUNGIBLE_TOKEN, 1).between(TOKEN_TREASURY, OWNER)),
 						uploadInitCode(ERC_721_CONTRACT),
 						contractCreate(ERC_721_CONTRACT)
 				).when(withOpContext(
@@ -1483,18 +1471,17 @@
 						uploadInitCode(ERC_721_CONTRACT),
 						contractCreate(ERC_721_CONTRACT)
 				).when(withOpContext(
-								(spec, opLog) -> {
-									tokenAddr.set(asAddress(spec.registry().getTokenID(NON_FUNGIBLE_TOKEN)));
-									allRunFor(
-											spec,
-											contractCall(ERC_721_CONTRACT, "ownerOf",
-													tokenAddr.get(), 1)
-													.payingWith(OWNER)
-													.via(ownerOfTxn)
-													.hasKnownStatus(SUCCESS)
-													.gas(GAS_TO_OFFER)
-									);
-								}
+								(spec, opLog) ->
+										allRunFor(
+												spec,
+												contractCall(ERC_721_CONTRACT, "ownerOf",
+														asAddress(spec.registry().getTokenID(NON_FUNGIBLE_TOKEN)), 1
+												)
+														.payingWith(OWNER)
+														.via(ownerOfTxn)
+														.hasKnownStatus(SUCCESS)
+														.gas(GAS_TO_OFFER)
+										)
 						)
 				).then(
 						withOpContext(
@@ -1744,7 +1731,6 @@
 				);
 	}
 
-<<<<<<< HEAD
 	private HapiApiSpec directCallsWorkForERC20() {
 
 		final AtomicReference<String> tokenNum = new AtomicReference<>();
@@ -2029,8 +2015,6 @@
 				);
 	}
 
-=======
->>>>>>> d4e3efaf
 	private HapiApiSpec erc721TokenApprove() {
 		final var tokenName = "TokenA";
 		final var nameTxn = "nameTxn";
