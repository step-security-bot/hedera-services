--- conflicted
+++ resolved
@@ -39,10 +39,6 @@
 
 public class ImmutableContractSuite extends HapiApiSuite {
 	private static final Logger log = LogManager.getLogger(ImmutableContractSuite.class);
-<<<<<<< HEAD
-	final String PATH_TO_PAYABLE_CONTRACT_BYTECODE = "src/main/resource/contract/bytecodes/PayReceivable.bin";
-=======
->>>>>>> acc3461a
 
 	public static void main(String... args) {
 		/* Has a static initializer whose behavior seems influenced by initialization of ForkJoinPool#commonPool. */
