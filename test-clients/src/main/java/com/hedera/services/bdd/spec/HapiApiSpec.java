--- conflicted
+++ resolved
@@ -193,13 +193,10 @@
 		return name;
 	}
 
-<<<<<<< HEAD
 	public void appendToName(String postfix) {
 		this.name = this.name + postfix;
 	}
 
-=======
->>>>>>> 2a193761
 	public String getSuitePrefix() {
 		return suitePrefix;
 	}
