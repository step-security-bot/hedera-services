<?xml version="1.0" encoding="UTF-8"?>
<project xmlns="http://maven.apache.org/POM/4.0.0" xmlns:xsi="http://www.w3.org/2001/XMLSchema-instance" xsi:schemaLocation="http://maven.apache.org/POM/4.0.0 http://maven.apache.org/xsd/maven-4.0.0.xsd">

  <groupId>com.hedera.hashgraph</groupId>
  <artifactId>hedera-services</artifactId>
  <version>0.10.1-SNAPSHOT</version>
  <description>
    Hedera Services (crypto, file, contract, consensus) on the Platform
  </description>
  <inceptionYear>2018</inceptionYear>
  <modelVersion>4.0.0</modelVersion>
  <name>Hedera Services</name>
  <packaging>pom</packaging>
  <url>https://github.com/hashgraph/hedera-services</url>
  <organization>
    <name>Hedera Hashgraph, LLC</name>
    <url>https://hedera.com</url>
  </organization>

  <scm>
    <url>https://github.com/hashgraph/hedera-services</url>
    <connection>scm:git:git@github.com:hashgraph/hedera-services.git</connection>
    <developerConnection>scm:git:git@github.com:hashgraph/hedera-services.git</developerConnection>
    <tag>HEAD</tag>
  </scm>

  <developers>
    <developer>
      <name>Anirudh Ghanta</name>
      <email>Anirudh.Ghanta@hedera.com</email>
      <organization>Hedera Hashgraph, LLC</organization>
      <organizationUrl>https://hedera.com</organizationUrl>
    </developer>
    <developer>
      <name>Cesar Vazquez</name>
      <email>cesarvazquez@swirlds.com</email>
      <organization>Swirlds, Inc</organization>
      <organizationUrl>https://www.swirlds.com</organizationUrl>
    </developer>
    <developer>
      <name>Jeffrey Tang</name>
      <email>jeffrey@swirlds.com</email>
      <organization>Swirlds, Inc</organization>
      <organizationUrl>https://www.swirlds.com</organizationUrl>
    </developer>
    <developer>
      <name>Leo Jiang</name>
      <email>Leo.Jiang@hedera.com</email>
      <organization>Hedera Hashgraph, LLC</organization>
      <organizationUrl>https://hedera.com</organizationUrl>
    </developer>
    <developer>
      <name>Michael Tinker</name>
      <email>michael.tinker@hedera.com</email>
      <organization>Hedera Hashgraph, LLC</organization>
      <organizationUrl>https://hedera.com</organizationUrl>
    </developer>
    <developer>
      <name>Neeharika Sompalli</name>
      <email>Neeharika.Sompalli@hedera.com</email>
      <organization>Hedera Hashgraph, LLC</organization>
      <organizationUrl>https://hedera.com</organizationUrl>
    </developer>
    <developer>
      <name>Nosh Mody</name>
      <email>nosh@swirlds.com</email>
      <organization>Swirlds, Inc.</organization>
      <organizationUrl>https://www.swirlds.com</organizationUrl>
    </developer>
    <developer>
      <name>Qian Qu</name>
      <email>qianqu@swirlds.com</email>
      <organization>Swirlds, Inc.</organization>
      <organizationUrl>https://www.swirlds.com</organizationUrl>
    </developer>
    <developer>
      <name>Quan Nguyen</name>
      <email>quannguyen@swirlds.com</email>
      <organization>Swirlds, Inc.</organization>
      <organizationUrl>https://www.swirlds.com</organizationUrl>
    </developer>
  </developers>

  <ciManagement>
    <system>CircleCI</system>
    <url>https://circleci.com/gh/hashgraph/hedera-services</url>
  </ciManagement>

  <issueManagement>
    <system>GitHub</system>
    <url>https://github.com/hashgraph/hedera-services/issues</url>
  </issueManagement>

  <distributionManagement>
    <snapshotRepository>
      <id>ossrh</id>
      <url>https://oss.sonatype.org/content/repositories/snapshots</url>
    </snapshotRepository>
    <repository>
      <id>ossrh</id>
      <url>https://oss.sonatype.org/service/local/staging/deploy/maven2/</url>
    </repository>
  </distributionManagement>

    <licenses>
      <license>
        <distribution>repo</distribution>
        <name>Apache License 2.0</name>
        <url>https://github.com/hashgraph/hedera-services/blob/master/LICENSE</url>
      </license>
    </licenses>

  <properties>
    <project.build.sourceEncoding>UTF-8</project.build.sourceEncoding>

    <!-- Plugin property overrides -->
    <maven.compiler.source>12</maven.compiler.source>
    <maven.compiler.target>12</maven.compiler.target>

    <!-- Plugin custom properties -->
    <maven-jar.version>3.2.0</maven-jar.version>
    <maven-source.version>3.2.0</maven-source.version>
    <maven-license.version>2.0.0</maven-license.version>
    <maven-compiler.version>3.8.1</maven-compiler.version>
    <maven-surefire.version>2.22.2</maven-surefire.version>
    <maven-dependency.version>3.1.1</maven-dependency.version>
    <maven-versions.version>2.8.1</maven-versions.version>
    <commons-io.version>2.1</commons-io.version>

    <!-- Dependency properties -->
    <commons-codec.version>1.11</commons-codec.version>
    <eddsa.version>0.3.0</eddsa.version>
    <grpc.version>1.33.0</grpc.version>
    <jackson-databind.version>2.9.10.5</jackson-databind.version>
    <javax.annotation-api.version>1.3.2</javax.annotation-api.version>
    <log4j.version>2.13.2</log4j.version>
    <netty.version>4.1.51.Final</netty.version>
    <!-- Test dependency properties -->
    <hamcrest-all.version>1.3</hamcrest-all.version>
<<<<<<< HEAD
    <junit.jupiter.version>5.7.0</junit.jupiter.version>
    <junit.vintage.version>5.7.0</junit.vintage.version>
    <junit.platform.version>1.7.0</junit.platform.version>
=======
    <junit.version>4.13.1</junit.version>
    <junit.jupiter.version>5.4.2</junit.jupiter.version>
    <junit.vintage.version>5.4.2</junit.vintage.version>
    <junit.platform.version>1.4.2</junit.platform.version>
>>>>>>> 7c5a874b
    <mockito-junit-jupiter.version>3.3.0</mockito-junit-jupiter.version>
    <mockito2.version>3.3.0</mockito2.version>

    <!-- SonarCloud properties -->
    <jacoco.version>0.8.5</jacoco.version>
    <sonar.version>3.7.0.1746</sonar.version>

    <sonar.organization>hashgraph</sonar.organization>
    <sonar.host.url>https://sonarcloud.io</sonar.host.url>
    <sonar.language>java</sonar.language>
    <sonar.java.coveragePlugin>jacoco</sonar.java.coveragePlugin>
    <project.build.outputTimestamp>2020-11-14T22:26:45Z</project.build.outputTimestamp>
  </properties>

  <modules>
    <module>hapi-proto</module>
    <module>hapi-fees</module>
    <module>hedera-node</module>
    <module>test-clients</module>
  </modules>

  <build>
    <plugins>
      <plugin>
        <groupId>org.apache.maven.plugins</groupId>
        <artifactId>maven-release-plugin</artifactId>
        <version>3.0.0-M1</version>
        <configuration>
          <releaseProfiles>release</releaseProfiles>
          <autoVersionSubmodules>true</autoVersionSubmodules>
          <tagNameFormat>v@{project.version}</tagNameFormat>
          <scmDevelopmentCommitComment>
            @{prefix} Prepare for next dev iteration

${git.signoff}
          </scmDevelopmentCommitComment>
          <scmReleaseCommitComment>
            @{prefix} Prepare release

${git.signoff}
          </scmReleaseCommitComment>
          <scmBranchCommitComment>
            @{prefix} Create release branch

${git.signoff}
          </scmBranchCommitComment>
          <preparationGoals>
            clean 
            license:update-file-header 
            exec:exec@gen-proto-docs
            exec:exec@ensure-proto-headers
            verify
            exec:exec@stage-changes
          </preparationGoals>
        </configuration>
      </plugin>
      <plugin>
        <groupId>org.codehaus.mojo</groupId>
        <artifactId>exec-maven-plugin</artifactId>
        <version>3.0.0</version>
        <executions>
          <execution>
            <id>stage-changes</id>
            <goals>
              <goal>exec</goal>
            </goals>
            <configuration>
              <executable>/bin/sh</executable>
              <commandlineArgs>
                -c 'echo "Nothing to do here."'
              </commandlineArgs>
            </configuration>
          </execution>
          <execution>
            <id>gen-proto-docs</id>
            <goals>
              <goal>exec</goal>
            </goals>
            <configuration>
              <executable>/bin/sh</executable>
              <commandlineArgs>
                -c 'hapi-proto/gen-proto-docs.sh'
              </commandlineArgs>
            </configuration>
          </execution>
          <execution>
            <id>ensure-proto-headers</id>
            <goals>
              <goal>exec</goal>
            </goals>
            <configuration>
              <executable>/bin/sh</executable>
              <commandlineArgs>
                -c 'hapi-proto/add-copyright.sh'
              </commandlineArgs>
            </configuration>
          </execution>
        </executions>
      </plugin>
      <plugin>
        <groupId>org.codehaus.mojo</groupId>
        <artifactId>license-maven-plugin</artifactId>
      </plugin>
      <plugin>
        <groupId>org.sonarsource.scanner.maven</groupId>
        <artifactId>sonar-maven-plugin</artifactId>
      </plugin>
      <plugin>
        <groupId>org.jacoco</groupId>
        <artifactId>jacoco-maven-plugin</artifactId>
        <executions>
          <execution>
            <id>jacoco-agent</id>
            <goals>
              <goal>prepare-agent</goal>
            </goals>
          </execution>
          <execution>
            <id>jacoco-report</id>
            <goals>
              <goal>report</goal>
            </goals>
          </execution>
        </executions>
      </plugin>
    </plugins>
    <pluginManagement>
      <plugins>
        <plugin>
          <!-- To re-generate the LICENSE.txt and copyright headers, execute the Maven goals
          "license:update-project-license" and "license:update-file-header". -->
          <groupId>org.codehaus.mojo</groupId>
          <artifactId>license-maven-plugin</artifactId>
          <version>${maven-license.version}</version>
          <configuration>
            <dryRun>false</dryRun>
            <canUpdateDescription>false</canUpdateDescription>
            <canUpdateCopyright>false</canUpdateCopyright>
            <includes>
              <include>**/*.java</include>
            </includes>
            <licenseName>apache_v2</licenseName>
            <roots>
              <root>src/main/java</root>
              <root>src/test/java</root>
            </roots>
            <processEndTag>‍</processEndTag>
            <processStartTag>‌</processStartTag>
            <sectionDelimiter>​</sectionDelimiter>
          </configuration>
        </plugin>
        <plugin>
          <groupId>org.jacoco</groupId>
          <artifactId>jacoco-maven-plugin</artifactId>
          <version>${jacoco.version}</version>
        </plugin>
        <plugin>
          <groupId>org.apache.maven.plugins</groupId>
          <artifactId>maven-compiler-plugin</artifactId>
          <version>${maven-compiler.version}</version>
        </plugin>
        <plugin>
          <groupId>org.apache.maven.plugins</groupId>
          <artifactId>maven-jar-plugin</artifactId>
          <version>${maven-jar.version}</version>
        </plugin>
        <plugin>
          <groupId>org.apache.maven.plugins</groupId>
          <artifactId>maven-source-plugin</artifactId>
          <version>${maven-source.version}</version>
        </plugin>
        <plugin>
          <groupId>org.apache.maven.plugins</groupId>
          <artifactId>maven-dependency-plugin</artifactId>
          <version>${maven-dependency.version}</version>
        </plugin>
        <plugin>
          <groupId>org.apache.maven.plugins</groupId>
          <artifactId>maven-surefire-plugin</artifactId>
          <version>${maven-surefire.version}</version>
          <configuration>
            <argLine>@{argLine} -Xmx2048m</argLine>
          </configuration>
        </plugin>
        <plugin>
          <groupId>org.codehaus.mojo</groupId>
          <artifactId>versions-maven-plugin</artifactId>
          <version>${maven-versions.version}</version>
        </plugin>
        <plugin>
          <groupId>org.sonarsource.scanner.maven</groupId>
          <artifactId>sonar-maven-plugin</artifactId>
          <version>${sonar.version}</version>
        </plugin>
      </plugins>
    </pluginManagement>
  </build>

  <dependencies>
    <dependency>
      <groupId>org.apache.logging.log4j</groupId>
      <artifactId>log4j</artifactId>
      <version>${log4j.version}</version>
      <type>pom</type>
    </dependency>
    <dependency>
      <groupId>org.apache.logging.log4j</groupId>
      <artifactId>log4j-1.2-api</artifactId>
      <version>${log4j.version}</version>
    </dependency>
    <dependency>
      <groupId>org.apache.logging.log4j</groupId>
      <artifactId>log4j-core</artifactId>
      <version>${log4j.version}</version>
    </dependency>
    <dependency>
      <groupId>commons-codec</groupId>
      <artifactId>commons-codec</artifactId>
      <version>${commons-codec.version}</version>
    </dependency>
    <dependency>
      <groupId>commons-io</groupId>
      <artifactId>commons-io</artifactId>
      <version>${commons-io.version}</version>
    </dependency>
  </dependencies>

  <dependencyManagement>
    <dependencies>
      <dependency>
        <groupId>io.grpc</groupId>
        <artifactId>grpc-netty</artifactId>
        <version>${grpc.version}</version>
      </dependency>
      <dependency>
        <groupId>io.grpc</groupId>
        <artifactId>grpc-core</artifactId>
        <version>${grpc.version}</version>
      </dependency>
      <dependency>
        <groupId>io.grpc</groupId>
        <artifactId>grpc-protobuf</artifactId>
        <version>${grpc.version}</version>
      </dependency>
      <dependency>
        <groupId>io.grpc</groupId>
        <artifactId>grpc-stub</artifactId>
        <version>${grpc.version}</version>
      </dependency>
      <dependency>
        <groupId>io.grpc</groupId>
        <artifactId>grpc-testing</artifactId>
        <version>${grpc.version}</version>
      </dependency>
      <dependency>
        <groupId>io.netty</groupId>
        <artifactId>netty-all</artifactId>
        <version>${netty.version}</version>
      </dependency>
      <dependency>
        <groupId>io.netty</groupId>
        <artifactId>netty-transport</artifactId>
        <version>${netty.version}</version>
      </dependency>
      <dependency>
        <groupId>io.netty</groupId>
        <artifactId>netty-common</artifactId>
        <version>${netty.version}</version>
      </dependency>
      <dependency>
        <groupId>io.netty</groupId>
        <artifactId>netty-transport-native-epoll</artifactId>
        <version>${netty.version}</version>
      </dependency>
      <dependency>
        <groupId>com.fasterxml.jackson.core</groupId>
        <artifactId>jackson-databind</artifactId>
        <version>${jackson-databind.version}</version>
      </dependency>
      <dependency>
        <groupId>javax.annotation</groupId>
        <artifactId>javax.annotation-api</artifactId>
        <version>${javax.annotation-api.version}</version>
      </dependency>
      <dependency>
        <groupId>net.i2p.crypto</groupId>
        <artifactId>eddsa</artifactId>
        <version>${eddsa.version}</version>
      </dependency>
    </dependencies>
  </dependencyManagement>
  <profiles>
    <profile>
      <id>release</id>
      <build>
        <plugins>
          <plugin>
            <groupId>org.apache.maven.plugins</groupId>
            <artifactId>maven-javadoc-plugin</artifactId>
            <configuration>
              <javadocExecutable>${java.home}/bin/javadoc</javadocExecutable>
            </configuration>
            <executions>
              <execution>
                <phase>deploy</phase>
                <id>attach-javadocs</id>
                <goals>
                  <goal>jar</goal>
                </goals>
              </execution>
            </executions>
          </plugin>
          <plugin>
            <groupId>org.apache.maven.plugins</groupId>
            <artifactId>maven-gpg-plugin</artifactId>
            <version>1.6</version>
            <executions>
              <execution>
                <id>sign-artifacts</id>
                <phase>deploy</phase>
                <goals>
                  <goal>sign</goal>
                </goals>
                <configuration>
                  <gpgArguments>
                    <arg>--pinentry-mode</arg>
                    <arg>loopback</arg>
                  </gpgArguments>
                </configuration>
              </execution>
            </executions>
          </plugin>
          <plugin>
            <groupId>org.sonatype.plugins</groupId>
            <artifactId>nexus-staging-maven-plugin</artifactId>
            <version>1.6.8</version>
            <executions>
              <execution>
                <id>default-deploy</id>
                <phase>deploy</phase>
                <goals>
                  <goal>deploy</goal>
                </goals>
              </execution>
            </executions>
            <configuration>
              <serverId>ossrh</serverId>
              <nexusUrl>https://oss.sonatype.org/</nexusUrl>
              <skipStaging>false</skipStaging>
            </configuration>
          </plugin>
        </plugins>
      </build>
    </profile>
  </profiles>
</project><|MERGE_RESOLUTION|>--- conflicted
+++ resolved
@@ -137,16 +137,9 @@
     <netty.version>4.1.51.Final</netty.version>
     <!-- Test dependency properties -->
     <hamcrest-all.version>1.3</hamcrest-all.version>
-<<<<<<< HEAD
     <junit.jupiter.version>5.7.0</junit.jupiter.version>
     <junit.vintage.version>5.7.0</junit.vintage.version>
     <junit.platform.version>1.7.0</junit.platform.version>
-=======
-    <junit.version>4.13.1</junit.version>
-    <junit.jupiter.version>5.4.2</junit.jupiter.version>
-    <junit.vintage.version>5.4.2</junit.vintage.version>
-    <junit.platform.version>1.4.2</junit.platform.version>
->>>>>>> 7c5a874b
     <mockito-junit-jupiter.version>3.3.0</mockito-junit-jupiter.version>
     <mockito2.version>3.3.0</mockito2.version>
 
