--- conflicted
+++ resolved
@@ -170,21 +170,13 @@
     <ethereum-core.version>1.12.0-v0.5.0</ethereum-core.version>
     <grpc.version>1.39.0</grpc.version>
     <guava.version>30.1.1-jre</guava.version>
-<<<<<<< HEAD
-    <hapi-proto.version>0.18.0-SNAPSHOT</hapi-proto.version>
-=======
     <hapi-proto.version>0.18.0-alpha.2-SNAPSHOT</hapi-proto.version>
->>>>>>> d90336ac
     <javax.annotation-api.version>1.3.2</javax.annotation-api.version>
     <javax-inject.version>1</javax-inject.version>
     <log4j.version>2.14.1</log4j.version>
     <netty.version>4.1.66.Final</netty.version>
     <protobuf-java.version>3.17.3</protobuf-java.version>
-<<<<<<< HEAD
     <swirlds.version>0.18.0-alpha.1</swirlds.version>
-=======
-    <swirlds.version>0.17.4</swirlds.version>
->>>>>>> d90336ac
     <!-- Test dependency properties in alphabetical order -->
     <hamcrest.version>2.2</hamcrest.version>
     <junit5.version>5.7.2</junit5.version>
