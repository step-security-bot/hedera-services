<!DOCTYPE html>

<html>
  <head>
    <title>Protocol Documentation</title>
    <meta charset="UTF-8">
    <link rel="stylesheet" type="text/css" href="https://fonts.googleapis.com/css?family=Ubuntu:400,700,400italic"/>
    <style>
      body {
        width: 60em;
        margin: 1em auto;
        color: #222;
        font-family: "Ubuntu", sans-serif;
        padding-bottom: 4em;
      }

      h1 {
        font-weight: normal;
        border-bottom: 1px solid #aaa;
        padding-bottom: 0.5ex;
      }

      h2 {
        border-bottom: 1px solid #aaa;
        padding-bottom: 0.5ex;
        margin: 1.5em 0;
      }

      h3 {
        font-weight: normal;
        border-bottom: 1px solid #aaa;
        padding-bottom: 0.5ex;
      }

      a {
        text-decoration: none;
        color: #567e25;
      }

      table {
        width: 100%;
        font-size: 80%;
        border-collapse: collapse;
      }

      thead {
        font-weight: 700;
        background-color: #dcdcdc;
      }

      tbody tr:nth-child(even) {
        background-color: #fbfbfb;
      }

      td {
        border: 1px solid #ccc;
        padding: 0.5ex 2ex;
      }

      td p {
        text-indent: 1em;
        margin: 0;
      }

      td p:nth-child(1) {
        text-indent: 0;  
      }

       
      .field-table td:nth-child(1) {  
        width: 10em;
      }
      .field-table td:nth-child(2) {  
        width: 10em;
      }
      .field-table td:nth-child(3) {  
        width: 6em;
      }
      .field-table td:nth-child(4) {  
        width: auto;
      }

       
      .extension-table td:nth-child(1) {  
        width: 10em;
      }
      .extension-table td:nth-child(2) {  
        width: 10em;
      }
      .extension-table td:nth-child(3) {  
        width: 10em;
      }
      .extension-table td:nth-child(4) {  
        width: 5em;
      }
      .extension-table td:nth-child(5) {  
        width: auto;
      }

       
      .enum-table td:nth-child(1) {  
        width: 10em;
      }
      .enum-table td:nth-child(2) {  
        width: 10em;
      }
      .enum-table td:nth-child(3) {  
        width: auto;
      }

       
      .scalar-value-types-table tr {
        height: 3em;
      }

       
      #toc-container ul {
        list-style-type: none;
        padding-left: 1em;
        line-height: 180%;
        margin: 0;
      }
      #toc > li > a {
        font-weight: bold;
      }

       
      .file-heading {
        width: 100%;
        display: table;
        border-bottom: 1px solid #aaa;
        margin: 4em 0 1.5em 0;
      }
      .file-heading h2 {
        border: none;
        display: table-cell;
      }
      .file-heading a {
        text-align: right;
        display: table-cell;
      }

       
      .badge {
        width: 1.6em;
        height: 1.6em;
        display: inline-block;

        line-height: 1.6em;
        text-align: center;
        font-weight: bold;
        font-size: 60%;

        color: #89ba48;
        background-color: #dff0c8;

        margin: 0.5ex 1em 0.5ex -1em;
        border: 1px solid #fbfbfb;
        border-radius: 1ex;
      }
    </style>

    
    <link rel="stylesheet" type="text/css" href="stylesheet.css"/>
  </head>

  <body>

    <h1 id="title">Protocol Documentation</h1>

    <h2>Table of Contents</h2>

    <div id="toc-container">
      <ul id="toc">
        
          
          <li>
            <a href="#BasicTypes.proto">BasicTypes.proto</a>
            <ul>
              
                <li>
                  <a href="#proto.AccountAmount"><span class="badge">M</span>AccountAmount</a>
                </li>
              
                <li>
                  <a href="#proto.AccountID"><span class="badge">M</span>AccountID</a>
                </li>
              
                <li>
                  <a href="#proto.ContractID"><span class="badge">M</span>ContractID</a>
                </li>
              
                <li>
                  <a href="#proto.CurrentAndNextFeeSchedule"><span class="badge">M</span>CurrentAndNextFeeSchedule</a>
                </li>
              
                <li>
                  <a href="#proto.FeeComponents"><span class="badge">M</span>FeeComponents</a>
                </li>
              
                <li>
                  <a href="#proto.FeeData"><span class="badge">M</span>FeeData</a>
                </li>
              
                <li>
                  <a href="#proto.FeeSchedule"><span class="badge">M</span>FeeSchedule</a>
                </li>
              
                <li>
                  <a href="#proto.FileID"><span class="badge">M</span>FileID</a>
                </li>
              
                <li>
                  <a href="#proto.Key"><span class="badge">M</span>Key</a>
                </li>
              
                <li>
                  <a href="#proto.KeyList"><span class="badge">M</span>KeyList</a>
                </li>
              
                <li>
                  <a href="#proto.NodeAddress"><span class="badge">M</span>NodeAddress</a>
                </li>
              
                <li>
                  <a href="#proto.NodeAddressBook"><span class="badge">M</span>NodeAddressBook</a>
                </li>
              
                <li>
                  <a href="#proto.RealmID"><span class="badge">M</span>RealmID</a>
                </li>
              
                <li>
                  <a href="#proto.SemanticVersion"><span class="badge">M</span>SemanticVersion</a>
                </li>
              
                <li>
                  <a href="#proto.ServicesConfigurationList"><span class="badge">M</span>ServicesConfigurationList</a>
                </li>
              
                <li>
                  <a href="#proto.Setting"><span class="badge">M</span>Setting</a>
                </li>
              
                <li>
                  <a href="#proto.ShardID"><span class="badge">M</span>ShardID</a>
                </li>
              
                <li>
                  <a href="#proto.Signature"><span class="badge">M</span>Signature</a>
                </li>
              
                <li>
                  <a href="#proto.SignatureList"><span class="badge">M</span>SignatureList</a>
                </li>
              
                <li>
                  <a href="#proto.SignatureMap"><span class="badge">M</span>SignatureMap</a>
                </li>
              
                <li>
                  <a href="#proto.SignaturePair"><span class="badge">M</span>SignaturePair</a>
                </li>
              
                <li>
                  <a href="#proto.ThresholdKey"><span class="badge">M</span>ThresholdKey</a>
                </li>
              
                <li>
                  <a href="#proto.ThresholdSignature"><span class="badge">M</span>ThresholdSignature</a>
                </li>
              
                <li>
                  <a href="#proto.TokenID"><span class="badge">M</span>TokenID</a>
                </li>
              
                <li>
                  <a href="#proto.TokenTransferList"><span class="badge">M</span>TokenTransferList</a>
                </li>
              
                <li>
                  <a href="#proto.TopicID"><span class="badge">M</span>TopicID</a>
                </li>
              
                <li>
                  <a href="#proto.TransactionFeeSchedule"><span class="badge">M</span>TransactionFeeSchedule</a>
                </li>
              
                <li>
                  <a href="#proto.TransactionID"><span class="badge">M</span>TransactionID</a>
                </li>
              
              
                <li>
                  <a href="#proto.HederaFunctionality"><span class="badge">E</span>HederaFunctionality</a>
                </li>
              
                <li>
                  <a href="#proto.TokenFreezeStatus"><span class="badge">E</span>TokenFreezeStatus</a>
                </li>
              
                <li>
                  <a href="#proto.TokenKycStatus"><span class="badge">E</span>TokenKycStatus</a>
                </li>
              
              
              
            </ul>
          </li>
        
          
          <li>
            <a href="#ConsensusCreateTopic.proto">ConsensusCreateTopic.proto</a>
            <ul>
              
                <li>
                  <a href="#proto.ConsensusCreateTopicTransactionBody"><span class="badge">M</span>ConsensusCreateTopicTransactionBody</a>
                </li>
              
              
              
              
            </ul>
          </li>
        
          
          <li>
            <a href="#ConsensusDeleteTopic.proto">ConsensusDeleteTopic.proto</a>
            <ul>
              
                <li>
                  <a href="#proto.ConsensusDeleteTopicTransactionBody"><span class="badge">M</span>ConsensusDeleteTopicTransactionBody</a>
                </li>
              
              
              
              
            </ul>
          </li>
        
          
          <li>
            <a href="#ConsensusGetTopicInfo.proto">ConsensusGetTopicInfo.proto</a>
            <ul>
              
                <li>
                  <a href="#proto.ConsensusGetTopicInfoQuery"><span class="badge">M</span>ConsensusGetTopicInfoQuery</a>
                </li>
              
                <li>
                  <a href="#proto.ConsensusGetTopicInfoResponse"><span class="badge">M</span>ConsensusGetTopicInfoResponse</a>
                </li>
              
              
              
              
            </ul>
          </li>
        
          
          <li>
            <a href="#ConsensusService.proto">ConsensusService.proto</a>
            <ul>
              
              
              
              
                <li>
                  <a href="#proto.ConsensusService"><span class="badge">S</span>ConsensusService</a>
                </li>
              
            </ul>
          </li>
        
          
          <li>
            <a href="#ConsensusSubmitMessage.proto">ConsensusSubmitMessage.proto</a>
            <ul>
              
                <li>
                  <a href="#proto.ConsensusMessageChunkInfo"><span class="badge">M</span>ConsensusMessageChunkInfo</a>
                </li>
              
                <li>
                  <a href="#proto.ConsensusSubmitMessageTransactionBody"><span class="badge">M</span>ConsensusSubmitMessageTransactionBody</a>
                </li>
              
              
              
              
            </ul>
          </li>
        
          
          <li>
            <a href="#ConsensusTopicInfo.proto">ConsensusTopicInfo.proto</a>
            <ul>
              
                <li>
                  <a href="#proto.ConsensusTopicInfo"><span class="badge">M</span>ConsensusTopicInfo</a>
                </li>
              
              
              
              
            </ul>
          </li>
        
          
          <li>
            <a href="#ConsensusUpdateTopic.proto">ConsensusUpdateTopic.proto</a>
            <ul>
              
                <li>
                  <a href="#proto.ConsensusUpdateTopicTransactionBody"><span class="badge">M</span>ConsensusUpdateTopicTransactionBody</a>
                </li>
              
              
              
              
            </ul>
          </li>
        
          
          <li>
            <a href="#ContractCall.proto">ContractCall.proto</a>
            <ul>
              
                <li>
                  <a href="#proto.ContractCallTransactionBody"><span class="badge">M</span>ContractCallTransactionBody</a>
                </li>
              
              
              
              
            </ul>
          </li>
        
          
          <li>
            <a href="#ContractCallLocal.proto">ContractCallLocal.proto</a>
            <ul>
              
                <li>
                  <a href="#proto.ContractCallLocalQuery"><span class="badge">M</span>ContractCallLocalQuery</a>
                </li>
              
                <li>
                  <a href="#proto.ContractCallLocalResponse"><span class="badge">M</span>ContractCallLocalResponse</a>
                </li>
              
                <li>
                  <a href="#proto.ContractFunctionResult"><span class="badge">M</span>ContractFunctionResult</a>
                </li>
              
                <li>
                  <a href="#proto.ContractLoginfo"><span class="badge">M</span>ContractLoginfo</a>
                </li>
              
              
              
              
            </ul>
          </li>
        
          
          <li>
            <a href="#ContractCreate.proto">ContractCreate.proto</a>
            <ul>
              
                <li>
                  <a href="#proto.ContractCreateTransactionBody"><span class="badge">M</span>ContractCreateTransactionBody</a>
                </li>
              
              
              
              
            </ul>
          </li>
        
          
          <li>
            <a href="#ContractDelete.proto">ContractDelete.proto</a>
            <ul>
              
                <li>
                  <a href="#proto.ContractDeleteTransactionBody"><span class="badge">M</span>ContractDeleteTransactionBody</a>
                </li>
              
              
              
              
            </ul>
          </li>
        
          
          <li>
            <a href="#ContractGetBytecode.proto">ContractGetBytecode.proto</a>
            <ul>
              
                <li>
                  <a href="#proto.ContractGetBytecodeQuery"><span class="badge">M</span>ContractGetBytecodeQuery</a>
                </li>
              
                <li>
                  <a href="#proto.ContractGetBytecodeResponse"><span class="badge">M</span>ContractGetBytecodeResponse</a>
                </li>
              
              
              
              
            </ul>
          </li>
        
          
          <li>
            <a href="#ContractGetInfo.proto">ContractGetInfo.proto</a>
            <ul>
              
                <li>
                  <a href="#proto.ContractGetInfoQuery"><span class="badge">M</span>ContractGetInfoQuery</a>
                </li>
              
                <li>
                  <a href="#proto.ContractGetInfoResponse"><span class="badge">M</span>ContractGetInfoResponse</a>
                </li>
              
                <li>
                  <a href="#proto.ContractGetInfoResponse.ContractInfo"><span class="badge">M</span>ContractGetInfoResponse.ContractInfo</a>
                </li>
              
              
              
              
            </ul>
          </li>
        
          
          <li>
            <a href="#ContractGetRecords.proto">ContractGetRecords.proto</a>
            <ul>
              
                <li>
                  <a href="#proto.ContractGetRecordsQuery"><span class="badge">M</span>ContractGetRecordsQuery</a>
                </li>
              
                <li>
                  <a href="#proto.ContractGetRecordsResponse"><span class="badge">M</span>ContractGetRecordsResponse</a>
                </li>
              
              
              
              
            </ul>
          </li>
        
          
          <li>
            <a href="#ContractUpdate.proto">ContractUpdate.proto</a>
            <ul>
              
                <li>
                  <a href="#proto.ContractUpdateTransactionBody"><span class="badge">M</span>ContractUpdateTransactionBody</a>
                </li>
              
              
              
              
            </ul>
          </li>
        
          
          <li>
            <a href="#CryptoAddLiveHash.proto">CryptoAddLiveHash.proto</a>
            <ul>
              
                <li>
                  <a href="#proto.CryptoAddLiveHashTransactionBody"><span class="badge">M</span>CryptoAddLiveHashTransactionBody</a>
                </li>
              
                <li>
                  <a href="#proto.LiveHash"><span class="badge">M</span>LiveHash</a>
                </li>
              
              
              
              
            </ul>
          </li>
        
          
          <li>
            <a href="#CryptoCreate.proto">CryptoCreate.proto</a>
            <ul>
              
                <li>
                  <a href="#proto.CryptoCreateTransactionBody"><span class="badge">M</span>CryptoCreateTransactionBody</a>
                </li>
              
              
              
              
            </ul>
          </li>
        
          
          <li>
            <a href="#CryptoDelete.proto">CryptoDelete.proto</a>
            <ul>
              
                <li>
                  <a href="#proto.CryptoDeleteTransactionBody"><span class="badge">M</span>CryptoDeleteTransactionBody</a>
                </li>
              
              
              
              
            </ul>
          </li>
        
          
          <li>
            <a href="#CryptoDeleteLiveHash.proto">CryptoDeleteLiveHash.proto</a>
            <ul>
              
                <li>
                  <a href="#proto.CryptoDeleteLiveHashTransactionBody"><span class="badge">M</span>CryptoDeleteLiveHashTransactionBody</a>
                </li>
              
              
              
              
            </ul>
          </li>
        
          
          <li>
            <a href="#CryptoGetAccountBalance.proto">CryptoGetAccountBalance.proto</a>
            <ul>
              
                <li>
                  <a href="#proto.CryptoGetAccountBalanceQuery"><span class="badge">M</span>CryptoGetAccountBalanceQuery</a>
                </li>
              
                <li>
                  <a href="#proto.CryptoGetAccountBalanceResponse"><span class="badge">M</span>CryptoGetAccountBalanceResponse</a>
                </li>
              
                <li>
                  <a href="#proto.TokenBalance"><span class="badge">M</span>TokenBalance</a>
                </li>
              
                <li>
                  <a href="#proto.TokenBalances"><span class="badge">M</span>TokenBalances</a>
                </li>
              
              
              
              
            </ul>
          </li>
        
          
          <li>
            <a href="#CryptoGetAccountRecords.proto">CryptoGetAccountRecords.proto</a>
            <ul>
              
                <li>
                  <a href="#proto.CryptoGetAccountRecordsQuery"><span class="badge">M</span>CryptoGetAccountRecordsQuery</a>
                </li>
              
                <li>
                  <a href="#proto.CryptoGetAccountRecordsResponse"><span class="badge">M</span>CryptoGetAccountRecordsResponse</a>
                </li>
              
              
              
              
            </ul>
          </li>
        
          
          <li>
            <a href="#CryptoGetInfo.proto">CryptoGetInfo.proto</a>
            <ul>
              
                <li>
                  <a href="#proto.CryptoGetInfoQuery"><span class="badge">M</span>CryptoGetInfoQuery</a>
                </li>
              
                <li>
                  <a href="#proto.CryptoGetInfoResponse"><span class="badge">M</span>CryptoGetInfoResponse</a>
                </li>
              
                <li>
                  <a href="#proto.CryptoGetInfoResponse.AccountInfo"><span class="badge">M</span>CryptoGetInfoResponse.AccountInfo</a>
                </li>
              
                <li>
                  <a href="#proto.TokenRelationship"><span class="badge">M</span>TokenRelationship</a>
                </li>
              
              
              
              
            </ul>
          </li>
        
          
          <li>
            <a href="#CryptoGetLiveHash.proto">CryptoGetLiveHash.proto</a>
            <ul>
              
                <li>
                  <a href="#proto.CryptoGetLiveHashQuery"><span class="badge">M</span>CryptoGetLiveHashQuery</a>
                </li>
              
                <li>
                  <a href="#proto.CryptoGetLiveHashResponse"><span class="badge">M</span>CryptoGetLiveHashResponse</a>
                </li>
              
              
              
              
            </ul>
          </li>
        
          
          <li>
            <a href="#CryptoGetStakers.proto">CryptoGetStakers.proto</a>
            <ul>
              
                <li>
                  <a href="#proto.AllProxyStakers"><span class="badge">M</span>AllProxyStakers</a>
                </li>
              
                <li>
                  <a href="#proto.CryptoGetStakersQuery"><span class="badge">M</span>CryptoGetStakersQuery</a>
                </li>
              
                <li>
                  <a href="#proto.CryptoGetStakersResponse"><span class="badge">M</span>CryptoGetStakersResponse</a>
                </li>
              
                <li>
                  <a href="#proto.ProxyStaker"><span class="badge">M</span>ProxyStaker</a>
                </li>
              
              
              
              
            </ul>
          </li>
        
          
          <li>
            <a href="#CryptoService.proto">CryptoService.proto</a>
            <ul>
              
              
              
              
                <li>
                  <a href="#proto.CryptoService"><span class="badge">S</span>CryptoService</a>
                </li>
              
            </ul>
          </li>
        
          
          <li>
            <a href="#CryptoTransfer.proto">CryptoTransfer.proto</a>
            <ul>
              
                <li>
                  <a href="#proto.CryptoTransferTransactionBody"><span class="badge">M</span>CryptoTransferTransactionBody</a>
                </li>
              
                <li>
                  <a href="#proto.TransferList"><span class="badge">M</span>TransferList</a>
                </li>
              
              
              
              
            </ul>
          </li>
        
          
          <li>
            <a href="#CryptoUpdate.proto">CryptoUpdate.proto</a>
            <ul>
              
                <li>
                  <a href="#proto.CryptoUpdateTransactionBody"><span class="badge">M</span>CryptoUpdateTransactionBody</a>
                </li>
              
              
              
              
            </ul>
          </li>
        
          
          <li>
            <a href="#Duration.proto">Duration.proto</a>
            <ul>
              
                <li>
                  <a href="#proto.Duration"><span class="badge">M</span>Duration</a>
                </li>
              
              
              
              
            </ul>
          </li>
        
          
          <li>
            <a href="#ExchangeRate.proto">ExchangeRate.proto</a>
            <ul>
              
                <li>
                  <a href="#proto.ExchangeRate"><span class="badge">M</span>ExchangeRate</a>
                </li>
              
                <li>
                  <a href="#proto.ExchangeRateSet"><span class="badge">M</span>ExchangeRateSet</a>
                </li>
              
              
              
              
            </ul>
          </li>
        
          
          <li>
            <a href="#FileAppend.proto">FileAppend.proto</a>
            <ul>
              
                <li>
                  <a href="#proto.FileAppendTransactionBody"><span class="badge">M</span>FileAppendTransactionBody</a>
                </li>
              
              
              
              
            </ul>
          </li>
        
          
          <li>
            <a href="#FileCreate.proto">FileCreate.proto</a>
            <ul>
              
                <li>
                  <a href="#proto.FileCreateTransactionBody"><span class="badge">M</span>FileCreateTransactionBody</a>
                </li>
              
              
              
              
            </ul>
          </li>
        
          
          <li>
            <a href="#FileDelete.proto">FileDelete.proto</a>
            <ul>
              
                <li>
                  <a href="#proto.FileDeleteTransactionBody"><span class="badge">M</span>FileDeleteTransactionBody</a>
                </li>
              
              
              
              
            </ul>
          </li>
        
          
          <li>
            <a href="#FileGetContents.proto">FileGetContents.proto</a>
            <ul>
              
                <li>
                  <a href="#proto.FileGetContentsQuery"><span class="badge">M</span>FileGetContentsQuery</a>
                </li>
              
                <li>
                  <a href="#proto.FileGetContentsResponse"><span class="badge">M</span>FileGetContentsResponse</a>
                </li>
              
                <li>
                  <a href="#proto.FileGetContentsResponse.FileContents"><span class="badge">M</span>FileGetContentsResponse.FileContents</a>
                </li>
              
              
              
              
            </ul>
          </li>
        
          
          <li>
            <a href="#FileGetInfo.proto">FileGetInfo.proto</a>
            <ul>
              
                <li>
                  <a href="#proto.FileGetInfoQuery"><span class="badge">M</span>FileGetInfoQuery</a>
                </li>
              
                <li>
                  <a href="#proto.FileGetInfoResponse"><span class="badge">M</span>FileGetInfoResponse</a>
                </li>
              
                <li>
                  <a href="#proto.FileGetInfoResponse.FileInfo"><span class="badge">M</span>FileGetInfoResponse.FileInfo</a>
                </li>
              
              
              
              
            </ul>
          </li>
        
          
          <li>
            <a href="#FileService.proto">FileService.proto</a>
            <ul>
              
              
              
              
                <li>
                  <a href="#proto.FileService"><span class="badge">S</span>FileService</a>
                </li>
              
            </ul>
          </li>
        
          
          <li>
            <a href="#FileUpdate.proto">FileUpdate.proto</a>
            <ul>
              
                <li>
                  <a href="#proto.FileUpdateTransactionBody"><span class="badge">M</span>FileUpdateTransactionBody</a>
                </li>
              
              
              
              
            </ul>
          </li>
        
          
          <li>
            <a href="#Freeze.proto">Freeze.proto</a>
            <ul>
              
                <li>
                  <a href="#proto.FreezeTransactionBody"><span class="badge">M</span>FreezeTransactionBody</a>
                </li>
              
              
              
              
            </ul>
          </li>
        
          
          <li>
            <a href="#FreezeService.proto">FreezeService.proto</a>
            <ul>
              
              
              
              
                <li>
                  <a href="#proto.FreezeService"><span class="badge">S</span>FreezeService</a>
                </li>
              
            </ul>
          </li>
        
          
          <li>
            <a href="#GetByKey.proto">GetByKey.proto</a>
            <ul>
              
                <li>
                  <a href="#proto.EntityID"><span class="badge">M</span>EntityID</a>
                </li>
              
                <li>
                  <a href="#proto.GetByKeyQuery"><span class="badge">M</span>GetByKeyQuery</a>
                </li>
              
                <li>
                  <a href="#proto.GetByKeyResponse"><span class="badge">M</span>GetByKeyResponse</a>
                </li>
              
              
              
              
            </ul>
          </li>
        
          
          <li>
            <a href="#GetBySolidityID.proto">GetBySolidityID.proto</a>
            <ul>
              
                <li>
                  <a href="#proto.GetBySolidityIDQuery"><span class="badge">M</span>GetBySolidityIDQuery</a>
                </li>
              
                <li>
                  <a href="#proto.GetBySolidityIDResponse"><span class="badge">M</span>GetBySolidityIDResponse</a>
                </li>
              
              
              
              
            </ul>
          </li>
        
          
          <li>
            <a href="#NetworkGetVersionInfo.proto">NetworkGetVersionInfo.proto</a>
            <ul>
              
                <li>
                  <a href="#proto.NetworkGetVersionInfoQuery"><span class="badge">M</span>NetworkGetVersionInfoQuery</a>
                </li>
              
                <li>
                  <a href="#proto.NetworkGetVersionInfoResponse"><span class="badge">M</span>NetworkGetVersionInfoResponse</a>
                </li>
              
              
              
              
            </ul>
          </li>
        
          
          <li>
            <a href="#NetworkService.proto">NetworkService.proto</a>
            <ul>
              
              
              
              
                <li>
                  <a href="#proto.NetworkService"><span class="badge">S</span>NetworkService</a>
                </li>
              
            </ul>
          </li>
        
          
          <li>
            <a href="#Query.proto">Query.proto</a>
            <ul>
              
                <li>
                  <a href="#proto.Query"><span class="badge">M</span>Query</a>
                </li>
              
              
              
              
            </ul>
          </li>
        
          
          <li>
            <a href="#QueryHeader.proto">QueryHeader.proto</a>
            <ul>
              
                <li>
                  <a href="#proto.QueryHeader"><span class="badge">M</span>QueryHeader</a>
                </li>
              
              
                <li>
                  <a href="#proto.ResponseType"><span class="badge">E</span>ResponseType</a>
                </li>
              
              
              
            </ul>
          </li>
        
          
          <li>
            <a href="#Response.proto">Response.proto</a>
            <ul>
              
                <li>
                  <a href="#proto.Response"><span class="badge">M</span>Response</a>
                </li>
              
              
              
              
            </ul>
          </li>
        
          
          <li>
            <a href="#ResponseCode.proto">ResponseCode.proto</a>
            <ul>
              
              
                <li>
                  <a href="#proto.ResponseCodeEnum"><span class="badge">E</span>ResponseCodeEnum</a>
                </li>
              
              
              
            </ul>
          </li>
        
          
          <li>
            <a href="#ResponseHeader.proto">ResponseHeader.proto</a>
            <ul>
              
                <li>
                  <a href="#proto.ResponseHeader"><span class="badge">M</span>ResponseHeader</a>
                </li>
              
              
              
              
            </ul>
          </li>
        
          
          <li>
            <a href="#SmartContractService.proto">SmartContractService.proto</a>
            <ul>
              
              
              
              
                <li>
                  <a href="#proto.SmartContractService"><span class="badge">S</span>SmartContractService</a>
                </li>
              
            </ul>
          </li>
        
          
          <li>
            <a href="#SystemDelete.proto">SystemDelete.proto</a>
            <ul>
              
                <li>
                  <a href="#proto.SystemDeleteTransactionBody"><span class="badge">M</span>SystemDeleteTransactionBody</a>
                </li>
              
              
              
              
            </ul>
          </li>
        
          
          <li>
            <a href="#SystemUndelete.proto">SystemUndelete.proto</a>
            <ul>
              
                <li>
                  <a href="#proto.SystemUndeleteTransactionBody"><span class="badge">M</span>SystemUndeleteTransactionBody</a>
                </li>
              
              
              
              
            </ul>
          </li>
        
          
          <li>
            <a href="#Timestamp.proto">Timestamp.proto</a>
            <ul>
              
                <li>
                  <a href="#proto.Timestamp"><span class="badge">M</span>Timestamp</a>
                </li>
              
                <li>
                  <a href="#proto.TimestampSeconds"><span class="badge">M</span>TimestampSeconds</a>
                </li>
              
              
              
              
            </ul>
          </li>
        
          
          <li>
            <a href="#TokenAssociate.proto">TokenAssociate.proto</a>
            <ul>
              
                <li>
                  <a href="#proto.TokenAssociateTransactionBody"><span class="badge">M</span>TokenAssociateTransactionBody</a>
                </li>
              
              
              
              
            </ul>
          </li>
        
          
          <li>
            <a href="#TokenBurn.proto">TokenBurn.proto</a>
            <ul>
              
                <li>
                  <a href="#proto.TokenBurnTransactionBody"><span class="badge">M</span>TokenBurnTransactionBody</a>
                </li>
              
              
              
              
            </ul>
          </li>
        
          
          <li>
            <a href="#TokenCreate.proto">TokenCreate.proto</a>
            <ul>
              
                <li>
                  <a href="#proto.TokenCreateTransactionBody"><span class="badge">M</span>TokenCreateTransactionBody</a>
                </li>
              
              
              
              
            </ul>
          </li>
        
          
          <li>
            <a href="#TokenDelete.proto">TokenDelete.proto</a>
            <ul>
              
                <li>
                  <a href="#proto.TokenDeleteTransactionBody"><span class="badge">M</span>TokenDeleteTransactionBody</a>
                </li>
              
              
              
              
            </ul>
          </li>
        
          
          <li>
            <a href="#TokenDissociate.proto">TokenDissociate.proto</a>
            <ul>
              
                <li>
                  <a href="#proto.TokenDissociateTransactionBody"><span class="badge">M</span>TokenDissociateTransactionBody</a>
                </li>
              
              
              
              
            </ul>
          </li>
        
          
          <li>
            <a href="#TokenFreezeAccount.proto">TokenFreezeAccount.proto</a>
            <ul>
              
                <li>
                  <a href="#proto.TokenFreezeAccountTransactionBody"><span class="badge">M</span>TokenFreezeAccountTransactionBody</a>
                </li>
              
              
              
              
            </ul>
          </li>
        
          
          <li>
            <a href="#TokenGetInfo.proto">TokenGetInfo.proto</a>
            <ul>
              
                <li>
                  <a href="#proto.TokenGetInfoQuery"><span class="badge">M</span>TokenGetInfoQuery</a>
                </li>
              
                <li>
                  <a href="#proto.TokenGetInfoResponse"><span class="badge">M</span>TokenGetInfoResponse</a>
                </li>
              
                <li>
                  <a href="#proto.TokenInfo"><span class="badge">M</span>TokenInfo</a>
                </li>
              
              
              
              
            </ul>
          </li>
        
          
          <li>
            <a href="#TokenGrantKyc.proto">TokenGrantKyc.proto</a>
            <ul>
              
                <li>
                  <a href="#proto.TokenGrantKycTransactionBody"><span class="badge">M</span>TokenGrantKycTransactionBody</a>
                </li>
              
              
              
              
            </ul>
          </li>
        
          
          <li>
            <a href="#TokenMint.proto">TokenMint.proto</a>
            <ul>
              
                <li>
                  <a href="#proto.TokenMintTransactionBody"><span class="badge">M</span>TokenMintTransactionBody</a>
                </li>
              
              
              
              
            </ul>
          </li>
        
          
          <li>
            <a href="#TokenRevokeKyc.proto">TokenRevokeKyc.proto</a>
            <ul>
              
                <li>
                  <a href="#proto.TokenRevokeKycTransactionBody"><span class="badge">M</span>TokenRevokeKycTransactionBody</a>
                </li>
              
              
              
              
            </ul>
          </li>
        
          
          <li>
            <a href="#TokenService.proto">TokenService.proto</a>
            <ul>
              
              
              
              
                <li>
                  <a href="#proto.TokenService"><span class="badge">S</span>TokenService</a>
                </li>
              
            </ul>
          </li>
        
          
          <li>
            <a href="#TokenTransfer.proto">TokenTransfer.proto</a>
            <ul>
              
                <li>
                  <a href="#proto.TokenTransfersTransactionBody"><span class="badge">M</span>TokenTransfersTransactionBody</a>
                </li>
              
              
              
              
            </ul>
          </li>
        
          
          <li>
            <a href="#TokenUnfreezeAccount.proto">TokenUnfreezeAccount.proto</a>
            <ul>
              
                <li>
                  <a href="#proto.TokenUnfreezeAccountTransactionBody"><span class="badge">M</span>TokenUnfreezeAccountTransactionBody</a>
                </li>
              
              
              
              
            </ul>
          </li>
        
          
          <li>
            <a href="#TokenUpdate.proto">TokenUpdate.proto</a>
            <ul>
              
                <li>
                  <a href="#proto.TokenUpdateTransactionBody"><span class="badge">M</span>TokenUpdateTransactionBody</a>
                </li>
              
              
              
              
            </ul>
          </li>
        
          
          <li>
            <a href="#TokenWipeAccount.proto">TokenWipeAccount.proto</a>
            <ul>
              
                <li>
                  <a href="#proto.TokenWipeAccountTransactionBody"><span class="badge">M</span>TokenWipeAccountTransactionBody</a>
                </li>
              
              
              
              
            </ul>
          </li>
        
          
          <li>
            <a href="#Transaction.proto">Transaction.proto</a>
            <ul>
              
                <li>
                  <a href="#proto.Transaction"><span class="badge">M</span>Transaction</a>
                </li>
              
              
              
              
            </ul>
          </li>
        
          
          <li>
            <a href="#TransactionBody.proto">TransactionBody.proto</a>
            <ul>
              
                <li>
                  <a href="#proto.TransactionBody"><span class="badge">M</span>TransactionBody</a>
                </li>
              
              
              
              
            </ul>
          </li>
        
          
          <li>
            <a href="#TransactionGetFastRecord.proto">TransactionGetFastRecord.proto</a>
            <ul>
              
                <li>
                  <a href="#proto.TransactionGetFastRecordQuery"><span class="badge">M</span>TransactionGetFastRecordQuery</a>
                </li>
              
                <li>
                  <a href="#proto.TransactionGetFastRecordResponse"><span class="badge">M</span>TransactionGetFastRecordResponse</a>
                </li>
              
              
              
              
            </ul>
          </li>
        
          
          <li>
            <a href="#TransactionGetReceipt.proto">TransactionGetReceipt.proto</a>
            <ul>
              
                <li>
                  <a href="#proto.TransactionGetReceiptQuery"><span class="badge">M</span>TransactionGetReceiptQuery</a>
                </li>
              
                <li>
                  <a href="#proto.TransactionGetReceiptResponse"><span class="badge">M</span>TransactionGetReceiptResponse</a>
                </li>
              
              
              
              
            </ul>
          </li>
        
          
          <li>
            <a href="#TransactionGetRecord.proto">TransactionGetRecord.proto</a>
            <ul>
              
                <li>
                  <a href="#proto.TransactionGetRecordQuery"><span class="badge">M</span>TransactionGetRecordQuery</a>
                </li>
              
                <li>
                  <a href="#proto.TransactionGetRecordResponse"><span class="badge">M</span>TransactionGetRecordResponse</a>
                </li>
              
              
              
              
            </ul>
          </li>
        
          
          <li>
            <a href="#TransactionReceipt.proto">TransactionReceipt.proto</a>
            <ul>
              
                <li>
                  <a href="#proto.TransactionReceipt"><span class="badge">M</span>TransactionReceipt</a>
                </li>
              
              
              
              
            </ul>
          </li>
        
          
          <li>
            <a href="#TransactionRecord.proto">TransactionRecord.proto</a>
            <ul>
              
                <li>
                  <a href="#proto.TransactionRecord"><span class="badge">M</span>TransactionRecord</a>
                </li>
              
              
              
              
            </ul>
          </li>
        
          
          <li>
            <a href="#TransactionResponse.proto">TransactionResponse.proto</a>
            <ul>
              
                <li>
                  <a href="#proto.TransactionResponse"><span class="badge">M</span>TransactionResponse</a>
                </li>
              
              
              
              
            </ul>
          </li>
        
          
          <li>
            <a href="#UncheckedSubmit.proto">UncheckedSubmit.proto</a>
            <ul>
              
                <li>
                  <a href="#proto.UncheckedSubmitBody"><span class="badge">M</span>UncheckedSubmitBody</a>
                </li>
              
              
              
              
            </ul>
          </li>
        
        <li><a href="#scalar-value-types">Scalar Value Types</a></li>
      </ul>
    </div>

    
      
      <div class="file-heading">
        <h2 id="BasicTypes.proto">BasicTypes.proto</h2><a href="#title">Top</a>
      </div>
      <p></p>

      
        <h3 id="proto.AccountAmount">AccountAmount</h3>
        <p>An account, and the amount that it sends or receives during a cryptocurrency or token transfer.</p>

        
          <table class="field-table">
            <thead>
              <tr><td>Field</td><td>Type</td><td>Label</td><td>Description</td></tr>
            </thead>
            <tbody>
              
                <tr>
                  <td>accountID</td>
                  <td><a href="#proto.AccountID">AccountID</a></td>
                  <td></td>
                  <td><p>The Account ID that sends/receives cryptocurrency or tokens </p></td>
                </tr>
              
                <tr>
                  <td>amount</td>
                  <td><a href="#sint64">sint64</a></td>
                  <td></td>
                  <td><p>The amount of tinybars (for Crypto transfers) or in the lowest denomination (for Token transfers) that the account sends(negative) or receives(positive) </p></td>
                </tr>
              
            </tbody>
          </table>

          

        
      
        <h3 id="proto.AccountID">AccountID</h3>
        <p>The ID for an a cryptocurrency account</p>

        
          <table class="field-table">
            <thead>
              <tr><td>Field</td><td>Type</td><td>Label</td><td>Description</td></tr>
            </thead>
            <tbody>
              
                <tr>
                  <td>shardNum</td>
                  <td><a href="#int64">int64</a></td>
                  <td></td>
                  <td><p>The shard number (nonnegative) </p></td>
                </tr>
              
                <tr>
                  <td>realmNum</td>
                  <td><a href="#int64">int64</a></td>
                  <td></td>
                  <td><p>The realm number (nonnegative) </p></td>
                </tr>
              
                <tr>
                  <td>accountNum</td>
                  <td><a href="#int64">int64</a></td>
                  <td></td>
                  <td><p>A nonnegative account number unique within its realm </p></td>
                </tr>
              
            </tbody>
          </table>

          

        
      
        <h3 id="proto.ContractID">ContractID</h3>
        <p>The ID for a smart contract instance</p>

        
          <table class="field-table">
            <thead>
              <tr><td>Field</td><td>Type</td><td>Label</td><td>Description</td></tr>
            </thead>
            <tbody>
              
                <tr>
                  <td>shardNum</td>
                  <td><a href="#int64">int64</a></td>
                  <td></td>
                  <td><p>The shard number (nonnegative) </p></td>
                </tr>
              
                <tr>
                  <td>realmNum</td>
                  <td><a href="#int64">int64</a></td>
                  <td></td>
                  <td><p>The realm number (nonnegative) </p></td>
                </tr>
              
                <tr>
                  <td>contractNum</td>
                  <td><a href="#int64">int64</a></td>
                  <td></td>
                  <td><p>A nonnegative number unique within its realm </p></td>
                </tr>
              
            </tbody>
          </table>

          

        
      
        <h3 id="proto.CurrentAndNextFeeSchedule">CurrentAndNextFeeSchedule</h3>
        <p>This contains two Fee Schedules with expiry timestamp.</p>

        
          <table class="field-table">
            <thead>
              <tr><td>Field</td><td>Type</td><td>Label</td><td>Description</td></tr>
            </thead>
            <tbody>
              
                <tr>
                  <td>currentFeeSchedule</td>
                  <td><a href="#proto.FeeSchedule">FeeSchedule</a></td>
                  <td></td>
                  <td><p>Contains current Fee Schedule </p></td>
                </tr>
              
                <tr>
                  <td>nextFeeSchedule</td>
                  <td><a href="#proto.FeeSchedule">FeeSchedule</a></td>
                  <td></td>
                  <td><p>Contains next Fee Schedule </p></td>
                </tr>
              
            </tbody>
          </table>

          

        
      
        <h3 id="proto.FeeComponents">FeeComponents</h3>
        <p>A set of prices the nodes use in determining transaction and query fees, and constants involved in fee calculations.</p><p>Nodes multiply the amount of resources consumed by a transaction or query by the corresponding price to calculate the</p><p>appropriate fee. Units are one-thousandth of a tinyCent.</p>

        
          <table class="field-table">
            <thead>
              <tr><td>Field</td><td>Type</td><td>Label</td><td>Description</td></tr>
            </thead>
            <tbody>
              
                <tr>
                  <td>min</td>
                  <td><a href="#int64">int64</a></td>
                  <td></td>
                  <td><p>A minimum, the calculated fee must be greater than this value </p></td>
                </tr>
              
                <tr>
                  <td>max</td>
                  <td><a href="#int64">int64</a></td>
                  <td></td>
                  <td><p>A maximum, the calculated fee must be less than this value </p></td>
                </tr>
              
                <tr>
                  <td>constant</td>
                  <td><a href="#int64">int64</a></td>
                  <td></td>
                  <td><p>A constant contribution to the fee </p></td>
                </tr>
              
                <tr>
                  <td>bpt</td>
                  <td><a href="#int64">int64</a></td>
                  <td></td>
                  <td><p>The price of bandwidth consumed by a transaction, measured in bytes </p></td>
                </tr>
              
                <tr>
                  <td>vpt</td>
                  <td><a href="#int64">int64</a></td>
                  <td></td>
                  <td><p>The price per signature verification for a transaction </p></td>
                </tr>
              
                <tr>
                  <td>rbh</td>
                  <td><a href="#int64">int64</a></td>
                  <td></td>
                  <td><p>The price of RAM consumed by a transaction, measured in byte-hours </p></td>
                </tr>
              
                <tr>
                  <td>sbh</td>
                  <td><a href="#int64">int64</a></td>
                  <td></td>
                  <td><p>The price of storage consumed by a transaction, measured in byte-hours </p></td>
                </tr>
              
                <tr>
                  <td>gas</td>
                  <td><a href="#int64">int64</a></td>
                  <td></td>
                  <td><p>The price of computation for a smart contract transaction, measured in gas </p></td>
                </tr>
              
                <tr>
                  <td>tv</td>
                  <td><a href="#int64">int64</a></td>
                  <td></td>
                  <td><p>The price per hbar transferred for a transfer </p></td>
                </tr>
              
                <tr>
                  <td>bpr</td>
                  <td><a href="#int64">int64</a></td>
                  <td></td>
                  <td><p>The price of bandwidth for data retrieved from memory for a response, measured in bytes </p></td>
                </tr>
              
                <tr>
                  <td>sbpr</td>
                  <td><a href="#int64">int64</a></td>
                  <td></td>
                  <td><p>The price of bandwidth for data retrieved from disk for a response, measured in bytes </p></td>
                </tr>
              
            </tbody>
          </table>

          

        
      
        <h3 id="proto.FeeData">FeeData</h3>
        <p>The total fee charged for a transaction. It is composed of three components – a node fee that compensates the specific node that submitted the transaction, a network fee that compensates the network for assigning the transaction a consensus timestamp, and a service fee that compensates the network for the ongoing maintenance of the consequences of the transaction.</p>

        
          <table class="field-table">
            <thead>
              <tr><td>Field</td><td>Type</td><td>Label</td><td>Description</td></tr>
            </thead>
            <tbody>
              
                <tr>
                  <td>nodedata</td>
                  <td><a href="#proto.FeeComponents">FeeComponents</a></td>
                  <td></td>
                  <td><p>Fee paid to the submitting node </p></td>
                </tr>
              
                <tr>
                  <td>networkdata</td>
                  <td><a href="#proto.FeeComponents">FeeComponents</a></td>
                  <td></td>
                  <td><p>Fee paid to the network for processing a transaction into consensus </p></td>
                </tr>
              
                <tr>
                  <td>servicedata</td>
                  <td><a href="#proto.FeeComponents">FeeComponents</a></td>
                  <td></td>
                  <td><p>Fee paid to the network for providing the service associated with the transaction; for instance, storing a file </p></td>
                </tr>
              
            </tbody>
          </table>

          

        
      
        <h3 id="proto.FeeSchedule">FeeSchedule</h3>
        <p>A list of resource prices fee for different transactions and queries and the time period at which this fee schedule will expire. Nodes use the prices to determine the fees for all transactions based on how much of those resources each transaction uses.</p>

        
          <table class="field-table">
            <thead>
              <tr><td>Field</td><td>Type</td><td>Label</td><td>Description</td></tr>
            </thead>
            <tbody>
              
                <tr>
                  <td>transactionFeeSchedule</td>
                  <td><a href="#proto.TransactionFeeSchedule">TransactionFeeSchedule</a></td>
                  <td>repeated</td>
                  <td><p>List of price coefficients for network resources </p></td>
                </tr>
              
                <tr>
                  <td>expiryTime</td>
                  <td><a href="#proto.TimestampSeconds">TimestampSeconds</a></td>
                  <td></td>
                  <td><p>FeeSchedule expiry time </p></td>
                </tr>
              
            </tbody>
          </table>

          

        
      
        <h3 id="proto.FileID">FileID</h3>
        <p>The ID for a file</p>

        
          <table class="field-table">
            <thead>
              <tr><td>Field</td><td>Type</td><td>Label</td><td>Description</td></tr>
            </thead>
            <tbody>
              
                <tr>
                  <td>shardNum</td>
                  <td><a href="#int64">int64</a></td>
                  <td></td>
                  <td><p>The shard number (nonnegative) </p></td>
                </tr>
              
                <tr>
                  <td>realmNum</td>
                  <td><a href="#int64">int64</a></td>
                  <td></td>
                  <td><p>The realm number (nonnegative) </p></td>
                </tr>
              
                <tr>
                  <td>fileNum</td>
                  <td><a href="#int64">int64</a></td>
                  <td></td>
                  <td><p>A nonnegative File number unique within its realm </p></td>
                </tr>
              
            </tbody>
          </table>

          

        
      
        <h3 id="proto.Key">Key</h3>
        <p>A Key can be a public key from one of the three supported systems (ed25519, RSA-3072,  ECDSA with p384). Or, it can be the ID of a smart contract instance, which is authorized to act as if it had a key. If an account has an ed25519 key associated with it, then the corresponding private key must sign any transaction to transfer cryptocurrency out of it. And similarly for RSA and ECDSA.</p><p>A Key can be a smart contract ID, which means that smart contract is to authorize operations as if it had signed with a key that it owned. The smart contract doesn't actually have a key, and  doesn't actually sign a transaction. But it's as if a virtual transaction were created, and the smart contract signed it with a private key.</p><p>A key can be a "threshold key", which means a list of M keys, any N of which must sign in order for the threshold signature to be considered valid. The keys within a threshold signature may themselves be threshold signatures, to allow complex signature requirements.</p><p>A Key can be a list of keys. Their use is dependent on context. For example, a Hedera file is created with a list of keys, where all of them must sign a transaction to create or modify the file, but only one of them is needed to sign a transaction to delete the file. So it's a single list that sometimes acts as a 1-of-M threshold key, and sometimes acts as an M-of-M threshold key.</p><p>A Key can contain a ThresholdKey or KeyList, which in turn contain a Key, so this mutual recursion would allow nesting arbitrarily deep. A ThresholdKey which contains a list of primitive keys (e.g., ed25519) has 3 levels: ThresholdKey -> KeyList -> Key. A KeyList which contains several primitive keys (e.g., ed25519) has 2 levels: KeyList -> Key. A Key with 2 levels of nested ThresholdKeys has 7 levels: Key -> ThresholdKey -> KeyList -> Key -> ThresholdKey -> KeyList -> Key.</p><p>Each Key should not have more than 46 levels, which implies 15 levels of nested ThresholdKeys.</p>

        
          <table class="field-table">
            <thead>
              <tr><td>Field</td><td>Type</td><td>Label</td><td>Description</td></tr>
            </thead>
            <tbody>
              
                <tr>
                  <td>contractID</td>
                  <td><a href="#proto.ContractID">ContractID</a></td>
                  <td></td>
                  <td><p>smart contract instance that is authorized as if it had signed with a key </p></td>
                </tr>
              
                <tr>
                  <td>ed25519</td>
                  <td><a href="#bytes">bytes</a></td>
                  <td></td>
                  <td><p>ed25519 public key bytes </p></td>
                </tr>
              
                <tr>
                  <td>RSA_3072</td>
                  <td><a href="#bytes">bytes</a></td>
                  <td></td>
                  <td><p>RSA-3072 public key bytes </p></td>
                </tr>
              
                <tr>
                  <td>ECDSA_384</td>
                  <td><a href="#bytes">bytes</a></td>
                  <td></td>
                  <td><p>ECDSA with the p-384 curve public key bytes </p></td>
                </tr>
              
                <tr>
                  <td>thresholdKey</td>
                  <td><a href="#proto.ThresholdKey">ThresholdKey</a></td>
                  <td></td>
                  <td><p>a threshold N followed by a list of M keys, any N of which are required to form a valid signature </p></td>
                </tr>
              
                <tr>
                  <td>keyList</td>
                  <td><a href="#proto.KeyList">KeyList</a></td>
                  <td></td>
                  <td><p>A list of Keys of the Key type. </p></td>
                </tr>
              
            </tbody>
          </table>

          

        
      
        <h3 id="proto.KeyList">KeyList</h3>
        <p>A list of keys</p>

        
          <table class="field-table">
            <thead>
              <tr><td>Field</td><td>Type</td><td>Label</td><td>Description</td></tr>
            </thead>
            <tbody>
              
                <tr>
                  <td>keys</td>
                  <td><a href="#proto.Key">Key</a></td>
                  <td>repeated</td>
                  <td><p>list of keys </p></td>
                </tr>
              
            </tbody>
          </table>

          

        
      
        <h3 id="proto.NodeAddress">NodeAddress</h3>
        <p>The metadata for a Node – including IP Address, and the crypto account associated with the Node.</p>

        
          <table class="field-table">
            <thead>
              <tr><td>Field</td><td>Type</td><td>Label</td><td>Description</td></tr>
            </thead>
            <tbody>
              
                <tr>
                  <td>ipAddress</td>
                  <td><a href="#bytes">bytes</a></td>
                  <td></td>
                  <td><p>The ip address of the Node with separator &amp; octets </p></td>
                </tr>
              
                <tr>
                  <td>portno</td>
                  <td><a href="#int32">int32</a></td>
                  <td></td>
                  <td><p>The port number of the grpc server for the node </p></td>
                </tr>
              
                <tr>
                  <td>memo</td>
                  <td><a href="#bytes">bytes</a></td>
                  <td></td>
                  <td><p>The memo field of the node (usage to store account ID is deprecated) </p></td>
                </tr>
              
                <tr>
                  <td>RSA_PubKey</td>
                  <td><a href="#string">string</a></td>
                  <td></td>
                  <td><p>The RSA public key of the node </p></td>
                </tr>
              
                <tr>
                  <td>nodeId</td>
                  <td><a href="#int64">int64</a></td>
                  <td></td>
                  <td><p>A non-sequential identifier for the node </p></td>
                </tr>
              
                <tr>
                  <td>nodeAccountId</td>
                  <td><a href="#proto.AccountID">AccountID</a></td>
                  <td></td>
                  <td><p>The account to be paid for queries and transactions sent to this node </p></td>
                </tr>
              
                <tr>
                  <td>nodeCertHash</td>
                  <td><a href="#bytes">bytes</a></td>
                  <td></td>
                  <td><p>A hash of the X509 cert used for gRPC traffic to this node </p></td>
                </tr>
              
            </tbody>
          </table>

          

        
      
        <h3 id="proto.NodeAddressBook">NodeAddressBook</h3>
        <p>A list of nodes and their metadata.</p>

        
          <table class="field-table">
            <thead>
              <tr><td>Field</td><td>Type</td><td>Label</td><td>Description</td></tr>
            </thead>
            <tbody>
              
                <tr>
                  <td>nodeAddress</td>
                  <td><a href="#proto.NodeAddress">NodeAddress</a></td>
                  <td>repeated</td>
                  <td><p>Contains multiple Node Address for the network </p></td>
                </tr>
              
            </tbody>
          </table>

          

        
      
        <h3 id="proto.RealmID">RealmID</h3>
        <p>The ID for a realm. Within a given shard, every realm has a unique ID. Each account, file, and contract instance belongs to exactly one realm.</p>

        
          <table class="field-table">
            <thead>
              <tr><td>Field</td><td>Type</td><td>Label</td><td>Description</td></tr>
            </thead>
            <tbody>
              
                <tr>
                  <td>shardNum</td>
                  <td><a href="#int64">int64</a></td>
                  <td></td>
                  <td><p>The shard number (nonnegative) </p></td>
                </tr>
              
                <tr>
                  <td>realmNum</td>
                  <td><a href="#int64">int64</a></td>
                  <td></td>
                  <td><p>The realm number (nonnegative) </p></td>
                </tr>
              
            </tbody>
          </table>

          

        
      
        <h3 id="proto.SemanticVersion">SemanticVersion</h3>
        <p></p>

        
          <table class="field-table">
            <thead>
              <tr><td>Field</td><td>Type</td><td>Label</td><td>Description</td></tr>
            </thead>
            <tbody>
              
                <tr>
                  <td>major</td>
                  <td><a href="#int32">int32</a></td>
                  <td></td>
                  <td><p>Increases with incompatible API changes </p></td>
                </tr>
              
                <tr>
                  <td>minor</td>
                  <td><a href="#int32">int32</a></td>
                  <td></td>
                  <td><p>Increases with backwards-compatible new functionality </p></td>
                </tr>
              
                <tr>
                  <td>patch</td>
                  <td><a href="#int32">int32</a></td>
                  <td></td>
                  <td><p>Increases with backwards-compatible bug fixes </p></td>
                </tr>
              
            </tbody>
          </table>

          

        
      
        <h3 id="proto.ServicesConfigurationList">ServicesConfigurationList</h3>
        <p></p>

        
          <table class="field-table">
            <thead>
              <tr><td>Field</td><td>Type</td><td>Label</td><td>Description</td></tr>
            </thead>
            <tbody>
              
                <tr>
                  <td>nameValue</td>
                  <td><a href="#proto.Setting">Setting</a></td>
                  <td>repeated</td>
                  <td><p>list of name value pairs of the application properties </p></td>
                </tr>
              
            </tbody>
          </table>

          

        
      
        <h3 id="proto.Setting">Setting</h3>
        <p></p>

        
          <table class="field-table">
            <thead>
              <tr><td>Field</td><td>Type</td><td>Label</td><td>Description</td></tr>
            </thead>
            <tbody>
              
                <tr>
                  <td>name</td>
                  <td><a href="#string">string</a></td>
                  <td></td>
                  <td><p>name of the property </p></td>
                </tr>
              
                <tr>
                  <td>value</td>
                  <td><a href="#string">string</a></td>
                  <td></td>
                  <td><p>value of the property </p></td>
                </tr>
              
                <tr>
                  <td>data</td>
                  <td><a href="#bytes">bytes</a></td>
                  <td></td>
                  <td><p>any data associated with property </p></td>
                </tr>
              
            </tbody>
          </table>

          

        
      
        <h3 id="proto.ShardID">ShardID</h3>
        <p>Each shard has a nonnegative shard number. Each realm within a given shard has a nonnegative realm number (that number might be reused in other shards). And each account, file, and smart contract instance within a given realm has a nonnegative number (which might be reused in other realms). Every account, file, and smart contract instance is within exactly one realm. So a FileID is a triplet of numbers, like 0.1.2 for entity number 2 within realm 1  within shard 0.  Each realm maintains a single counter for assigning numbers,  so if there is a file with ID 0.1.2, then there won't be an account or smart  contract instance with ID 0.1.2.</p><p>Everything is partitioned into realms so that each Solidity smart contract can  access everything in just a single realm, locking all those entities while it's  running, but other smart contracts could potentially run in other realms in  parallel. So realms allow Solidity to be parallelized somewhat, even though the  language itself assumes everything is serial.</p>

        
          <table class="field-table">
            <thead>
              <tr><td>Field</td><td>Type</td><td>Label</td><td>Description</td></tr>
            </thead>
            <tbody>
              
                <tr>
                  <td>shardNum</td>
                  <td><a href="#int64">int64</a></td>
                  <td></td>
                  <td><p>the shard number (nonnegative) </p></td>
                </tr>
              
            </tbody>
          </table>

          

        
      
        <h3 id="proto.Signature">Signature</h3>
        <p>A Signature corresponding to a Key. It is a sequence of bytes holding a public key signature from one of the three supported systems (ed25519, RSA-3072,  ECDSA with p384). Or, it can be a list of signatures corresponding to a single threshold key. Or, it can be the ID of a smart contract instance, which is authorized to act as if it had a key. If an account has an ed25519 key associated with it, then the corresponding private key must sign any transaction to transfer cryptocurrency out of it. If it has a smart contract ID associated with it, then that smart contract is allowed to transfer cryptocurrency out of it. The smart contract doesn't actually have a key, and  doesn't actually sign a transaction. But it's as if a virtual transaction were created, and the smart contract signed it with a private key. A key can also be a "threshold key", which means a list of M keys, any N of which must sign in order for the threshold signature to be considered valid. The keys within a threshold signature may themselves be threshold signatures, to allow complex signature requirements (this nesting is not supported in the currently, but will be supported in a future version of API). If a Signature message is missing the "signature" field, then this is considered to be a null signature. That is useful in cases such as threshold signatures, where some of the signatures can be null.</p><p>The definition of Key uses mutual recursion, so it allows nesting that is arbitrarily deep. But the current API only accepts Key messages up to 3 levels deep, such as a list of threshold keys, each of which is a list of primitive keys. Therefore, the matching Signature will have the same limitation. This restriction may be relaxed in future versions of the API, to allow deeper nesting.</p><p>This message is deprecated and succeeded by SignaturePair and SignatureMap messages.</p>

        
          <table class="field-table">
            <thead>
              <tr><td>Field</td><td>Type</td><td>Label</td><td>Description</td></tr>
            </thead>
            <tbody>
              
                <tr>
                  <td>contract</td>
                  <td><a href="#bytes">bytes</a></td>
                  <td></td>
                  <td><p>smart contract virtual signature (always length zero) </p></td>
                </tr>
              
                <tr>
                  <td>ed25519</td>
                  <td><a href="#bytes">bytes</a></td>
                  <td></td>
                  <td><p>ed25519 signature bytes </p></td>
                </tr>
              
                <tr>
                  <td>RSA_3072</td>
                  <td><a href="#bytes">bytes</a></td>
                  <td></td>
                  <td><p>RSA-3072 signature bytes </p></td>
                </tr>
              
                <tr>
                  <td>ECDSA_384</td>
                  <td><a href="#bytes">bytes</a></td>
                  <td></td>
                  <td><p>ECDSA p-384 signature bytes </p></td>
                </tr>
              
                <tr>
                  <td>thresholdSignature</td>
                  <td><a href="#proto.ThresholdSignature">ThresholdSignature</a></td>
                  <td></td>
                  <td><p>A list of signatures for a single N-of-M threshold Key. This must be a list of exactly M signatures, at least N of which are non-null. </p></td>
                </tr>
              
                <tr>
                  <td>signatureList</td>
                  <td><a href="#proto.SignatureList">SignatureList</a></td>
                  <td></td>
                  <td><p>A list of M signatures, each corresponding to a Key in a KeyList of the same length. </p></td>
                </tr>
              
            </tbody>
          </table>

          

        
      
        <h3 id="proto.SignatureList">SignatureList</h3>
        <p>The signatures corresponding to a KeyList of the same length.</p><p>This message is deprecated and succeeded by SignaturePair and SignatureMap messages.</p>

        
          <table class="field-table">
            <thead>
              <tr><td>Field</td><td>Type</td><td>Label</td><td>Description</td></tr>
            </thead>
            <tbody>
              
                <tr>
                  <td>sigs</td>
                  <td><a href="#proto.Signature">Signature</a></td>
                  <td>repeated</td>
                  <td><p>each signature corresponds to a Key in the KeyList </p></td>
                </tr>
              
            </tbody>
          </table>

          

        
      
        <h3 id="proto.SignatureMap">SignatureMap</h3>
        <p>A set of signatures corresponding to every unique public key used to sign a given transaction. If one public key matches more than one prefixes on the signature map, the transaction containing the map will fail immediately with the response code KEY_PREFIX_MISMATCH.</p>

        
          <table class="field-table">
            <thead>
              <tr><td>Field</td><td>Type</td><td>Label</td><td>Description</td></tr>
            </thead>
            <tbody>
              
                <tr>
                  <td>sigPair</td>
                  <td><a href="#proto.SignaturePair">SignaturePair</a></td>
                  <td>repeated</td>
                  <td><p>Each signature pair corresponds to a unique Key required to sign the transaction. </p></td>
                </tr>
              
            </tbody>
          </table>

          

        
      
        <h3 id="proto.SignaturePair">SignaturePair</h3>
        <p>The client may use any number of bytes from 0 to the whole length of the public key for pubKeyPrefix.</p><p>If 0 bytes is used, then it is assumed that only one public key is used to sign.</p>

        
          <table class="field-table">
            <thead>
              <tr><td>Field</td><td>Type</td><td>Label</td><td>Description</td></tr>
            </thead>
            <tbody>
              
                <tr>
                  <td>pubKeyPrefix</td>
                  <td><a href="#bytes">bytes</a></td>
                  <td></td>
                  <td><p>First few bytes of the public key </p></td>
                </tr>
              
                <tr>
                  <td>contract</td>
                  <td><a href="#bytes">bytes</a></td>
                  <td></td>
                  <td><p>smart contract virtual signature (always length zero) </p></td>
                </tr>
              
                <tr>
                  <td>ed25519</td>
                  <td><a href="#bytes">bytes</a></td>
                  <td></td>
                  <td><p>ed25519 signature </p></td>
                </tr>
              
                <tr>
                  <td>RSA_3072</td>
                  <td><a href="#bytes">bytes</a></td>
                  <td></td>
                  <td><p>RSA-3072 signature </p></td>
                </tr>
              
                <tr>
                  <td>ECDSA_384</td>
                  <td><a href="#bytes">bytes</a></td>
                  <td></td>
                  <td><p>ECDSA p-384 signature </p></td>
                </tr>
              
            </tbody>
          </table>

          

        
      
        <h3 id="proto.ThresholdKey">ThresholdKey</h3>
        <p>A set of public keys that are used together to form a threshold signature. If the threshold is N and there are M keys, then this is an N of M threshold signature. If an account is associated with ThresholdKeys, then a transaction to move cryptocurrency out of it must be signed by a list of M signatures, where at most M-N of them are blank, and the other at least N of them are valid signatures corresponding to at least N of the public keys listed here.</p>

        
          <table class="field-table">
            <thead>
              <tr><td>Field</td><td>Type</td><td>Label</td><td>Description</td></tr>
            </thead>
            <tbody>
              
                <tr>
                  <td>threshold</td>
                  <td><a href="#uint32">uint32</a></td>
                  <td></td>
                  <td><p>A valid signature set must have at least this many signatures </p></td>
                </tr>
              
                <tr>
                  <td>keys</td>
                  <td><a href="#proto.KeyList">KeyList</a></td>
                  <td></td>
                  <td><p>List of all the keys that can sign </p></td>
                </tr>
              
            </tbody>
          </table>

          

        
      
        <h3 id="proto.ThresholdSignature">ThresholdSignature</h3>
        <p>A signature corresponding to a ThresholdKey. For an N-of-M threshold key, this is a list of M signatures, at least N of which must be non-null.</p><p>This message is deprecated and succeeded by SignaturePair and SignatureMap messages.</p>

        
          <table class="field-table">
            <thead>
              <tr><td>Field</td><td>Type</td><td>Label</td><td>Description</td></tr>
            </thead>
            <tbody>
              
                <tr>
                  <td>sigs</td>
                  <td><a href="#proto.SignatureList">SignatureList</a></td>
                  <td></td>
                  <td><p>for an N-of-M threshold key, this is a list of M signatures, at least N of which must be non-null </p></td>
                </tr>
              
            </tbody>
          </table>

          

        
      
        <h3 id="proto.TokenID">TokenID</h3>
        <p>Unique identifier for a token</p>

        
          <table class="field-table">
            <thead>
              <tr><td>Field</td><td>Type</td><td>Label</td><td>Description</td></tr>
            </thead>
            <tbody>
              
                <tr>
                  <td>shardNum</td>
                  <td><a href="#int64">int64</a></td>
                  <td></td>
                  <td><p>A nonnegative shard number </p></td>
                </tr>
              
                <tr>
                  <td>realmNum</td>
                  <td><a href="#int64">int64</a></td>
                  <td></td>
                  <td><p>A nonnegative realm number </p></td>
                </tr>
              
                <tr>
                  <td>tokenNum</td>
                  <td><a href="#int64">int64</a></td>
                  <td></td>
                  <td><p>A nonnegative token number </p></td>
                </tr>
              
            </tbody>
          </table>

          

        
      
        <h3 id="proto.TokenTransferList">TokenTransferList</h3>
        <p>A list of token IDs and amounts representing the transferred out (negative) or into (positive) amounts, represented in the lowest denomination of the token</p>

        
          <table class="field-table">
            <thead>
              <tr><td>Field</td><td>Type</td><td>Label</td><td>Description</td></tr>
            </thead>
            <tbody>
              
                <tr>
                  <td>token</td>
                  <td><a href="#proto.TokenID">TokenID</a></td>
                  <td></td>
                  <td><p>The ID of the token </p></td>
                </tr>
              
                <tr>
                  <td>transfers</td>
                  <td><a href="#proto.AccountAmount">AccountAmount</a></td>
                  <td>repeated</td>
                  <td><p>Multiple list of AccountAmounts, each of which has an account and amount </p></td>
                </tr>
              
            </tbody>
          </table>

          

        
      
        <h3 id="proto.TopicID">TopicID</h3>
        <p>Unique identifier for a topic (used by the consensus service)</p>

        
          <table class="field-table">
            <thead>
              <tr><td>Field</td><td>Type</td><td>Label</td><td>Description</td></tr>
            </thead>
            <tbody>
              
                <tr>
                  <td>shardNum</td>
                  <td><a href="#int64">int64</a></td>
                  <td></td>
                  <td><p>The shard number (nonnegative) </p></td>
                </tr>
              
                <tr>
                  <td>realmNum</td>
                  <td><a href="#int64">int64</a></td>
                  <td></td>
                  <td><p>The realm number (nonnegative) </p></td>
                </tr>
              
                <tr>
                  <td>topicNum</td>
                  <td><a href="#int64">int64</a></td>
                  <td></td>
                  <td><p>Unique topic identifier within a realm (nonnegative). </p></td>
                </tr>
              
            </tbody>
          </table>

          

        
      
        <h3 id="proto.TransactionFeeSchedule">TransactionFeeSchedule</h3>
        <p>The fees for a specific transaction or query based on the fee data.</p>

        
          <table class="field-table">
            <thead>
              <tr><td>Field</td><td>Type</td><td>Label</td><td>Description</td></tr>
            </thead>
            <tbody>
              
                <tr>
                  <td>hederaFunctionality</td>
                  <td><a href="#proto.HederaFunctionality">HederaFunctionality</a></td>
                  <td></td>
                  <td><p>A particular transaction or query </p></td>
                </tr>
              
                <tr>
                  <td>feeData</td>
                  <td><a href="#proto.FeeData">FeeData</a></td>
                  <td></td>
                  <td><p>Resource price coefficients </p></td>
                </tr>
              
            </tbody>
          </table>

          

        
      
        <h3 id="proto.TransactionID">TransactionID</h3>
        <p>The ID for a transaction. This is used for retrieving receipts and records for a transaction, for appending to a file right after creating it, for instantiating a smart contract with bytecode in a file just created, and internally by the network for detecting when duplicate transactions are submitted. A user might get a transaction processed faster by submitting it to N nodes, each with a different node account, but all with the same TransactionID. Then, the transaction will take effect when the first of all those nodes submits the transaction and it reaches consensus. The other transactions will not take effect. So this could make the transaction take effect faster, if any given node might be slow. However, the full transaction fee is charged for each transaction, so the total fee is N times as much if the transaction is sent to N nodes.</p>

        
          <table class="field-table">
            <thead>
              <tr><td>Field</td><td>Type</td><td>Label</td><td>Description</td></tr>
            </thead>
            <tbody>
              
                <tr>
                  <td>transactionValidStart</td>
                  <td><a href="#proto.Timestamp">Timestamp</a></td>
                  <td></td>
                  <td><p>The transaction is invalid if consensusTimestamp &lt; transactionID.transactionStartValid </p></td>
                </tr>
              
                <tr>
                  <td>accountID</td>
                  <td><a href="#proto.AccountID">AccountID</a></td>
                  <td></td>
                  <td><p>The Account ID that paid for this transaction </p></td>
                </tr>
              
            </tbody>
          </table>

          

        
      

      
        <h3 id="proto.HederaFunctionality">HederaFunctionality</h3>
        <p>The transactions and queries supported by Hedera Hashgraph.</p>
        <table class="enum-table">
          <thead>
            <tr><td>Name</td><td>Number</td><td>Description</td></tr>
          </thead>
          <tbody>
            
              <tr>
                <td>NONE</td>
                <td>0</td>
                <td><p>UNSPECIFIED - Need to keep first value as unspecified because first element is ignored and not parsed (0 is ignored by parser)</p></td>
              </tr>
            
              <tr>
                <td>CryptoTransfer</td>
                <td>1</td>
                <td><p>crypto transfer</p></td>
              </tr>
            
              <tr>
                <td>CryptoUpdate</td>
                <td>2</td>
                <td><p>crypto update account</p></td>
              </tr>
            
              <tr>
                <td>CryptoDelete</td>
                <td>3</td>
                <td><p>crypto delete account</p></td>
              </tr>
            
              <tr>
                <td>CryptoAddLiveHash</td>
                <td>4</td>
                <td><p>Add a livehash to a crypto account</p></td>
              </tr>
            
              <tr>
                <td>CryptoDeleteLiveHash</td>
                <td>5</td>
                <td><p>Delete a livehash from a crypto account</p></td>
              </tr>
            
              <tr>
                <td>ContractCall</td>
                <td>6</td>
                <td><p>Smart Contract Call</p></td>
              </tr>
            
              <tr>
                <td>ContractCreate</td>
                <td>7</td>
                <td><p>Smart Contract Create Contract</p></td>
              </tr>
            
              <tr>
                <td>ContractUpdate</td>
                <td>8</td>
                <td><p>Smart Contract update contract</p></td>
              </tr>
            
              <tr>
                <td>FileCreate</td>
                <td>9</td>
                <td><p>File Operation create file</p></td>
              </tr>
            
              <tr>
                <td>FileAppend</td>
                <td>10</td>
                <td><p>File Operation append file</p></td>
              </tr>
            
              <tr>
                <td>FileUpdate</td>
                <td>11</td>
                <td><p>File Operation update file</p></td>
              </tr>
            
              <tr>
                <td>FileDelete</td>
                <td>12</td>
                <td><p>File Operation delete file</p></td>
              </tr>
            
              <tr>
                <td>CryptoGetAccountBalance</td>
                <td>13</td>
                <td><p>crypto get account balance</p></td>
              </tr>
            
              <tr>
                <td>CryptoGetAccountRecords</td>
                <td>14</td>
                <td><p>crypto get account record</p></td>
              </tr>
            
              <tr>
                <td>CryptoGetInfo</td>
                <td>15</td>
                <td><p>Crypto get info</p></td>
              </tr>
            
              <tr>
                <td>ContractCallLocal</td>
                <td>16</td>
                <td><p>Smart Contract Call</p></td>
              </tr>
            
              <tr>
                <td>ContractGetInfo</td>
                <td>17</td>
                <td><p>Smart Contract get info</p></td>
              </tr>
            
              <tr>
                <td>ContractGetBytecode</td>
                <td>18</td>
                <td><p>Smart Contract, get the byte code</p></td>
              </tr>
            
              <tr>
                <td>GetBySolidityID</td>
                <td>19</td>
                <td><p>Smart Contract, get by solidity ID</p></td>
              </tr>
            
              <tr>
                <td>GetByKey</td>
                <td>20</td>
                <td><p>Smart Contract, get by key</p></td>
              </tr>
            
              <tr>
                <td>CryptoGetLiveHash</td>
                <td>21</td>
                <td><p>Get a live hash from a crypto account</p></td>
              </tr>
            
              <tr>
                <td>CryptoGetStakers</td>
                <td>22</td>
                <td><p>Crypto, get the stakers for the node</p></td>
              </tr>
            
              <tr>
                <td>FileGetContents</td>
                <td>23</td>
                <td><p>File Operations get file contents</p></td>
              </tr>
            
              <tr>
                <td>FileGetInfo</td>
                <td>24</td>
                <td><p>File Operations get the info of the file</p></td>
              </tr>
            
              <tr>
                <td>TransactionGetRecord</td>
                <td>25</td>
                <td><p>Crypto get the transaction records</p></td>
              </tr>
            
              <tr>
                <td>ContractGetRecords</td>
                <td>26</td>
                <td><p>Contract get the transaction records</p></td>
              </tr>
            
              <tr>
                <td>CryptoCreate</td>
                <td>27</td>
                <td><p>crypto create account</p></td>
              </tr>
            
              <tr>
                <td>SystemDelete</td>
                <td>28</td>
                <td><p>system delete file</p></td>
              </tr>
            
              <tr>
                <td>SystemUndelete</td>
                <td>29</td>
                <td><p>system undelete file</p></td>
              </tr>
            
              <tr>
                <td>ContractDelete</td>
                <td>30</td>
                <td><p>delete contract</p></td>
              </tr>
            
              <tr>
                <td>Freeze</td>
                <td>31</td>
                <td><p>freeze</p></td>
              </tr>
            
              <tr>
                <td>CreateTransactionRecord</td>
                <td>32</td>
                <td><p>Create Tx Record</p></td>
              </tr>
            
              <tr>
                <td>CryptoAccountAutoRenew</td>
                <td>33</td>
                <td><p>Crypto Auto Renew</p></td>
              </tr>
            
              <tr>
                <td>ContractAutoRenew</td>
                <td>34</td>
                <td><p>Contract Auto Renew</p></td>
              </tr>
            
              <tr>
                <td>GetVersionInfo</td>
                <td>35</td>
                <td><p>Get Version</p></td>
              </tr>
            
              <tr>
                <td>TransactionGetReceipt</td>
                <td>36</td>
                <td><p>Transaction Get Receipt</p></td>
              </tr>
            
              <tr>
                <td>ConsensusCreateTopic</td>
                <td>50</td>
                <td><p>Create Topic</p></td>
              </tr>
            
              <tr>
                <td>ConsensusUpdateTopic</td>
                <td>51</td>
                <td><p>Update Topic</p></td>
              </tr>
            
              <tr>
                <td>ConsensusDeleteTopic</td>
                <td>52</td>
                <td><p>Delete Topic</p></td>
              </tr>
            
              <tr>
                <td>ConsensusGetTopicInfo</td>
                <td>53</td>
                <td><p>Get Topic information</p></td>
              </tr>
            
              <tr>
                <td>ConsensusSubmitMessage</td>
                <td>54</td>
                <td><p>Submit message to topic</p></td>
              </tr>
            
              <tr>
                <td>UncheckedSubmit</td>
                <td>55</td>
                <td><p></p></td>
              </tr>
            
              <tr>
                <td>TokenCreate</td>
                <td>56</td>
                <td><p>Create Token</p></td>
              </tr>
            
              <tr>
                <td>TokenTransact</td>
                <td>57</td>
                <td><p>Transfer Tokens</p></td>
              </tr>
            
              <tr>
                <td>TokenGetInfo</td>
                <td>58</td>
                <td><p>Get token information</p></td>
              </tr>
            
              <tr>
                <td>TokenFreezeAccount</td>
                <td>59</td>
                <td><p>Freeze Account</p></td>
              </tr>
            
              <tr>
                <td>TokenUnfreezeAccount</td>
                <td>60</td>
                <td><p>Unfreeze Account</p></td>
              </tr>
            
              <tr>
                <td>TokenGrantKycToAccount</td>
                <td>61</td>
                <td><p>Grant KYC to Account</p></td>
              </tr>
            
              <tr>
                <td>TokenRevokeKycFromAccount</td>
                <td>62</td>
                <td><p>Revoke KYC from Account</p></td>
              </tr>
            
              <tr>
                <td>TokenDelete</td>
                <td>63</td>
                <td><p>Delete Token</p></td>
              </tr>
            
              <tr>
                <td>TokenUpdate</td>
                <td>64</td>
                <td><p>Update Token</p></td>
              </tr>
            
              <tr>
                <td>TokenMint</td>
                <td>65</td>
                <td><p>Mint tokens to treasury</p></td>
              </tr>
            
              <tr>
                <td>TokenBurn</td>
                <td>66</td>
                <td><p>Burn tokens from treasury</p></td>
              </tr>
            
              <tr>
                <td>TokenAccountWipe</td>
                <td>67</td>
                <td><p>Wipe token amount from Account holder</p></td>
              </tr>
            
              <tr>
                <td>TokenAssociateToAccount</td>
                <td>68</td>
                <td><p>Associate tokens to an account</p></td>
              </tr>
            
              <tr>
                <td>TokenDissociateFromAccount</td>
                <td>69</td>
                <td><p>Dissociate tokens from an account</p></td>
              </tr>
            
          </tbody>
        </table>
      
        <h3 id="proto.TokenFreezeStatus">TokenFreezeStatus</h3>
        <p>Possible Freeze statuses returned on TokenGetInfoQuery or CryptoGetInfoResponse in TokenRelationship</p>
        <table class="enum-table">
          <thead>
            <tr><td>Name</td><td>Number</td><td>Description</td></tr>
          </thead>
          <tbody>
            
              <tr>
                <td>FreezeNotApplicable</td>
                <td>0</td>
                <td><p></p></td>
              </tr>
            
              <tr>
                <td>Frozen</td>
                <td>1</td>
                <td><p></p></td>
              </tr>
            
              <tr>
                <td>Unfrozen</td>
                <td>2</td>
                <td><p></p></td>
              </tr>
            
          </tbody>
        </table>
      
        <h3 id="proto.TokenKycStatus">TokenKycStatus</h3>
        <p>Possible KYC statuses returned on TokenGetInfoQuery or CryptoGetInfoResponse in TokenRelationship</p>
        <table class="enum-table">
          <thead>
            <tr><td>Name</td><td>Number</td><td>Description</td></tr>
          </thead>
          <tbody>
            
              <tr>
                <td>KycNotApplicable</td>
                <td>0</td>
                <td><p></p></td>
              </tr>
            
              <tr>
                <td>Granted</td>
                <td>1</td>
                <td><p></p></td>
              </tr>
            
              <tr>
                <td>Revoked</td>
                <td>2</td>
                <td><p></p></td>
              </tr>
            
          </tbody>
        </table>
      

      

      
    
      
      <div class="file-heading">
        <h2 id="ConsensusCreateTopic.proto">ConsensusCreateTopic.proto</h2><a href="#title">Top</a>
      </div>
      <p></p>

      
        <h3 id="proto.ConsensusCreateTopicTransactionBody">ConsensusCreateTopicTransactionBody</h3>
        <p>See [ConsensusService.createTopic()](#proto.ConsensusService)</p>

        
          <table class="field-table">
            <thead>
              <tr><td>Field</td><td>Type</td><td>Label</td><td>Description</td></tr>
            </thead>
            <tbody>
              
                <tr>
                  <td>memo</td>
                  <td><a href="#string">string</a></td>
                  <td></td>
                  <td><p>Short publicly visible memo about the topic. No guarantee of uniqueness. </p></td>
                </tr>
              
                <tr>
                  <td>adminKey</td>
                  <td><a href="#proto.Key">Key</a></td>
                  <td></td>
                  <td><p>Access control for updateTopic/deleteTopic.
Anyone can increase the topic&#39;s expirationTime via ConsensusService.updateTopic(), regardless of the adminKey.
If no adminKey is specified, updateTopic may only be used to extend the topic&#39;s expirationTime, and deleteTopic
is disallowed. </p></td>
                </tr>
              
                <tr>
                  <td>submitKey</td>
                  <td><a href="#proto.Key">Key</a></td>
                  <td></td>
                  <td><p>Access control for submitMessage.
If unspecified, no access control is performed on ConsensusService.submitMessage (all submissions are allowed). </p></td>
                </tr>
              
                <tr>
                  <td>autoRenewPeriod</td>
                  <td><a href="#proto.Duration">Duration</a></td>
                  <td></td>
                  <td><p>The initial lifetime of the topic and the amount of time to attempt to extend the topic&#39;s lifetime by
automatically at the topic&#39;s expirationTime, if the autoRenewAccount is configured (once autoRenew functionality
is supported by HAPI).
Limited to MIN_AUTORENEW_PERIOD and MAX_AUTORENEW_PERIOD value by server-side configuration.
Required. </p></td>
                </tr>
              
                <tr>
                  <td>autoRenewAccount</td>
                  <td><a href="#proto.AccountID">AccountID</a></td>
                  <td></td>
                  <td><p>Optional account to be used at the topic&#39;s expirationTime to extend the life of the topic (once autoRenew
functionality is supported by HAPI).
The topic lifetime will be extended up to a maximum of the autoRenewPeriod or however long the topic
can be extended using all funds on the account (whichever is the smaller duration/amount and if any extension
is possible with the account&#39;s funds).
If specified, there must be an adminKey and the autoRenewAccount must sign this transaction. </p></td>
                </tr>
              
            </tbody>
          </table>

          

        
      

      

      

      
    
      
      <div class="file-heading">
        <h2 id="ConsensusDeleteTopic.proto">ConsensusDeleteTopic.proto</h2><a href="#title">Top</a>
      </div>
      <p></p>

      
        <h3 id="proto.ConsensusDeleteTopicTransactionBody">ConsensusDeleteTopicTransactionBody</h3>
        <p>See [ConsensusService.deleteTopic()](#proto.ConsensusService)</p>

        
          <table class="field-table">
            <thead>
              <tr><td>Field</td><td>Type</td><td>Label</td><td>Description</td></tr>
            </thead>
            <tbody>
              
                <tr>
                  <td>topicID</td>
                  <td><a href="#proto.TopicID">TopicID</a></td>
                  <td></td>
                  <td><p>Topic identifier. </p></td>
                </tr>
              
            </tbody>
          </table>

          

        
      

      

      

      
    
      
      <div class="file-heading">
        <h2 id="ConsensusGetTopicInfo.proto">ConsensusGetTopicInfo.proto</h2><a href="#title">Top</a>
      </div>
      <p></p>

      
        <h3 id="proto.ConsensusGetTopicInfoQuery">ConsensusGetTopicInfoQuery</h3>
        <p>See [ConsensusService.getTopicInfo()](#proto.ConsensusService)</p>

        
          <table class="field-table">
            <thead>
              <tr><td>Field</td><td>Type</td><td>Label</td><td>Description</td></tr>
            </thead>
            <tbody>
              
                <tr>
                  <td>header</td>
                  <td><a href="#proto.QueryHeader">QueryHeader</a></td>
                  <td></td>
                  <td><p>Standard info sent from client to node, including the signed payment, and what kind of response is requested
(cost, state proof, both, or neither). </p></td>
                </tr>
              
                <tr>
                  <td>topicID</td>
                  <td><a href="#proto.TopicID">TopicID</a></td>
                  <td></td>
                  <td><p>The Topic for which information is being requested </p></td>
                </tr>
              
            </tbody>
          </table>

          

        
      
        <h3 id="proto.ConsensusGetTopicInfoResponse">ConsensusGetTopicInfoResponse</h3>
        <p>Retrieve the parameters of and state of a consensus topic.</p>

        
          <table class="field-table">
            <thead>
              <tr><td>Field</td><td>Type</td><td>Label</td><td>Description</td></tr>
            </thead>
            <tbody>
              
                <tr>
                  <td>header</td>
                  <td><a href="#proto.ResponseHeader">ResponseHeader</a></td>
                  <td></td>
                  <td><p>Standard response from node to client, including the requested fields: cost, or state proof, or both, or neither. </p></td>
                </tr>
              
                <tr>
                  <td>topicID</td>
                  <td><a href="#proto.TopicID">TopicID</a></td>
                  <td></td>
                  <td><p>Topic identifier. </p></td>
                </tr>
              
                <tr>
                  <td>topicInfo</td>
                  <td><a href="#proto.ConsensusTopicInfo">ConsensusTopicInfo</a></td>
                  <td></td>
                  <td><p>Current state of the topic </p></td>
                </tr>
              
            </tbody>
          </table>

          

        
      

      

      

      
    
      
      <div class="file-heading">
        <h2 id="ConsensusService.proto">ConsensusService.proto</h2><a href="#title">Top</a>
      </div>
      <p></p>

      

      

      

      
        <h3 id="proto.ConsensusService">ConsensusService</h3>
        <p>The Consensus Service provides the ability for Hedera Hashgraph to provide aBFT consensus as to the order and</p><p>validity of messages submitted to a *topic*, as well as a *consensus timestamp* for those messages.</p><p>Automatic renewal can be configured via an autoRenewAccount.</p><p>Any time an autoRenewAccount is added to a topic, that createTopic/updateTopic transaction must be signed by</p><p>the autoRenewAccount.</p><p>The autoRenewPeriod on an account must currently be set a value in createTopic between MIN_AUTORENEW_PERIOD (6999999</p><p>seconds) and MAX_AUTORENEW_PERIOD (8000001 seconds). During creation this sets the initial expirationTime of the</p><p>topic (see more below).</p><p>If no adminKey is on a topic, there may not be an autoRenewAccount on the topic, deleteTopic is not allowed,</p><p>and the only change allowed via an updateTopic is to extend the expirationTime.</p><p>If an adminKey is on a topic, every updateTopic and deleteTopic transaction must be signed by the adminKey, except</p><p>for updateTopics which only extend the topic's expirationTime (no adminKey authorization required).</p><p>If an updateTopic modifies the adminKey of a topic, the transaction signatures on the updateTopic must fulfill both</p><p>the pre-update and post-update adminKey signature requirements.</p><p>Mirrornet ConsensusService may be used to subscribe to changes on the topic, including changes to the topic</p><p>definition and the consensus ordering and timestamp of submitted messages.</p><p>Until autoRenew functionality is supported by HAPI, the topic will not expire, the autoRenewAccount will not be</p><p>charged, and the topic will not automatically be deleted.</p><p>Once autoRenew functionality is supported by HAPI:</p><p>1. Once the expirationTime is encountered, if an autoRenewAccount is configured on the topic, the account will be</p><p>charged automatically at the expirationTime, to extend the expirationTime of the topic up to the topic's</p><p>autoRenewPeriod (or as much extension as the account's balance will supply).</p><p>2. If the topic expires and is not automatically renewed, the topic will enter the EXPIRED state. All transactions</p><p>on the topic will fail with TOPIC_EXPIRED, except an updateTopic() call that modifies only the expirationTime.</p><p>getTopicInfo() will succeed. This state will be available for a AUTORENEW_GRACE_PERIOD grace period (7 days).</p><p>3. After the grace period, if the topic's expirationTime is not extended, the topic will be automatically</p><p>deleted and no transactions or queries on the topic will succeed after that point.</p>
        <table class="enum-table">
          <thead>
            <tr><td>Method Name</td><td>Request Type</td><td>Response Type</td><td>Description</td></tr>
          </thead>
          <tbody>
            
              <tr>
                <td>createTopic</td>
                <td><a href="#proto.Transaction">Transaction</a></td>
                <td><a href="#proto.TransactionResponse">TransactionResponse</a></td>
                <td><p>Create a topic to be used for consensus.
If an autoRenewAccount is specified, that account must also sign this transaction.
If an adminKey is specified, the adminKey must sign the transaction.
On success, the resulting TransactionReceipt contains the newly created TopicId.
Request is [ConsensusCreateTopicTransactionBody](#proto.ConsensusCreateTopicTransactionBody)</p></td>
              </tr>
            
              <tr>
                <td>updateTopic</td>
                <td><a href="#proto.Transaction">Transaction</a></td>
                <td><a href="#proto.TransactionResponse">TransactionResponse</a></td>
                <td><p>Update a topic.
If there is no adminKey, the only authorized update (available to anyone) is to extend the expirationTime.
Otherwise transaction must be signed by the adminKey.
If an adminKey is updated, the transaction must be signed by the pre-update adminKey and post-update adminKey.
If a new autoRenewAccount is specified (not just being removed), that account must also sign the transaction.
Request is [ConsensusUpdateTopicTransactionBody](#proto.ConsensusUpdateTopicTransactionBody)</p></td>
              </tr>
            
              <tr>
                <td>deleteTopic</td>
                <td><a href="#proto.Transaction">Transaction</a></td>
                <td><a href="#proto.TransactionResponse">TransactionResponse</a></td>
                <td><p>Delete a topic. No more transactions or queries on the topic (via HAPI) will succeed.
If an adminKey is set, this transaction must be signed by that key.
If there is no adminKey, this transaction will fail UNAUTHORIZED.
Request is [ConsensusDeleteTopicTransactionBody](#proto.ConsensusDeleteTopicTransactionBody)</p></td>
              </tr>
            
              <tr>
                <td>getTopicInfo</td>
                <td><a href="#proto.Query">Query</a></td>
                <td><a href="#proto.Response">Response</a></td>
                <td><p>Retrieve the latest state of a topic. This method is unrestricted and allowed on any topic by any payer account.
Deleted accounts will not be returned.
Request is [ConsensusGetTopicInfoQuery](#proto.ConsensusGetTopicInfoQuery)
Response is [ConsensusGetTopicInfoResponse](#proto.ConsensusGetTopicInfoResponse)</p></td>
              </tr>
            
              <tr>
                <td>submitMessage</td>
                <td><a href="#proto.Transaction">Transaction</a></td>
                <td><a href="#proto.TransactionResponse">TransactionResponse</a></td>
                <td><p>Submit a message for consensus.
Valid and authorized messages on valid topics will be ordered by the consensus service, gossipped to the
mirror net, and published (in order) to all subscribers (from the mirror net) on this topic.
The submitKey (if any) must sign this transaction.
On success, the resulting TransactionReceipt contains the topic&#39;s updated topicSequenceNumber and
topicRunningHash.
Request is [ConsensusSubmitMessageTransactionBody](#proto.ConsensusSubmitMessageTransactionBody)</p></td>
              </tr>
            
          </tbody>
        </table>

        
    
      
      <div class="file-heading">
        <h2 id="ConsensusSubmitMessage.proto">ConsensusSubmitMessage.proto</h2><a href="#title">Top</a>
      </div>
      <p></p>

      
        <h3 id="proto.ConsensusMessageChunkInfo">ConsensusMessageChunkInfo</h3>
        <p></p>

        
          <table class="field-table">
            <thead>
              <tr><td>Field</td><td>Type</td><td>Label</td><td>Description</td></tr>
            </thead>
            <tbody>
              
                <tr>
                  <td>initialTransactionID</td>
                  <td><a href="#proto.TransactionID">TransactionID</a></td>
                  <td></td>
                  <td><p>TransactionID of the first chunk, gets copied to every subsequent chunk in a fragmented message. </p></td>
                </tr>
              
                <tr>
                  <td>total</td>
                  <td><a href="#int32">int32</a></td>
                  <td></td>
                  <td><p>The total number of chunks in the message. </p></td>
                </tr>
              
                <tr>
                  <td>number</td>
                  <td><a href="#int32">int32</a></td>
                  <td></td>
                  <td><p>The sequence number (from 1 to total) of the current chunk in the message. </p></td>
                </tr>
              
            </tbody>
          </table>

          

        
      
        <h3 id="proto.ConsensusSubmitMessageTransactionBody">ConsensusSubmitMessageTransactionBody</h3>
        <p></p>

        
          <table class="field-table">
            <thead>
              <tr><td>Field</td><td>Type</td><td>Label</td><td>Description</td></tr>
            </thead>
            <tbody>
              
                <tr>
                  <td>topicID</td>
                  <td><a href="#proto.TopicID">TopicID</a></td>
                  <td></td>
                  <td><p>Topic to submit message to. </p></td>
                </tr>
              
                <tr>
                  <td>message</td>
                  <td><a href="#bytes">bytes</a></td>
                  <td></td>
                  <td><p>Message to be submitted. Max size of the Transaction (including signatures) is 6KiB. </p></td>
                </tr>
              
                <tr>
                  <td>chunkInfo</td>
                  <td><a href="#proto.ConsensusMessageChunkInfo">ConsensusMessageChunkInfo</a></td>
                  <td></td>
                  <td><p>Optional information of the current chunk in a fragmented message. </p></td>
                </tr>
              
            </tbody>
          </table>

          

        
      

      

      

      
    
      
      <div class="file-heading">
        <h2 id="ConsensusTopicInfo.proto">ConsensusTopicInfo.proto</h2><a href="#title">Top</a>
      </div>
      <p></p>

      
        <h3 id="proto.ConsensusTopicInfo">ConsensusTopicInfo</h3>
        <p>Current state of a topic.</p>

        
          <table class="field-table">
            <thead>
              <tr><td>Field</td><td>Type</td><td>Label</td><td>Description</td></tr>
            </thead>
            <tbody>
              
                <tr>
                  <td>memo</td>
                  <td><a href="#string">string</a></td>
                  <td></td>
                  <td><p>Short publicly visible memo about the topic. No guarantee of uniqueness. </p></td>
                </tr>
              
                <tr>
                  <td>runningHash</td>
                  <td><a href="#bytes">bytes</a></td>
                  <td></td>
                  <td><p>When a topic is created, its running hash is initialized to 48 bytes of binary zeros.
For each submitted message, the topic&#39;s running hash is then updated to the output
of a particular SHA-384 digest whose input data include the previous running hash.

See the TransactionReceipt.proto documentation for an exact description of the
data included in the SHA-384 digest used for the update. </p></td>
                </tr>
              
                <tr>
                  <td>sequenceNumber</td>
                  <td><a href="#uint64">uint64</a></td>
                  <td></td>
                  <td><p>Sequence number (starting at 1 for the first submitMessage) of messages on the topic. </p></td>
                </tr>
              
                <tr>
                  <td>expirationTime</td>
                  <td><a href="#proto.Timestamp">Timestamp</a></td>
                  <td></td>
                  <td><p>Effective consensus timestamp at (and after) which submitMessage calls will no longer succeed on the topic
and the topic will expire and after AUTORENEW_GRACE_PERIOD be automatically deleted. </p></td>
                </tr>
              
                <tr>
                  <td>adminKey</td>
                  <td><a href="#proto.Key">Key</a></td>
                  <td></td>
                  <td><p>Access control for update/delete of the topic. Null if there is no key. </p></td>
                </tr>
              
                <tr>
                  <td>submitKey</td>
                  <td><a href="#proto.Key">Key</a></td>
                  <td></td>
                  <td><p>Access control for ConsensusService.submitMessage. Null if there is no key. </p></td>
                </tr>
              
                <tr>
                  <td>autoRenewPeriod</td>
                  <td><a href="#proto.Duration">Duration</a></td>
                  <td></td>
                  <td><p> </p></td>
                </tr>
              
                <tr>
                  <td>autoRenewAccount</td>
                  <td><a href="#proto.AccountID">AccountID</a></td>
                  <td></td>
                  <td><p>Null if there is no autoRenewAccount. </p></td>
                </tr>
              
            </tbody>
          </table>

          

        
      

      

      

      
    
      
      <div class="file-heading">
        <h2 id="ConsensusUpdateTopic.proto">ConsensusUpdateTopic.proto</h2><a href="#title">Top</a>
      </div>
      <p></p>

      
        <h3 id="proto.ConsensusUpdateTopicTransactionBody">ConsensusUpdateTopicTransactionBody</h3>
        <p>All fields left null will not be updated.</p><p>See [ConsensusService.updateTopic()](#proto.ConsensusService)</p>

        
          <table class="field-table">
            <thead>
              <tr><td>Field</td><td>Type</td><td>Label</td><td>Description</td></tr>
            </thead>
            <tbody>
              
                <tr>
                  <td>topicID</td>
                  <td><a href="#proto.TopicID">TopicID</a></td>
                  <td></td>
                  <td><p> </p></td>
                </tr>
              
                <tr>
                  <td>memo</td>
                  <td><a href="#google.protobuf.StringValue">google.protobuf.StringValue</a></td>
                  <td></td>
                  <td><p>Short publicly visible memo about the topic. No guarantee of uniqueness. Null for &#34;do not update&#34;. </p></td>
                </tr>
              
                <tr>
                  <td>expirationTime</td>
                  <td><a href="#proto.Timestamp">Timestamp</a></td>
                  <td></td>
                  <td><p>Effective consensus timestamp at (and after) which all consensus transactions and queries will fail.
The expirationTime may be no longer than MAX_AUTORENEW_PERIOD (8000001 seconds) from the consensus timestamp of
this transaction.
On topics with no adminKey, extending the expirationTime is the only updateTopic option allowed on the topic.
If unspecified, no change. </p></td>
                </tr>
              
                <tr>
                  <td>adminKey</td>
                  <td><a href="#proto.Key">Key</a></td>
                  <td></td>
                  <td><p>Access control for update/delete of the topic.
If unspecified, no change.
If empty keyList - the adminKey is cleared. </p></td>
                </tr>
              
                <tr>
                  <td>submitKey</td>
                  <td><a href="#proto.Key">Key</a></td>
                  <td></td>
                  <td><p>Access control for ConsensusService.submitMessage.
If unspecified, no change.
If empty keyList - the submitKey is cleared. </p></td>
                </tr>
              
                <tr>
                  <td>autoRenewPeriod</td>
                  <td><a href="#proto.Duration">Duration</a></td>
                  <td></td>
                  <td><p>The amount of time to extend the topic&#39;s lifetime automatically at expirationTime if the autoRenewAccount is
configured and has funds (once autoRenew functionality is supported by HAPI).
Limited to between MIN_AUTORENEW_PERIOD (6999999 seconds) and MAX_AUTORENEW_PERIOD (8000001 seconds) by
servers-side configuration (which may change).
If unspecified, no change. </p></td>
                </tr>
              
                <tr>
                  <td>autoRenewAccount</td>
                  <td><a href="#proto.AccountID">AccountID</a></td>
                  <td></td>
                  <td><p>Optional account to be used at the topic&#39;s expirationTime to extend the life of the topic.
Once autoRenew functionality is supported by HAPI, the topic lifetime will be extended up to a maximum of the
autoRenewPeriod or however long the topic can be extended using all funds on the account (whichever is the
smaller duration/amount).
If specified as the default value (0.0.0), the autoRenewAccount will be removed.
If unspecified, no change. </p></td>
                </tr>
              
            </tbody>
          </table>

          

        
      

      

      

      
    
      
      <div class="file-heading">
        <h2 id="ContractCall.proto">ContractCall.proto</h2><a href="#title">Top</a>
      </div>
      <p></p>

      
        <h3 id="proto.ContractCallTransactionBody">ContractCallTransactionBody</h3>
        <p></p>

        
          <table class="field-table">
            <thead>
              <tr><td>Field</td><td>Type</td><td>Label</td><td>Description</td></tr>
            </thead>
            <tbody>
              
                <tr>
                  <td>contractID</td>
                  <td><a href="#proto.ContractID">ContractID</a></td>
                  <td></td>
                  <td><p>the contract instance to call, in the format used in transactions </p></td>
                </tr>
              
                <tr>
                  <td>gas</td>
                  <td><a href="#int64">int64</a></td>
                  <td></td>
                  <td><p>the maximum amount of gas to use for the call </p></td>
                </tr>
              
                <tr>
                  <td>amount</td>
                  <td><a href="#int64">int64</a></td>
                  <td></td>
                  <td><p>number of tinybars sent (the function must be payable if this is nonzero) </p></td>
                </tr>
              
                <tr>
                  <td>functionParameters</td>
                  <td><a href="#bytes">bytes</a></td>
                  <td></td>
                  <td><p>which function to call, and the parameters to pass to the function </p></td>
                </tr>
              
            </tbody>
          </table>

          

        
      

      

      

      
    
      
      <div class="file-heading">
        <h2 id="ContractCallLocal.proto">ContractCallLocal.proto</h2><a href="#title">Top</a>
      </div>
      <p></p>

      
        <h3 id="proto.ContractCallLocalQuery">ContractCallLocalQuery</h3>
        <p>Call a function of the given smart contract instance, giving it functionParameters as its inputs.</p><p>This is performed locally on the particular node that the client is communicating with.</p><p>It cannot change the state of the contract instance (and so, cannot spend anything from the instance's cryptocurrency account).</p><p>It will not have a consensus timestamp. It cannot generate a record or a receipt. The response will contain the output</p><p>returned by the function call.  This is useful for calling getter functions, which purely read the state and don't change it.</p><p>It is faster and cheaper than a normal call, because it is purely local to a single  node.</p><p>Unlike a ContractCall transaction, the node will consume the entire amount of provided gas in determining</p><p>the fee for this query.</p>

        
          <table class="field-table">
            <thead>
              <tr><td>Field</td><td>Type</td><td>Label</td><td>Description</td></tr>
            </thead>
            <tbody>
              
                <tr>
                  <td>header</td>
                  <td><a href="#proto.QueryHeader">QueryHeader</a></td>
                  <td></td>
                  <td><p>standard info sent from client to node, including the signed payment, and what kind of response is requested (cost, state proof, both, or neither). The payment must cover the fees and all of the gas offered. </p></td>
                </tr>
              
                <tr>
                  <td>contractID</td>
                  <td><a href="#proto.ContractID">ContractID</a></td>
                  <td></td>
                  <td><p>the contract instance to call, in the format used in transactions </p></td>
                </tr>
              
                <tr>
                  <td>gas</td>
                  <td><a href="#int64">int64</a></td>
                  <td></td>
                  <td><p>The amount of gas to use for the call; all of the gas offered will be used and charged a corresponding fee </p></td>
                </tr>
              
                <tr>
                  <td>functionParameters</td>
                  <td><a href="#bytes">bytes</a></td>
                  <td></td>
                  <td><p>which function to call, and the parameters to pass to the function </p></td>
                </tr>
              
                <tr>
                  <td>maxResultSize</td>
                  <td><a href="#int64">int64</a></td>
                  <td></td>
                  <td><p>max number of bytes that the result might include. The run will fail if it would have returned more than this number of bytes. </p></td>
                </tr>
              
            </tbody>
          </table>

          

        
      
        <h3 id="proto.ContractCallLocalResponse">ContractCallLocalResponse</h3>
        <p>Response when the client sends the node ContractCallLocalQuery</p>

        
          <table class="field-table">
            <thead>
              <tr><td>Field</td><td>Type</td><td>Label</td><td>Description</td></tr>
            </thead>
            <tbody>
              
                <tr>
                  <td>header</td>
                  <td><a href="#proto.ResponseHeader">ResponseHeader</a></td>
                  <td></td>
                  <td><p>standard response from node to client, including the requested fields: cost, or state proof, or both, or neither </p></td>
                </tr>
              
                <tr>
                  <td>functionResult</td>
                  <td><a href="#proto.ContractFunctionResult">ContractFunctionResult</a></td>
                  <td></td>
                  <td><p>the value returned by the function (if it completed and didn&#39;t fail) </p></td>
                </tr>
              
            </tbody>
          </table>

          

        
      
        <h3 id="proto.ContractFunctionResult">ContractFunctionResult</h3>
        <p>The result returned by a call to a smart contract function. This is part of the response to a ContractCallLocal query, and is in the record for a ContractCall or ContractCreateInstance transaction. The ContractCreateInstance transaction record has the results of the call to the constructor.</p>

        
          <table class="field-table">
            <thead>
              <tr><td>Field</td><td>Type</td><td>Label</td><td>Description</td></tr>
            </thead>
            <tbody>
              
                <tr>
                  <td>contractID</td>
                  <td><a href="#proto.ContractID">ContractID</a></td>
                  <td></td>
                  <td><p>the smart contract instance whose function was called </p></td>
                </tr>
              
                <tr>
                  <td>contractCallResult</td>
                  <td><a href="#bytes">bytes</a></td>
                  <td></td>
                  <td><p>the result returned by the function </p></td>
                </tr>
              
                <tr>
                  <td>errorMessage</td>
                  <td><a href="#string">string</a></td>
                  <td></td>
                  <td><p>message In case there was an error during smart contract execution </p></td>
                </tr>
              
                <tr>
                  <td>bloom</td>
                  <td><a href="#bytes">bytes</a></td>
                  <td></td>
                  <td><p>bloom filter for record </p></td>
                </tr>
              
                <tr>
                  <td>gasUsed</td>
                  <td><a href="#uint64">uint64</a></td>
                  <td></td>
                  <td><p>units of gas used to execute contract </p></td>
                </tr>
              
                <tr>
                  <td>logInfo</td>
                  <td><a href="#proto.ContractLoginfo">ContractLoginfo</a></td>
                  <td>repeated</td>
                  <td><p>the log info for events returned by the function </p></td>
                </tr>
              
                <tr>
                  <td>createdContractIDs</td>
                  <td><a href="#proto.ContractID">ContractID</a></td>
                  <td>repeated</td>
                  <td><p>the list of smart contracts that were created by the function call </p></td>
                </tr>
              
            </tbody>
          </table>

          

        
      
        <h3 id="proto.ContractLoginfo">ContractLoginfo</h3>
        <p>The log information for an event returned by a smart contract function call. One function call may return several such events.</p>

        
          <table class="field-table">
            <thead>
              <tr><td>Field</td><td>Type</td><td>Label</td><td>Description</td></tr>
            </thead>
            <tbody>
              
                <tr>
                  <td>contractID</td>
                  <td><a href="#proto.ContractID">ContractID</a></td>
                  <td></td>
                  <td><p>address of a contract that emitted the event </p></td>
                </tr>
              
                <tr>
                  <td>bloom</td>
                  <td><a href="#bytes">bytes</a></td>
                  <td></td>
                  <td><p>bloom filter for a particular log </p></td>
                </tr>
              
                <tr>
                  <td>topic</td>
                  <td><a href="#bytes">bytes</a></td>
                  <td>repeated</td>
                  <td><p>topics of a particular event </p></td>
                </tr>
              
                <tr>
                  <td>data</td>
                  <td><a href="#bytes">bytes</a></td>
                  <td></td>
                  <td><p>event data </p></td>
                </tr>
              
            </tbody>
          </table>

          

        
      

      

      

      
    
      
      <div class="file-heading">
        <h2 id="ContractCreate.proto">ContractCreate.proto</h2><a href="#title">Top</a>
      </div>
      <p></p>

      
        <h3 id="proto.ContractCreateTransactionBody">ContractCreateTransactionBody</h3>
        <p>Start a new smart contract instance. After the instance is created, the ContractID for it is in the receipt, and can be</p><p>retrieved by the Record or with a GetByKey query. The instance will run the bytecode stored in a previously created</p><p>file, referenced either by FileID or by the transaction ID of the transaction that created the file</p><p>The constructor will be executed using the given amount of gas, and any unspent gas will be refunded to the paying account. Constructor inputs come from the given constructorParameters.</p><p>The instance will exist for autoRenewPeriod seconds. When that is reached, it will renew itself for another autoRenewPeriod seconds by charging its associated cryptocurrency account (which it creates here). If it has insufficient cryptocurrency to extend that long, it will extend as long as it can. If its balance is zero, the instance will be deleted.</p><p>A smart contract instance normally enforces rules, so "the code is law". For example, an ERC-20 contract prevents a transfer from being undone without a signature by the recipient of the transfer. This is always enforced if the contract instance was created with the adminKeys being null. But for some uses, it might be desirable to create something like an ERC-20 contract that has a specific group of trusted individuals who can act as a "supreme court" with the ability to override the normal operation, when a sufficient number of them agree to do so. If adminKeys is not null, then they can sign a transaction that can change the state of the smart contract in arbitrary ways, such as to reverse a transaction that violates some standard of behavior that is not covered by the code itself. The admin keys can also be used to change the autoRenewPeriod, and change the adminKeys field itself. The API currently does not implement this ability. But it does allow the adminKeys field to be set and queried, and will in the future implement such admin abilities for any instance that has a non-null adminKeys.</p><p>If this constructor stores information, it is charged gas to store it. There is a fee in hbars to maintain that storage until the expiration time, and that fee is added as part of the transaction fee.</p><p>An entity (account, file, or smart contract instance) must be created in a particular realm. If the realmID is left null, then a new realm will be created with the given admin key. If a new realm has a null adminKey, then anyone can create/modify/delete entities in that realm. But if an admin key is given, then any transaction to create/modify/delete an entity in that realm must be signed by that key, though anyone can still call functions on smart contract instances that exist in that realm. A realm ceases to exist when everything within it has expired and no longer exists.</p><p>The current API ignores shardID, realmID, and newRealmAdminKey, and creates everything in shard 0 and realm 0, with a null key. Future versions of the API will support multiple realms and multiple shards.</p><p>The optional memo field can contain a string whose length is up to 100 bytes. That is the size after Unicode NFD then UTF-8 conversion. This field can be used to describe the smart contract. It could also be used for other purposes. One recommended purpose is to hold a hexadecimal string that is the SHA-384 hash of a PDF file containing a human-readable legal contract. Then, if the admin keys are the public keys of human arbitrators, they can use that legal document to guide their decisions during a binding arbitration tribunal, convened to consider any changes to the smart contract in the future. The memo field can only be changed using the admin keys. If there are no admin keys, then it cannot be changed after the smart contract is created.</p>

        
          <table class="field-table">
            <thead>
              <tr><td>Field</td><td>Type</td><td>Label</td><td>Description</td></tr>
            </thead>
            <tbody>
              
                <tr>
                  <td>fileID</td>
                  <td><a href="#proto.FileID">FileID</a></td>
                  <td></td>
                  <td><p>the file containing the smart contract byte code. A copy will be made and held by the contract instance, and have the same expiration time as the instance. The file is referenced one of two ways: </p></td>
                </tr>
              
                <tr>
                  <td>adminKey</td>
                  <td><a href="#proto.Key">Key</a></td>
                  <td></td>
                  <td><p>the state of the instance and its fields can be modified arbitrarily if this key signs a transaction to modify it. If this is null, then such modifications are not possible, and there is no administrator that can override the normal operation of this smart contract instance. Note that if it is created with no admin keys, then there is no administrator to authorize changing the admin keys, so there can never be any admin keys for that instance. </p></td>
                </tr>
              
                <tr>
                  <td>gas</td>
                  <td><a href="#int64">int64</a></td>
                  <td></td>
                  <td><p>gas to run the constructor </p></td>
                </tr>
              
                <tr>
                  <td>initialBalance</td>
                  <td><a href="#int64">int64</a></td>
                  <td></td>
                  <td><p>initial number of tinybars to put into the cryptocurrency account associated with and owned by the smart contract </p></td>
                </tr>
              
                <tr>
                  <td>proxyAccountID</td>
                  <td><a href="#proto.AccountID">AccountID</a></td>
                  <td></td>
                  <td><p>ID of the account to which this account is proxy staked. If proxyAccountID is null, or is an invalid account, or is an account that isn&#39;t a node, then this account is automatically proxy staked to a node chosen by the network, but without earning payments. If the proxyAccountID account refuses to accept proxy staking , or if it is not currently running a node, then it will behave as if  proxyAccountID was null. </p></td>
                </tr>
              
                <tr>
                  <td>autoRenewPeriod</td>
                  <td><a href="#proto.Duration">Duration</a></td>
                  <td></td>
                  <td><p>the instance will charge its account every this many seconds to renew for this long </p></td>
                </tr>
              
                <tr>
                  <td>constructorParameters</td>
                  <td><a href="#bytes">bytes</a></td>
                  <td></td>
                  <td><p>parameters to pass to the constructor </p></td>
                </tr>
              
                <tr>
                  <td>shardID</td>
                  <td><a href="#proto.ShardID">ShardID</a></td>
                  <td></td>
                  <td><p>shard in which to create this </p></td>
                </tr>
              
                <tr>
                  <td>realmID</td>
                  <td><a href="#proto.RealmID">RealmID</a></td>
                  <td></td>
                  <td><p>realm in which to create this (leave this null to create a new realm) </p></td>
                </tr>
              
                <tr>
                  <td>newRealmAdminKey</td>
                  <td><a href="#proto.Key">Key</a></td>
                  <td></td>
                  <td><p>if realmID is null, then this the admin key for the new realm that will be created </p></td>
                </tr>
              
                <tr>
                  <td>memo</td>
                  <td><a href="#string">string</a></td>
                  <td></td>
                  <td><p>the memo that was submitted as part of the contract (max 100 bytes) </p></td>
                </tr>
              
            </tbody>
          </table>

          

        
      

      

      

      
    
      
      <div class="file-heading">
        <h2 id="ContractDelete.proto">ContractDelete.proto</h2><a href="#title">Top</a>
      </div>
      <p></p>

      
        <h3 id="proto.ContractDeleteTransactionBody">ContractDeleteTransactionBody</h3>
        <p>At consensus, marks a contract as deleted and transfers its remaining hBars, if any, to a designated receiver. After a contract is deleted, it can no longer be called.</p><p>If the target contract is immutable (that is, was created without an admin key), then this transaction resolves to MODIFYING_IMMUTABLE_CONTRACT.</p><p>--- Signing Requirements ---</p><p>1. The admin key of the target contract must sign.</p><p>2. If the transfer account or contract has receiverSigRequired, its associated key must also sign.</p>

        
          <table class="field-table">
            <thead>
              <tr><td>Field</td><td>Type</td><td>Label</td><td>Description</td></tr>
            </thead>
            <tbody>
              
                <tr>
                  <td>contractID</td>
                  <td><a href="#proto.ContractID">ContractID</a></td>
                  <td></td>
                  <td><p>The id of the contract to be deleted </p></td>
                </tr>
              
                <tr>
                  <td>transferAccountID</td>
                  <td><a href="#proto.AccountID">AccountID</a></td>
                  <td></td>
                  <td><p>The id of an account to receive any remaining hBars from the deleted contract </p></td>
                </tr>
              
                <tr>
                  <td>transferContractID</td>
                  <td><a href="#proto.ContractID">ContractID</a></td>
                  <td></td>
                  <td><p>The id of a contract to receive any remaining hBars from the deleted contract </p></td>
                </tr>
              
            </tbody>
          </table>

          

        
      

      

      

      
    
      
      <div class="file-heading">
        <h2 id="ContractGetBytecode.proto">ContractGetBytecode.proto</h2><a href="#title">Top</a>
      </div>
      <p></p>

      
        <h3 id="proto.ContractGetBytecodeQuery">ContractGetBytecodeQuery</h3>
        <p>Get the bytecode for a smart contract instance</p>

        
          <table class="field-table">
            <thead>
              <tr><td>Field</td><td>Type</td><td>Label</td><td>Description</td></tr>
            </thead>
            <tbody>
              
                <tr>
                  <td>header</td>
                  <td><a href="#proto.QueryHeader">QueryHeader</a></td>
                  <td></td>
                  <td><p>standard info sent from client to node, including the signed payment, and what kind of response is requested (cost, state proof, both, or neither). </p></td>
                </tr>
              
                <tr>
                  <td>contractID</td>
                  <td><a href="#proto.ContractID">ContractID</a></td>
                  <td></td>
                  <td><p>the contract for which information is requested </p></td>
                </tr>
              
            </tbody>
          </table>

          

        
      
        <h3 id="proto.ContractGetBytecodeResponse">ContractGetBytecodeResponse</h3>
        <p>Response when the client sends the node ContractGetBytecodeQuery</p>

        
          <table class="field-table">
            <thead>
              <tr><td>Field</td><td>Type</td><td>Label</td><td>Description</td></tr>
            </thead>
            <tbody>
              
                <tr>
                  <td>header</td>
                  <td><a href="#proto.ResponseHeader">ResponseHeader</a></td>
                  <td></td>
                  <td><p>standard response from node to client, including the requested fields: cost, or state proof, or both, or neither </p></td>
                </tr>
              
                <tr>
                  <td>bytecode</td>
                  <td><a href="#bytes">bytes</a></td>
                  <td></td>
                  <td><p>the bytecode </p></td>
                </tr>
              
            </tbody>
          </table>

          

        
      

      

      

      
    
      
      <div class="file-heading">
        <h2 id="ContractGetInfo.proto">ContractGetInfo.proto</h2><a href="#title">Top</a>
      </div>
      <p></p>

      
        <h3 id="proto.ContractGetInfoQuery">ContractGetInfoQuery</h3>
        <p>Get information about a smart contract instance. This includes the account that it uses, the file containing its bytecode, and the time when it will expire.</p>

        
          <table class="field-table">
            <thead>
              <tr><td>Field</td><td>Type</td><td>Label</td><td>Description</td></tr>
            </thead>
            <tbody>
              
                <tr>
                  <td>header</td>
                  <td><a href="#proto.QueryHeader">QueryHeader</a></td>
                  <td></td>
                  <td><p>standard info sent from client to node, including the signed payment, and what kind of response is requested (cost, state proof, both, or neither). </p></td>
                </tr>
              
                <tr>
                  <td>contractID</td>
                  <td><a href="#proto.ContractID">ContractID</a></td>
                  <td></td>
                  <td><p>the contract for which information is requested </p></td>
                </tr>
              
            </tbody>
          </table>

          

        
      
        <h3 id="proto.ContractGetInfoResponse">ContractGetInfoResponse</h3>
        <p>Response when the client sends the node ContractGetInfoQuery</p>

        
          <table class="field-table">
            <thead>
              <tr><td>Field</td><td>Type</td><td>Label</td><td>Description</td></tr>
            </thead>
            <tbody>
              
                <tr>
                  <td>header</td>
                  <td><a href="#proto.ResponseHeader">ResponseHeader</a></td>
                  <td></td>
                  <td><p>standard response from node to client, including the requested fields: cost, or state proof, or both, or neither </p></td>
                </tr>
              
                <tr>
                  <td>contractInfo</td>
                  <td><a href="#proto.ContractGetInfoResponse.ContractInfo">ContractGetInfoResponse.ContractInfo</a></td>
                  <td></td>
                  <td><p>the information about this contract instance (a state proof can be generated for this) </p></td>
                </tr>
              
            </tbody>
          </table>

          

        
      
        <h3 id="proto.ContractGetInfoResponse.ContractInfo">ContractGetInfoResponse.ContractInfo</h3>
        <p></p>

        
          <table class="field-table">
            <thead>
              <tr><td>Field</td><td>Type</td><td>Label</td><td>Description</td></tr>
            </thead>
            <tbody>
              
                <tr>
                  <td>contractID</td>
                  <td><a href="#proto.ContractID">ContractID</a></td>
                  <td></td>
                  <td><p>ID of the contract instance, in the format used in transactions </p></td>
                </tr>
              
                <tr>
                  <td>accountID</td>
                  <td><a href="#proto.AccountID">AccountID</a></td>
                  <td></td>
                  <td><p>ID of the cryptocurrency account owned by the contract instance, in the format used in transactions </p></td>
                </tr>
              
                <tr>
                  <td>contractAccountID</td>
                  <td><a href="#string">string</a></td>
                  <td></td>
                  <td><p>ID of both the contract instance and the cryptocurrency account owned by the contract instance, in the format used by Solidity </p></td>
                </tr>
              
                <tr>
                  <td>adminKey</td>
                  <td><a href="#proto.Key">Key</a></td>
                  <td></td>
                  <td><p>the state of the instance and its fields can be modified arbitrarily if this key signs a transaction to modify it. If this is null, then such modifications are not possible, and there is no administrator that can override the normal operation of this smart contract instance. Note that if it is created with no admin keys, then there is no administrator to authorize changing the admin keys, so there can never be any admin keys for that instance. */ </p></td>
                </tr>
              
                <tr>
                  <td>expirationTime</td>
                  <td><a href="#proto.Timestamp">Timestamp</a></td>
                  <td></td>
                  <td><p>the current time at which this contract instance (and its account) is set to expire </p></td>
                </tr>
              
                <tr>
                  <td>autoRenewPeriod</td>
                  <td><a href="#proto.Duration">Duration</a></td>
                  <td></td>
                  <td><p>the expiration time will extend every this many seconds. If there are insufficient funds, then it extends as long as possible. If the account is empty when it expires, then it is deleted. </p></td>
                </tr>
              
                <tr>
                  <td>storage</td>
                  <td><a href="#int64">int64</a></td>
                  <td></td>
                  <td><p>number of bytes of storage being used by this instance (which affects the cost to extend the expiration time) </p></td>
                </tr>
              
                <tr>
                  <td>memo</td>
                  <td><a href="#string">string</a></td>
                  <td></td>
                  <td><p>the memo associated with the contract (max 100 bytes) </p></td>
                </tr>
              
                <tr>
                  <td>balance</td>
                  <td><a href="#uint64">uint64</a></td>
                  <td></td>
                  <td><p>The current balance, in tinybars </p></td>
                </tr>
              
            </tbody>
          </table>

          

        
      

      

      

      
    
      
      <div class="file-heading">
        <h2 id="ContractGetRecords.proto">ContractGetRecords.proto</h2><a href="#title">Top</a>
      </div>
      <p></p>

      
        <h3 id="proto.ContractGetRecordsQuery">ContractGetRecordsQuery</h3>
        <p>Get all the records for a smart contract instance, for any transaction (creation or call) that occurred in the last 25 hours.</p>

        
          <table class="field-table">
            <thead>
              <tr><td>Field</td><td>Type</td><td>Label</td><td>Description</td></tr>
            </thead>
            <tbody>
              
                <tr>
                  <td>header</td>
                  <td><a href="#proto.QueryHeader">QueryHeader</a></td>
                  <td></td>
                  <td><p>Standard info sent from client to node, including the signed payment, and what kind of response is requested (cost, state proof, both, or neither). </p></td>
                </tr>
              
                <tr>
                  <td>contractID</td>
                  <td><a href="#proto.ContractID">ContractID</a></td>
                  <td></td>
                  <td><p>The smart contract instance for which the records should be retrieved </p></td>
                </tr>
              
            </tbody>
          </table>

          

        
      
        <h3 id="proto.ContractGetRecordsResponse">ContractGetRecordsResponse</h3>
        <p>Response when the client sends the node ContractGetRecordsQuery</p>

        
          <table class="field-table">
            <thead>
              <tr><td>Field</td><td>Type</td><td>Label</td><td>Description</td></tr>
            </thead>
            <tbody>
              
                <tr>
                  <td>header</td>
                  <td><a href="#proto.ResponseHeader">ResponseHeader</a></td>
                  <td></td>
                  <td><p>Standard response from node to client, including the requested fields: cost, or state proof, or both, or neither </p></td>
                </tr>
              
                <tr>
                  <td>contractID</td>
                  <td><a href="#proto.ContractID">ContractID</a></td>
                  <td></td>
                  <td><p>The smart contract instance that this record is for </p></td>
                </tr>
              
                <tr>
                  <td>records</td>
                  <td><a href="#proto.TransactionRecord">TransactionRecord</a></td>
                  <td>repeated</td>
                  <td><p>List of records, each with contractCreateResult or contractCallResult as its body </p></td>
                </tr>
              
            </tbody>
          </table>

          

        
      

      

      

      
    
      
      <div class="file-heading">
        <h2 id="ContractUpdate.proto">ContractUpdate.proto</h2><a href="#title">Top</a>
      </div>
      <p></p>

      
        <h3 id="proto.ContractUpdateTransactionBody">ContractUpdateTransactionBody</h3>
        <p>At consensus, updates the fields of a smart contract to the given values.</p><p>If no value is given for a field, that field is left unchanged on the contract. For an immutable smart contract (that is, a contract created without an adminKey), only the expirationTime may be updated; setting any other field in this case will cause the transaction status to resolve to MODIFYING_IMMUTABLE_CONTRACT.</p><p>--- Signing Requirements ---</p><p>1. Whether or not a contract has an adminKey, its expirationTime can be extended with only the transaction payer's signature.</p><p>2. Updating any other field of a mutable contract requires the adminKey's signature.</p><p>3. If the update transaction includes a new adminKey, this new key must also sign.</p>

        
          <table class="field-table">
            <thead>
              <tr><td>Field</td><td>Type</td><td>Label</td><td>Description</td></tr>
            </thead>
            <tbody>
              
                <tr>
                  <td>contractID</td>
                  <td><a href="#proto.ContractID">ContractID</a></td>
                  <td></td>
                  <td><p>The id of the contract to be updated </p></td>
                </tr>
              
                <tr>
                  <td>expirationTime</td>
                  <td><a href="#proto.Timestamp">Timestamp</a></td>
                  <td></td>
                  <td><p>The new expiry of the contract, no earlier than the current expiry (resolves to EXPIRATION_REDUCTION_NOT_ALLOWED otherwise) </p></td>
                </tr>
              
                <tr>
                  <td>adminKey</td>
                  <td><a href="#proto.Key">Key</a></td>
                  <td></td>
                  <td><p>The new key to control updates to the contract </p></td>
                </tr>
              
                <tr>
                  <td>proxyAccountID</td>
                  <td><a href="#proto.AccountID">AccountID</a></td>
                  <td></td>
                  <td><p>(NOT YET IMPLEMENTED) The new id of the account to which the contract is proxy staked </p></td>
                </tr>
              
                <tr>
                  <td>autoRenewPeriod</td>
                  <td><a href="#proto.Duration">Duration</a></td>
                  <td></td>
                  <td><p>(NOT YET IMPLEMENTED) The new interval at which the contract will pay to extend its expiry (by the same interval) </p></td>
                </tr>
              
                <tr>
                  <td>fileID</td>
                  <td><a href="#proto.FileID">FileID</a></td>
                  <td></td>
                  <td><p>The new id of the file asserted to contain the bytecode of the Solidity transaction that created this contract </p></td>
                </tr>
              
                <tr>
                  <td>memo</td>
                  <td><a href="#string">string</a></td>
                  <td></td>
                  <td><p>The new contract memo, assumed to be Unicode encoded with UTF-8 (at most 100 bytes) </p></td>
                </tr>
              
            </tbody>
          </table>

          

        
      

      

      

      
    
      
      <div class="file-heading">
        <h2 id="CryptoAddLiveHash.proto">CryptoAddLiveHash.proto</h2><a href="#title">Top</a>
      </div>
      <p></p>

      
        <h3 id="proto.CryptoAddLiveHashTransactionBody">CryptoAddLiveHashTransactionBody</h3>
        <p>At consensus, attaches the given livehash to the given account.</p><p>The hash can be deleted by the key controlling the account, or by any of the keys associated to the livehash.</p><p>Hence livehashes provide a revocation service for their implied credentials; for example,</p><p>when an authority grants a credential to the account, the account owner will cosign with the authority (or authorities)</p><p>to attach a hash of the credential to the account---hence proving the grant. If the credential is revoked, then any of</p><p>the authorities may delete it (or the account owner). In this way, the livehash mechanism acts as a revocation service.</p><p>An account cannot have two identical livehashes associated. To modify the list of keys in a livehash, the</p><p>livehash should first be deleted, then recreated with a new list of keys.</p>

        
          <table class="field-table">
            <thead>
              <tr><td>Field</td><td>Type</td><td>Label</td><td>Description</td></tr>
            </thead>
            <tbody>
              
                <tr>
                  <td>liveHash</td>
                  <td><a href="#proto.LiveHash">LiveHash</a></td>
                  <td></td>
                  <td><p>A hash of some credential or certificate, along with the keys of the entities that asserted it validity </p></td>
                </tr>
              
            </tbody>
          </table>

          

        
      
        <h3 id="proto.LiveHash">LiveHash</h3>
        <p>A hash---presumably of some kind of credential or certificate---along with a list of keys, each of which may be either a primitive or a threshold key.</p>

        
          <table class="field-table">
            <thead>
              <tr><td>Field</td><td>Type</td><td>Label</td><td>Description</td></tr>
            </thead>
            <tbody>
              
                <tr>
                  <td>accountId</td>
                  <td><a href="#proto.AccountID">AccountID</a></td>
                  <td></td>
                  <td><p>The account to which the livehash is attached </p></td>
                </tr>
              
                <tr>
                  <td>hash</td>
                  <td><a href="#bytes">bytes</a></td>
                  <td></td>
                  <td><p>The SHA-384 hash of a credential or certificate </p></td>
                </tr>
              
                <tr>
                  <td>keys</td>
                  <td><a href="#proto.KeyList">KeyList</a></td>
                  <td></td>
                  <td><p>A list of keys (primitive or threshold), all of which must sign to attach the livehash to an account, and any one of which can later delete it. </p></td>
                </tr>
              
                <tr>
                  <td>duration</td>
                  <td><a href="#proto.Duration">Duration</a></td>
                  <td></td>
                  <td><p>The duration for which the livehash will remain valid </p></td>
                </tr>
              
            </tbody>
          </table>

          

        
      

      

      

      
    
      
      <div class="file-heading">
        <h2 id="CryptoCreate.proto">CryptoCreate.proto</h2><a href="#title">Top</a>
      </div>
      <p></p>

      
        <h3 id="proto.CryptoCreateTransactionBody">CryptoCreateTransactionBody</h3>
        <p>Create a new account. After the account is created, the AccountID for it is in the receipt. It can also be retrieved with a GetByKey query. Threshold values can be defined, and records are generated and stored for 25 hours for any transfer that exceeds the thresholds. This account is charged for each record generated, so the thresholds are useful for limiting record generation to happen only for large transactions.</p><p>The Key field is the key used to sign transactions for this account. If the account has receiverSigRequired set to true, then all cryptocurrency transfers must be signed by this account's key, both for transfers in and out. If it is false, then only transfers out have to be signed by it. When the account is created, the payer account is charged enough hbars so that the new account will not expire for the next autoRenewPeriod seconds. When it reaches the expiration time, the new account will then be automatically charged to renew for another autoRenewPeriod seconds. If it does not have enough hbars to renew for that long, then the remaining hbars are used to extend its expiration as long as possible. If it is has a zero balance when it expires, then it is deleted. This transaction must be signed by the payer account. If receiverSigRequired is false, then the transaction does not have to be signed by the keys in the keys field. If it is true, then it must be signed by them, in addition to the keys of the payer account.</p><p>An entity (account, file, or smart contract instance) must be created in a particular realm. If the realmID is left null, then a new realm will be created with the given admin key. If a new realm has a null adminKey, then anyone can create/modify/delete entities in that realm. But if an admin key is given, then any transaction to create/modify/delete an entity in that realm must be signed by that key, though anyone can still call functions on smart contract instances that exist in that realm. A realm ceases to exist when everything within it has expired and no longer exists.</p><p>The current API ignores shardID, realmID, and newRealmAdminKey, and creates everything in shard 0 and realm 0, with a null key. Future versions of the API will support multiple realms and multiple shards.</p>

        
          <table class="field-table">
            <thead>
              <tr><td>Field</td><td>Type</td><td>Label</td><td>Description</td></tr>
            </thead>
            <tbody>
              
                <tr>
                  <td>key</td>
                  <td><a href="#proto.Key">Key</a></td>
                  <td></td>
                  <td><p>The key that must sign each transfer out of the account. If receiverSigRequired is true, then it must also sign any transfer into the account. </p></td>
                </tr>
              
                <tr>
                  <td>initialBalance</td>
                  <td><a href="#uint64">uint64</a></td>
                  <td></td>
                  <td><p>The initial number of tinybars to put into the account </p></td>
                </tr>
              
                <tr>
                  <td>proxyAccountID</td>
                  <td><a href="#proto.AccountID">AccountID</a></td>
                  <td></td>
                  <td><p>ID of the account to which this account is proxy staked. If proxyAccountID is null, or is an invalid account, or is an account that isn&#39;t a node, then this account is automatically proxy staked to a node chosen by the network, but without earning payments. If the proxyAccountID account refuses to accept proxy staking , or if it is not currently running a node, then it will behave as if proxyAccountID was null. </p></td>
                </tr>
              
                <tr>
                  <td>sendRecordThreshold</td>
                  <td><a href="#uint64">uint64</a></td>
                  <td></td>
                  <td><p>[Deprecated]. The threshold amount (in tinybars) for which an account record is created for any send/withdraw transaction </p></td>
                </tr>
              
                <tr>
                  <td>receiveRecordThreshold</td>
                  <td><a href="#uint64">uint64</a></td>
                  <td></td>
                  <td><p>[Deprecated]. The threshold amount (in tinybars) for which an account record is created for any receive/deposit transaction </p></td>
                </tr>
              
                <tr>
                  <td>receiverSigRequired</td>
                  <td><a href="#bool">bool</a></td>
                  <td></td>
                  <td><p>If true, this account&#39;s key must sign any transaction depositing into this account (in addition to all withdrawals) </p></td>
                </tr>
              
                <tr>
                  <td>autoRenewPeriod</td>
                  <td><a href="#proto.Duration">Duration</a></td>
                  <td></td>
                  <td><p>The account is charged to extend its expiration date every this many seconds. If it doesn&#39;t have enough balance, it extends as long as possible. If it is empty when it expires, then it is deleted. </p></td>
                </tr>
              
                <tr>
                  <td>shardID</td>
                  <td><a href="#proto.ShardID">ShardID</a></td>
                  <td></td>
                  <td><p>The shard in which this account is created </p></td>
                </tr>
              
                <tr>
                  <td>realmID</td>
                  <td><a href="#proto.RealmID">RealmID</a></td>
                  <td></td>
                  <td><p>The realm in which this account is created (leave this null to create a new realm) </p></td>
                </tr>
              
                <tr>
                  <td>newRealmAdminKey</td>
                  <td><a href="#proto.Key">Key</a></td>
                  <td></td>
                  <td><p>If realmID is null, then this the admin key for the new realm that will be created </p></td>
                </tr>
              
            </tbody>
          </table>

          
            
            
            <h4>Fields with deprecated option</h4>
            <table>
              <thead>
                <tr>
                  <td>Name</td>
                  <td>Option</td>
                </tr>
              </thead>
              <tbody>
              
                <tr>
                  <td>sendRecordThreshold</td>
                  <td><p>true</p></td>
                </tr>
              
                <tr>
                  <td>receiveRecordThreshold</td>
                  <td><p>true</p></td>
                </tr>
              
              </tbody>
            </table>
            
          

        
      

      

      

      
    
      
      <div class="file-heading">
        <h2 id="CryptoDelete.proto">CryptoDelete.proto</h2><a href="#title">Top</a>
      </div>
      <p></p>

      
        <h3 id="proto.CryptoDeleteTransactionBody">CryptoDeleteTransactionBody</h3>
        <p>Mark an account as deleted, moving all its current hbars to another account. It will remain in the ledger, marked as deleted, until it expires. Transfers into it a deleted account fail. But a deleted account can still have its expiration extended in the normal way.</p>

        
          <table class="field-table">
            <thead>
              <tr><td>Field</td><td>Type</td><td>Label</td><td>Description</td></tr>
            </thead>
            <tbody>
              
                <tr>
                  <td>transferAccountID</td>
                  <td><a href="#proto.AccountID">AccountID</a></td>
                  <td></td>
                  <td><p>The account ID which will receive all remaining hbars </p></td>
                </tr>
              
                <tr>
                  <td>deleteAccountID</td>
                  <td><a href="#proto.AccountID">AccountID</a></td>
                  <td></td>
                  <td><p>The account ID which should be deleted </p></td>
                </tr>
              
            </tbody>
          </table>

          

        
      

      

      

      
    
      
      <div class="file-heading">
        <h2 id="CryptoDeleteLiveHash.proto">CryptoDeleteLiveHash.proto</h2><a href="#title">Top</a>
      </div>
      <p></p>

      
        <h3 id="proto.CryptoDeleteLiveHashTransactionBody">CryptoDeleteLiveHashTransactionBody</h3>
        <p>At consensus, deletes a livehash associated to the given account. The transaction must be signed by either the key of the owning account, or at least one of the keys associated to the livehash.</p>

        
          <table class="field-table">
            <thead>
              <tr><td>Field</td><td>Type</td><td>Label</td><td>Description</td></tr>
            </thead>
            <tbody>
              
                <tr>
                  <td>accountOfLiveHash</td>
                  <td><a href="#proto.AccountID">AccountID</a></td>
                  <td></td>
                  <td><p>The account owning the livehash </p></td>
                </tr>
              
                <tr>
                  <td>liveHashToDelete</td>
                  <td><a href="#bytes">bytes</a></td>
                  <td></td>
                  <td><p>The SHA-384 livehash to delete from the account </p></td>
                </tr>
              
            </tbody>
          </table>

          

        
      

      

      

      
    
      
      <div class="file-heading">
        <h2 id="CryptoGetAccountBalance.proto">CryptoGetAccountBalance.proto</h2><a href="#title">Top</a>
      </div>
      <p></p>

      
        <h3 id="proto.CryptoGetAccountBalanceQuery">CryptoGetAccountBalanceQuery</h3>
        <p>Get the balance of a cryptocurrency account. This returns only the balance, so it is a smaller</p><p>reply than CryptoGetInfo, which returns the balance plus additional information.</p>

        
          <table class="field-table">
            <thead>
              <tr><td>Field</td><td>Type</td><td>Label</td><td>Description</td></tr>
            </thead>
            <tbody>
              
                <tr>
                  <td>header</td>
                  <td><a href="#proto.QueryHeader">QueryHeader</a></td>
                  <td></td>
                  <td><p>Standard info sent from client to node, including the signed payment, and what kind of response is requested (cost, state proof, both, or neither). </p></td>
                </tr>
              
                <tr>
                  <td>accountID</td>
                  <td><a href="#proto.AccountID">AccountID</a></td>
                  <td></td>
                  <td><p>The account ID for which information is requested </p></td>
                </tr>
              
                <tr>
                  <td>contractID</td>
                  <td><a href="#proto.ContractID">ContractID</a></td>
                  <td></td>
                  <td><p>The account ID for which information is requested </p></td>
                </tr>
              
            </tbody>
          </table>

          

        
      
        <h3 id="proto.CryptoGetAccountBalanceResponse">CryptoGetAccountBalanceResponse</h3>
        <p>Response when the client sends the node CryptoGetAccountBalanceQuery</p>

        
          <table class="field-table">
            <thead>
              <tr><td>Field</td><td>Type</td><td>Label</td><td>Description</td></tr>
            </thead>
            <tbody>
              
                <tr>
                  <td>header</td>
                  <td><a href="#proto.ResponseHeader">ResponseHeader</a></td>
                  <td></td>
                  <td><p>Standard response from node to client, including the requested fields: cost, or state proof, or both, or neither </p></td>
                </tr>
              
                <tr>
                  <td>accountID</td>
                  <td><a href="#proto.AccountID">AccountID</a></td>
                  <td></td>
                  <td><p>The account ID that is being described (this is useful with state proofs, for proving to a third party) </p></td>
                </tr>
              
                <tr>
                  <td>balance</td>
                  <td><a href="#uint64">uint64</a></td>
                  <td></td>
                  <td><p>The current balance, in tinybars </p></td>
                </tr>
              
                <tr>
                  <td>tokenBalances</td>
                  <td><a href="#proto.TokenBalance">TokenBalance</a></td>
                  <td>repeated</td>
                  <td><p>The array of tokens that the account possesses </p></td>
                </tr>
              
            </tbody>
          </table>

          

        
      
        <h3 id="proto.TokenBalance">TokenBalance</h3>
        <p>Contains information the balance of an Account in regards to the corresponding Token ID</p>

        
          <table class="field-table">
            <thead>
              <tr><td>Field</td><td>Type</td><td>Label</td><td>Description</td></tr>
            </thead>
            <tbody>
              
                <tr>
                  <td>tokenId</td>
                  <td><a href="#proto.TokenID">TokenID</a></td>
                  <td></td>
                  <td><p>The ID of the token </p></td>
                </tr>
              
                <tr>
                  <td>balance</td>
                  <td><a href="#uint64">uint64</a></td>
                  <td></td>
                  <td><p>The current token balance </p></td>
                </tr>
              
            </tbody>
          </table>

          

        
      
        <h3 id="proto.TokenBalances">TokenBalances</h3>
        <p></p>

        
          <table class="field-table">
            <thead>
              <tr><td>Field</td><td>Type</td><td>Label</td><td>Description</td></tr>
            </thead>
            <tbody>
              
                <tr>
                  <td>tokenBalances</td>
                  <td><a href="#proto.TokenBalance">TokenBalance</a></td>
                  <td>repeated</td>
                  <td><p> </p></td>
                </tr>
              
            </tbody>
          </table>

          

        
      

      

      

      
    
      
      <div class="file-heading">
        <h2 id="CryptoGetAccountRecords.proto">CryptoGetAccountRecords.proto</h2><a href="#title">Top</a>
      </div>
      <p></p>

      
        <h3 id="proto.CryptoGetAccountRecordsQuery">CryptoGetAccountRecordsQuery</h3>
        <p>Get all the records for an account for any transfers into it and out of it, that were above the threshold, during the last 25 hours.</p>

        
          <table class="field-table">
            <thead>
              <tr><td>Field</td><td>Type</td><td>Label</td><td>Description</td></tr>
            </thead>
            <tbody>
              
                <tr>
                  <td>header</td>
                  <td><a href="#proto.QueryHeader">QueryHeader</a></td>
                  <td></td>
                  <td><p>Standard info sent from client to node, including the signed payment, and what kind of response is requested (cost, state proof, both, or neither). </p></td>
                </tr>
              
                <tr>
                  <td>accountID</td>
                  <td><a href="#proto.AccountID">AccountID</a></td>
                  <td></td>
                  <td><p>The account ID for which the records should be retrieved </p></td>
                </tr>
              
            </tbody>
          </table>

          

        
      
        <h3 id="proto.CryptoGetAccountRecordsResponse">CryptoGetAccountRecordsResponse</h3>
        <p>Response when the client sends the node CryptoGetAccountRecordsQuery</p>

        
          <table class="field-table">
            <thead>
              <tr><td>Field</td><td>Type</td><td>Label</td><td>Description</td></tr>
            </thead>
            <tbody>
              
                <tr>
                  <td>header</td>
                  <td><a href="#proto.ResponseHeader">ResponseHeader</a></td>
                  <td></td>
                  <td><p>Standard response from node to client, including the requested fields: cost, or state proof, or both, or neither </p></td>
                </tr>
              
                <tr>
                  <td>accountID</td>
                  <td><a href="#proto.AccountID">AccountID</a></td>
                  <td></td>
                  <td><p>The account that this record is for </p></td>
                </tr>
              
                <tr>
                  <td>records</td>
                  <td><a href="#proto.TransactionRecord">TransactionRecord</a></td>
                  <td>repeated</td>
                  <td><p>List of records, each with CryptoRecordBody as their body </p></td>
                </tr>
              
            </tbody>
          </table>

          

        
      

      

      

      
    
      
      <div class="file-heading">
        <h2 id="CryptoGetInfo.proto">CryptoGetInfo.proto</h2><a href="#title">Top</a>
      </div>
      <p></p>

      
        <h3 id="proto.CryptoGetInfoQuery">CryptoGetInfoQuery</h3>
        <p>Get all the information about an account, including the balance. This does not get the list of account records.</p>

        
          <table class="field-table">
            <thead>
              <tr><td>Field</td><td>Type</td><td>Label</td><td>Description</td></tr>
            </thead>
            <tbody>
              
                <tr>
                  <td>header</td>
                  <td><a href="#proto.QueryHeader">QueryHeader</a></td>
                  <td></td>
                  <td><p>Standard info sent from client to node, including the signed payment, and what kind of response is requested (cost, state proof, both, or neither). </p></td>
                </tr>
              
                <tr>
                  <td>accountID</td>
                  <td><a href="#proto.AccountID">AccountID</a></td>
                  <td></td>
                  <td><p>The account ID for which information is requested </p></td>
                </tr>
              
            </tbody>
          </table>

          

        
      
        <h3 id="proto.CryptoGetInfoResponse">CryptoGetInfoResponse</h3>
        <p>Response when the client sends the node CryptoGetInfoQuery</p>

        
          <table class="field-table">
            <thead>
              <tr><td>Field</td><td>Type</td><td>Label</td><td>Description</td></tr>
            </thead>
            <tbody>
              
                <tr>
                  <td>header</td>
                  <td><a href="#proto.ResponseHeader">ResponseHeader</a></td>
                  <td></td>
                  <td><p>Standard response from node to client, including the requested fields: cost, or state proof, or both, or neither </p></td>
                </tr>
              
                <tr>
                  <td>accountInfo</td>
                  <td><a href="#proto.CryptoGetInfoResponse.AccountInfo">CryptoGetInfoResponse.AccountInfo</a></td>
                  <td></td>
                  <td><p>Info about the account (a state proof can be generated for this) </p></td>
                </tr>
              
            </tbody>
          </table>

          

        
      
        <h3 id="proto.CryptoGetInfoResponse.AccountInfo">CryptoGetInfoResponse.AccountInfo</h3>
        <p></p>

        
          <table class="field-table">
            <thead>
              <tr><td>Field</td><td>Type</td><td>Label</td><td>Description</td></tr>
            </thead>
            <tbody>
              
                <tr>
                  <td>accountID</td>
                  <td><a href="#proto.AccountID">AccountID</a></td>
                  <td></td>
                  <td><p>The account ID for which this information applies </p></td>
                </tr>
              
                <tr>
                  <td>contractAccountID</td>
                  <td><a href="#string">string</a></td>
                  <td></td>
                  <td><p>The Contract Account ID comprising of both the contract instance and the cryptocurrency account owned by the contract instance, in the format used by Solidity </p></td>
                </tr>
              
                <tr>
                  <td>deleted</td>
                  <td><a href="#bool">bool</a></td>
                  <td></td>
                  <td><p>If true, then this account has been deleted, it will disappear when it expires, and all transactions for it will fail except the transaction to extend its expiration date </p></td>
                </tr>
              
                <tr>
                  <td>proxyAccountID</td>
                  <td><a href="#proto.AccountID">AccountID</a></td>
                  <td></td>
                  <td><p>The Account ID of the account to which this is proxy staked. If proxyAccountID is null, or is an invalid account, or is an account that isn&#39;t a node, then this account is automatically proxy staked to a node chosen by the network, but without earning payments. If the proxyAccountID account refuses to accept proxy staking , or if it is not currently running a node, then it will behave as if proxyAccountID was null. </p></td>
                </tr>
              
                <tr>
                  <td>proxyReceived</td>
                  <td><a href="#int64">int64</a></td>
                  <td></td>
                  <td><p>The total number of tinybars proxy staked to this account </p></td>
                </tr>
              
                <tr>
                  <td>key</td>
                  <td><a href="#proto.Key">Key</a></td>
                  <td></td>
                  <td><p>The key for the account, which must sign in order to transfer out, or to modify the account in any way other than extending its expiration date. </p></td>
                </tr>
              
                <tr>
                  <td>balance</td>
                  <td><a href="#uint64">uint64</a></td>
                  <td></td>
                  <td><p>The current balance of account in tinybars </p></td>
                </tr>
              
                <tr>
                  <td>generateSendRecordThreshold</td>
                  <td><a href="#uint64">uint64</a></td>
                  <td></td>
                  <td><p>[Deprecated]. The threshold amount, in tinybars, at which a record is created of any transaction that decreases the balance of this account by more than the threshold </p></td>
                </tr>
              
                <tr>
                  <td>generateReceiveRecordThreshold</td>
                  <td><a href="#uint64">uint64</a></td>
                  <td></td>
                  <td><p>[Deprecated]. The threshold amount, in tinybars, at which a record is created of any transaction that increases the balance of this account by more than the threshold </p></td>
                </tr>
              
                <tr>
                  <td>receiverSigRequired</td>
                  <td><a href="#bool">bool</a></td>
                  <td></td>
                  <td><p>If true, no transaction can transfer to this account unless signed by this account&#39;s key </p></td>
                </tr>
              
                <tr>
                  <td>expirationTime</td>
                  <td><a href="#proto.Timestamp">Timestamp</a></td>
                  <td></td>
                  <td><p>The TimeStamp time at which this account is set to expire </p></td>
                </tr>
              
                <tr>
                  <td>autoRenewPeriod</td>
                  <td><a href="#proto.Duration">Duration</a></td>
                  <td></td>
                  <td><p>The duration for expiration time will extend every this many seconds. If there are insufficient funds, then it extends as long as possible. If it is empty when it expires, then it is deleted. </p></td>
                </tr>
              
                <tr>
                  <td>liveHashes</td>
                  <td><a href="#proto.LiveHash">LiveHash</a></td>
                  <td>repeated</td>
                  <td><p>All of the livehashes attached to the account (each of which is a hash along with the keys that authorized it and can delete it) </p></td>
                </tr>
              
                <tr>
                  <td>tokenRelationships</td>
                  <td><a href="#proto.TokenRelationship">TokenRelationship</a></td>
                  <td>repeated</td>
                  <td><p>All tokens related to this account </p></td>
                </tr>
              
            </tbody>
          </table>

          
            
            
            <h4>Fields with deprecated option</h4>
            <table>
              <thead>
                <tr>
                  <td>Name</td>
                  <td>Option</td>
                </tr>
              </thead>
              <tbody>
              
                <tr>
                  <td>generateSendRecordThreshold</td>
                  <td><p>true</p></td>
                </tr>
              
                <tr>
                  <td>generateReceiveRecordThreshold</td>
                  <td><p>true</p></td>
                </tr>
              
              </tbody>
            </table>
            
          

        
      
        <h3 id="proto.TokenRelationship">TokenRelationship</h3>
        <p>Token's information related to the given Account</p>

        
          <table class="field-table">
            <thead>
              <tr><td>Field</td><td>Type</td><td>Label</td><td>Description</td></tr>
            </thead>
            <tbody>
              
                <tr>
                  <td>tokenId</td>
                  <td><a href="#proto.TokenID">TokenID</a></td>
                  <td></td>
                  <td><p>The ID of the token </p></td>
                </tr>
              
                <tr>
                  <td>symbol</td>
                  <td><a href="#string">string</a></td>
                  <td></td>
                  <td><p>The Symbol of the token </p></td>
                </tr>
              
                <tr>
                  <td>balance</td>
                  <td><a href="#uint64">uint64</a></td>
                  <td></td>
                  <td><p>The balance that the Account holds in the smallest denomination </p></td>
                </tr>
              
                <tr>
                  <td>kycStatus</td>
                  <td><a href="#proto.TokenKycStatus">TokenKycStatus</a></td>
                  <td></td>
                  <td><p>The KYC status of the account (KycNotApplicable, Granted or Revoked). If the token does not have KYC key, KycNotApplicable is returned </p></td>
                </tr>
              
                <tr>
                  <td>freezeStatus</td>
                  <td><a href="#proto.TokenFreezeStatus">TokenFreezeStatus</a></td>
                  <td></td>
                  <td><p>The Freeze status of the account (FreezeNotApplicable, Frozen or Unfrozen). If the token does not have Freeze key, FreezeNotApplicable is returned </p></td>
                </tr>
              
            </tbody>
          </table>

          

        
      

      

      

      
    
      
      <div class="file-heading">
        <h2 id="CryptoGetLiveHash.proto">CryptoGetLiveHash.proto</h2><a href="#title">Top</a>
      </div>
      <p></p>

      
        <h3 id="proto.CryptoGetLiveHashQuery">CryptoGetLiveHashQuery</h3>
        <p>Requests a livehash associated to an account.</p>

        
          <table class="field-table">
            <thead>
              <tr><td>Field</td><td>Type</td><td>Label</td><td>Description</td></tr>
            </thead>
            <tbody>
              
                <tr>
                  <td>header</td>
                  <td><a href="#proto.QueryHeader">QueryHeader</a></td>
                  <td></td>
                  <td><p>Standard info sent from client to node, including the signed payment, and what kind of response is requested (cost, state proof, both, or neither). </p></td>
                </tr>
              
                <tr>
                  <td>accountID</td>
                  <td><a href="#proto.AccountID">AccountID</a></td>
                  <td></td>
                  <td><p>The account to which the livehash is associated </p></td>
                </tr>
              
                <tr>
                  <td>hash</td>
                  <td><a href="#bytes">bytes</a></td>
                  <td></td>
                  <td><p>The SHA-384 data in the livehash </p></td>
                </tr>
              
            </tbody>
          </table>

          

        
      
        <h3 id="proto.CryptoGetLiveHashResponse">CryptoGetLiveHashResponse</h3>
        <p>Returns the full livehash associated to an account, if it is present. Note that the only way to obtain a state proof exhibiting the absence of a livehash from an account is to retrieve a state proof of the entire account with its list of livehashes.</p>

        
          <table class="field-table">
            <thead>
              <tr><td>Field</td><td>Type</td><td>Label</td><td>Description</td></tr>
            </thead>
            <tbody>
              
                <tr>
                  <td>header</td>
                  <td><a href="#proto.ResponseHeader">ResponseHeader</a></td>
                  <td></td>
                  <td><p>Standard response from node to client, including the requested fields: cost, or state proof, or both, or neither </p></td>
                </tr>
              
                <tr>
                  <td>liveHash</td>
                  <td><a href="#proto.LiveHash">LiveHash</a></td>
                  <td></td>
                  <td><p>The livehash, if present </p></td>
                </tr>
              
            </tbody>
          </table>

          

        
      

      

      

      
    
      
      <div class="file-heading">
        <h2 id="CryptoGetStakers.proto">CryptoGetStakers.proto</h2><a href="#title">Top</a>
      </div>
      <p></p>

      
        <h3 id="proto.AllProxyStakers">AllProxyStakers</h3>
        <p>all of the accounts proxy staking to a given account, and the amounts proxy staked</p>

        
          <table class="field-table">
            <thead>
              <tr><td>Field</td><td>Type</td><td>Label</td><td>Description</td></tr>
            </thead>
            <tbody>
              
                <tr>
                  <td>accountID</td>
                  <td><a href="#proto.AccountID">AccountID</a></td>
                  <td></td>
                  <td><p>The Account ID that is being proxy staked to </p></td>
                </tr>
              
                <tr>
                  <td>proxyStaker</td>
                  <td><a href="#proto.ProxyStaker">ProxyStaker</a></td>
                  <td>repeated</td>
                  <td><p>Each of the proxy staking accounts, and the amount they are proxy staking </p></td>
                </tr>
              
            </tbody>
          </table>

          

        
      
        <h3 id="proto.CryptoGetStakersQuery">CryptoGetStakersQuery</h3>
        <p>Get all the accounts that are proxy staking to this account. For each of them, give the amount currently staked. This is not yet implemented, but will be in a future version of the API.</p>

        
          <table class="field-table">
            <thead>
              <tr><td>Field</td><td>Type</td><td>Label</td><td>Description</td></tr>
            </thead>
            <tbody>
              
                <tr>
                  <td>header</td>
                  <td><a href="#proto.QueryHeader">QueryHeader</a></td>
                  <td></td>
                  <td><p>Standard info sent from client to node, including the signed payment, and what kind of response is requested (cost, state proof, both, or neither). </p></td>
                </tr>
              
                <tr>
                  <td>accountID</td>
                  <td><a href="#proto.AccountID">AccountID</a></td>
                  <td></td>
                  <td><p>The Account ID for which the records should be retrieved </p></td>
                </tr>
              
            </tbody>
          </table>

          

        
      
        <h3 id="proto.CryptoGetStakersResponse">CryptoGetStakersResponse</h3>
        <p>Response when the client sends the node CryptoGetStakersQuery</p>

        
          <table class="field-table">
            <thead>
              <tr><td>Field</td><td>Type</td><td>Label</td><td>Description</td></tr>
            </thead>
            <tbody>
              
                <tr>
                  <td>header</td>
                  <td><a href="#proto.ResponseHeader">ResponseHeader</a></td>
                  <td></td>
                  <td><p>Standard response from node to client, including the requested fields: cost, or state proof, or both, or neither </p></td>
                </tr>
              
                <tr>
                  <td>stakers</td>
                  <td><a href="#proto.AllProxyStakers">AllProxyStakers</a></td>
                  <td></td>
                  <td><p>List of accounts proxy staking to this account, and the amount each is currently proxy staking </p></td>
                </tr>
              
            </tbody>
          </table>

          

        
      
        <h3 id="proto.ProxyStaker">ProxyStaker</h3>
        <p>information about a single account that is proxy staking</p>

        
          <table class="field-table">
            <thead>
              <tr><td>Field</td><td>Type</td><td>Label</td><td>Description</td></tr>
            </thead>
            <tbody>
              
                <tr>
                  <td>accountID</td>
                  <td><a href="#proto.AccountID">AccountID</a></td>
                  <td></td>
                  <td><p>The Account ID that is proxy staking </p></td>
                </tr>
              
                <tr>
                  <td>amount</td>
                  <td><a href="#int64">int64</a></td>
                  <td></td>
                  <td><p>The number of hbars that are currently proxy staked </p></td>
                </tr>
              
            </tbody>
          </table>

          

        
      

      

      

      
    
      
      <div class="file-heading">
        <h2 id="CryptoService.proto">CryptoService.proto</h2><a href="#title">Top</a>
      </div>
      <p></p>

      

      

      

      
        <h3 id="proto.CryptoService">CryptoService</h3>
        <p>Transactions and queries for the Crypto Service</p>
        <table class="enum-table">
          <thead>
            <tr><td>Method Name</td><td>Request Type</td><td>Response Type</td><td>Description</td></tr>
          </thead>
          <tbody>
            
              <tr>
                <td>createAccount</td>
                <td><a href="#proto.Transaction">Transaction</a></td>
                <td><a href="#proto.TransactionResponse">TransactionResponse</a></td>
                <td><p>Creates a new account by submitting the transaction</p></td>
              </tr>
            
              <tr>
                <td>updateAccount</td>
                <td><a href="#proto.Transaction">Transaction</a></td>
                <td><a href="#proto.TransactionResponse">TransactionResponse</a></td>
                <td><p>Updates an account by submitting the transaction</p></td>
              </tr>
            
              <tr>
                <td>cryptoTransfer</td>
                <td><a href="#proto.Transaction">Transaction</a></td>
                <td><a href="#proto.TransactionResponse">TransactionResponse</a></td>
                <td><p>Initiates a transfer by submitting the transaction</p></td>
              </tr>
            
              <tr>
                <td>cryptoDelete</td>
                <td><a href="#proto.Transaction">Transaction</a></td>
                <td><a href="#proto.TransactionResponse">TransactionResponse</a></td>
                <td><p>Deletes and account by submitting the transaction</p></td>
              </tr>
            
              <tr>
                <td>addLiveHash</td>
                <td><a href="#proto.Transaction">Transaction</a></td>
                <td><a href="#proto.TransactionResponse">TransactionResponse</a></td>
                <td><p>(NOT CURRENTLY SUPPORTED) Adds a livehash</p></td>
              </tr>
            
              <tr>
                <td>deleteLiveHash</td>
                <td><a href="#proto.Transaction">Transaction</a></td>
                <td><a href="#proto.TransactionResponse">TransactionResponse</a></td>
                <td><p>(NOT CURRENTLY SUPPORTED) Deletes a livehash</p></td>
              </tr>
            
              <tr>
                <td>getLiveHash</td>
                <td><a href="#proto.Query">Query</a></td>
                <td><a href="#proto.Response">Response</a></td>
                <td><p>(NOT CURRENTLY SUPPORTED) Retrieves a livehash for an account</p></td>
              </tr>
            
              <tr>
                <td>getAccountRecords</td>
                <td><a href="#proto.Query">Query</a></td>
                <td><a href="#proto.Response">Response</a></td>
                <td><p>Retrieves the 25-hour records stored for an account</p></td>
              </tr>
            
              <tr>
                <td>cryptoGetBalance</td>
                <td><a href="#proto.Query">Query</a></td>
                <td><a href="#proto.Response">Response</a></td>
                <td><p>Retrieves the balance of an account</p></td>
              </tr>
            
              <tr>
                <td>getAccountInfo</td>
                <td><a href="#proto.Query">Query</a></td>
                <td><a href="#proto.Response">Response</a></td>
                <td><p>Retrieves the metadata of an account</p></td>
              </tr>
            
              <tr>
                <td>getTransactionReceipts</td>
                <td><a href="#proto.Query">Query</a></td>
                <td><a href="#proto.Response">Response</a></td>
                <td><p>Retrieves the latest receipt for a transaction that is either awaiting consensus, or reached consensus in the last 180 seconds</p></td>
              </tr>
            
              <tr>
                <td>getFastTransactionRecord</td>
                <td><a href="#proto.Query">Query</a></td>
                <td><a href="#proto.Response">Response</a></td>
                <td><p>(NOT CURRENTLY SUPPORTED) Returns the records of transactions recently funded by an account</p></td>
              </tr>
            
              <tr>
                <td>getTxRecordByTxID</td>
                <td><a href="#proto.Query">Query</a></td>
                <td><a href="#proto.Response">Response</a></td>
                <td><p>Retrieves the record of a transaction that is either awaiting consensus, or reached consensus in the last 180 seconds</p></td>
              </tr>
            
              <tr>
                <td>getStakersByAccountID</td>
                <td><a href="#proto.Query">Query</a></td>
                <td><a href="#proto.Response">Response</a></td>
                <td><p>(NOT CURRENTLY SUPPORTED) Retrieves the stakers for a node by account id</p></td>
              </tr>
            
          </tbody>
        </table>

        
    
      
      <div class="file-heading">
        <h2 id="CryptoTransfer.proto">CryptoTransfer.proto</h2><a href="#title">Top</a>
      </div>
      <p></p>

      
        <h3 id="proto.CryptoTransferTransactionBody">CryptoTransferTransactionBody</h3>
        <p>Transfer cryptocurrency from some accounts to other accounts. The accounts list can contain up to 10 accounts. The amounts list must be the same length as the accounts list. Each negative amount is withdrawn from the corresponding account (a sender), and each positive one is added to the corresponding account (a receiver). The amounts list must sum to zero. Each amount is a number of tinyBars (there are 100,000,000 tinyBars in one Hbar).</p><p>If any sender account fails to have sufficient hbars, then the entire transaction fails, and none of those transfers occur, though the transaction fee is still charged. This transaction must be signed by the keys for all the sending accounts, and for any receiving accounts that have receiverSigRequired == true. The signatures are in the same order as the accounts, skipping those accounts that don't need a signature.</p>

        
          <table class="field-table">
            <thead>
              <tr><td>Field</td><td>Type</td><td>Label</td><td>Description</td></tr>
            </thead>
            <tbody>
              
                <tr>
                  <td>transfers</td>
                  <td><a href="#proto.TransferList">TransferList</a></td>
                  <td></td>
                  <td><p>Accounts and amounts to transfer </p></td>
                </tr>
              
            </tbody>
          </table>

          

        
      
        <h3 id="proto.TransferList">TransferList</h3>
        <p>A list of accounts and amounts to transfer out of each account (negative) or into it (positive).</p>

        
          <table class="field-table">
            <thead>
              <tr><td>Field</td><td>Type</td><td>Label</td><td>Description</td></tr>
            </thead>
            <tbody>
              
                <tr>
                  <td>accountAmounts</td>
                  <td><a href="#proto.AccountAmount">AccountAmount</a></td>
                  <td>repeated</td>
                  <td><p>Multiple list of AccountAmount pairs, each of which has an account and an amount to transfer into it (positive) or out of it (negative) </p></td>
                </tr>
              
            </tbody>
          </table>

          

        
      

      

      

      
    
      
      <div class="file-heading">
        <h2 id="CryptoUpdate.proto">CryptoUpdate.proto</h2><a href="#title">Top</a>
      </div>
      <p></p>

      
        <h3 id="proto.CryptoUpdateTransactionBody">CryptoUpdateTransactionBody</h3>
        <p>Change properties for the given account. Any null field is ignored (left unchanged). This transaction must be signed by the existing key for this account. If the transaction is changing the key field, then the transaction must be signed by both the old key (from before the change) and the new key. The old key must sign for security. The new key must sign as a safeguard to avoid accidentally changing to an invalid key, and then having no way to recover.</p>

        
          <table class="field-table">
            <thead>
              <tr><td>Field</td><td>Type</td><td>Label</td><td>Description</td></tr>
            </thead>
            <tbody>
              
                <tr>
                  <td>accountIDToUpdate</td>
                  <td><a href="#proto.AccountID">AccountID</a></td>
                  <td></td>
                  <td><p>The account ID which is being updated in this transaction </p></td>
                </tr>
              
                <tr>
                  <td>key</td>
                  <td><a href="#proto.Key">Key</a></td>
                  <td></td>
                  <td><p>The new key </p></td>
                </tr>
              
                <tr>
                  <td>proxyAccountID</td>
                  <td><a href="#proto.AccountID">AccountID</a></td>
                  <td></td>
                  <td><p>ID of the account to which this account is proxy staked. If proxyAccountID is null, or is an invalid account, or is an account that isn&#39;t a node, then this account is automatically proxy staked to a node chosen by the network, but without earning payments. If the proxyAccountID account refuses to accept proxy staking , or if it is not currently running a node, then it will behave as if proxyAccountID was null. </p></td>
                </tr>
              
                <tr>
                  <td>proxyFraction</td>
                  <td><a href="#int32">int32</a></td>
                  <td></td>
                  <td><p>[Deprecated]. Payments earned from proxy staking are shared between the node and this account, with proxyFraction / 10000 going to this account </p></td>
                </tr>
              
                <tr>
                  <td>sendRecordThreshold</td>
                  <td><a href="#uint64">uint64</a></td>
                  <td></td>
                  <td><p>[Deprecated]. The new threshold amount (in tinybars) for which an account record is created for any send/withdraw transaction </p></td>
                </tr>
              
                <tr>
                  <td>sendRecordThresholdWrapper</td>
                  <td><a href="#google.protobuf.UInt64Value">google.protobuf.UInt64Value</a></td>
                  <td></td>
                  <td><p>[Deprecated]. The new threshold amount (in tinybars) for which an account record is created for any send/withdraw transaction </p></td>
                </tr>
              
                <tr>
                  <td>receiveRecordThreshold</td>
                  <td><a href="#uint64">uint64</a></td>
                  <td></td>
                  <td><p>[Deprecated]. The new threshold amount (in tinybars) for which an account record is created for any receive/deposit transaction. </p></td>
                </tr>
              
                <tr>
                  <td>receiveRecordThresholdWrapper</td>
                  <td><a href="#google.protobuf.UInt64Value">google.protobuf.UInt64Value</a></td>
                  <td></td>
                  <td><p>[Deprecated]. The new threshold amount (in tinybars) for which an account record is created for any receive/deposit transaction. </p></td>
                </tr>
              
                <tr>
                  <td>autoRenewPeriod</td>
                  <td><a href="#proto.Duration">Duration</a></td>
                  <td></td>
                  <td><p>The duration in which it will automatically extend the expiration period. If it doesn&#39;t have enough balance, it extends as long as possible. If it is empty when it expires, then it is deleted. </p></td>
                </tr>
              
                <tr>
                  <td>expirationTime</td>
                  <td><a href="#proto.Timestamp">Timestamp</a></td>
                  <td></td>
                  <td><p>The new expiration time to extend to (ignored if equal to or before the current one) </p></td>
                </tr>
              
                <tr>
                  <td>receiverSigRequired</td>
                  <td><a href="#bool">bool</a></td>
                  <td></td>
                  <td><p>[Deprecated] Do NOT use this field to set a false value because the server cannot distinguish from the default value. Use receiverSigRequiredWrapper field for this purpose. </p></td>
                </tr>
              
                <tr>
                  <td>receiverSigRequiredWrapper</td>
                  <td><a href="#google.protobuf.BoolValue">google.protobuf.BoolValue</a></td>
                  <td></td>
                  <td><p>If true, this account&#39;s key must sign any transaction depositing into this account (in addition to all withdrawals) </p></td>
                </tr>
              
            </tbody>
          </table>

          
            
            
            <h4>Fields with deprecated option</h4>
            <table>
              <thead>
                <tr>
                  <td>Name</td>
                  <td>Option</td>
                </tr>
              </thead>
              <tbody>
              
                <tr>
                  <td>proxyFraction</td>
                  <td><p>true</p></td>
                </tr>
              
                <tr>
                  <td>sendRecordThreshold</td>
                  <td><p>true</p></td>
                </tr>
              
                <tr>
                  <td>sendRecordThresholdWrapper</td>
                  <td><p>true</p></td>
                </tr>
              
                <tr>
                  <td>receiveRecordThreshold</td>
                  <td><p>true</p></td>
                </tr>
              
                <tr>
                  <td>receiveRecordThresholdWrapper</td>
                  <td><p>true</p></td>
                </tr>
              
                <tr>
                  <td>receiverSigRequired</td>
                  <td><p>true</p></td>
                </tr>
              
              </tbody>
            </table>
            
          

        
      

      

      

      
    
      
      <div class="file-heading">
        <h2 id="Duration.proto">Duration.proto</h2><a href="#title">Top</a>
      </div>
      <p></p>

      
        <h3 id="proto.Duration">Duration</h3>
        <p>A length of time in seconds.</p>

        
          <table class="field-table">
            <thead>
              <tr><td>Field</td><td>Type</td><td>Label</td><td>Description</td></tr>
            </thead>
            <tbody>
              
                <tr>
                  <td>seconds</td>
                  <td><a href="#int64">int64</a></td>
                  <td></td>
                  <td><p>The number of seconds </p></td>
                </tr>
              
            </tbody>
          </table>

          

        
      

      

      

      
    
      
      <div class="file-heading">
        <h2 id="ExchangeRate.proto">ExchangeRate.proto</h2><a href="#title">Top</a>
      </div>
      <p></p>

      
        <h3 id="proto.ExchangeRate">ExchangeRate</h3>
        <p>An exchange rate between hbar and cents (USD) and the time at which the exchange rate will expire, and be superseded by a new exchange rate.</p>

        
          <table class="field-table">
            <thead>
              <tr><td>Field</td><td>Type</td><td>Label</td><td>Description</td></tr>
            </thead>
            <tbody>
              
                <tr>
                  <td>hbarEquiv</td>
                  <td><a href="#int32">int32</a></td>
                  <td></td>
                  <td><p>Denominator in calculation of exchange rate between hbar and cents </p></td>
                </tr>
              
                <tr>
                  <td>centEquiv</td>
                  <td><a href="#int32">int32</a></td>
                  <td></td>
                  <td><p>Numerator in calculation of exchange rate between hbar and cents </p></td>
                </tr>
              
                <tr>
                  <td>expirationTime</td>
                  <td><a href="#proto.TimestampSeconds">TimestampSeconds</a></td>
                  <td></td>
                  <td><p>Expiration time in seconds for this exchange rate </p></td>
                </tr>
              
            </tbody>
          </table>

          

        
      
        <h3 id="proto.ExchangeRateSet">ExchangeRateSet</h3>
        <p>Two sets of exchange rates</p>

        
          <table class="field-table">
            <thead>
              <tr><td>Field</td><td>Type</td><td>Label</td><td>Description</td></tr>
            </thead>
            <tbody>
              
                <tr>
                  <td>currentRate</td>
                  <td><a href="#proto.ExchangeRate">ExchangeRate</a></td>
                  <td></td>
                  <td><p>Current exchange rate </p></td>
                </tr>
              
                <tr>
                  <td>nextRate</td>
                  <td><a href="#proto.ExchangeRate">ExchangeRate</a></td>
                  <td></td>
                  <td><p>Next exchange rate which will take effect when current rate expires </p></td>
                </tr>
              
            </tbody>
          </table>

          

        
      

      

      

      
    
      
      <div class="file-heading">
        <h2 id="FileAppend.proto">FileAppend.proto</h2><a href="#title">Top</a>
      </div>
      <p></p>

      
        <h3 id="proto.FileAppendTransactionBody">FileAppendTransactionBody</h3>
        <p>Append the given contents to the end of the specified file. If a file is too big to create with a single FileCreateTransaction, then it can be created with the first part of its contents, and then appended as many times as necessary to create the entire file.</p>

        
          <table class="field-table">
            <thead>
              <tr><td>Field</td><td>Type</td><td>Label</td><td>Description</td></tr>
            </thead>
            <tbody>
              
                <tr>
                  <td>fileID</td>
                  <td><a href="#proto.FileID">FileID</a></td>
                  <td></td>
                  <td><p>The file to which the bytes will be appended </p></td>
                </tr>
              
                <tr>
                  <td>contents</td>
                  <td><a href="#bytes">bytes</a></td>
                  <td></td>
                  <td><p>The bytes that will be appended to the end of the specified file </p></td>
                </tr>
              
            </tbody>
          </table>

          

        
      

      

      

      
    
      
      <div class="file-heading">
        <h2 id="FileCreate.proto">FileCreate.proto</h2><a href="#title">Top</a>
      </div>
      <p></p>

      
        <h3 id="proto.FileCreateTransactionBody">FileCreateTransactionBody</h3>
        <p>Create a new file, containing the given contents.</p><p>After the file is created, the FileID for it can be found in the receipt, or record, or retrieved with a GetByKey query.</p><p>The file contains the specified contents (possibly empty). The file will automatically disappear at the expirationTime, unless its expiration is extended by another transaction before that time. If the file is deleted, then its contents will become empty and it will be marked as deleted until it expires, and then it will cease to exist.</p><p>The keys field is a list of keys. All the keys on the list must sign to create or modify a file, but only one of them needs to sign in order to delete the file.  Each of those "keys" may itself be threshold key containing other keys (including other threshold keys). In other words, the behavior is an AND for create/modify, OR for delete. This is useful for acting as a revocation server. If it is desired to have the behavior be AND for all 3 operations (or OR for all 3), then the list should have only a single Key, which is a threshold key, with N=1 for OR, N=M for AND.</p><p>If a file is created without ANY keys in the keys field, the file is immutable and ONLY the expirationTime of the file can be changed with a FileUpdate transaction. The file contents or its keys cannot be changed.</p><p>An entity (account, file, or smart contract instance) must be created in a particular realm. If the realmID is left null, then a new realm will be created with the given admin key. If a new realm has a null adminKey, then anyone can create/modify/delete entities in that realm. But if an admin key is given, then any transaction to create/modify/delete an entity in that realm must be signed by that key, though anyone can still call functions on smart contract instances that exist in that realm. A realm ceases to exist when everything within it has expired and no longer exists.</p><p>The current API ignores shardID, realmID, and newRealmAdminKey, and creates everything in shard 0 and realm 0, with a null key. Future versions of the API will support multiple realms and multiple shards.</p>

        
          <table class="field-table">
            <thead>
              <tr><td>Field</td><td>Type</td><td>Label</td><td>Description</td></tr>
            </thead>
            <tbody>
              
                <tr>
                  <td>expirationTime</td>
                  <td><a href="#proto.Timestamp">Timestamp</a></td>
                  <td></td>
                  <td><p>The time at which this file should expire (unless FileUpdateTransaction is used before then to extend its life) </p></td>
                </tr>
              
                <tr>
                  <td>keys</td>
                  <td><a href="#proto.KeyList">KeyList</a></td>
                  <td></td>
                  <td><p>All these keys must sign to create or modify the file. Any one of them can sign to delete the file. </p></td>
                </tr>
              
                <tr>
                  <td>contents</td>
                  <td><a href="#bytes">bytes</a></td>
                  <td></td>
                  <td><p>The bytes that are the contents of the file </p></td>
                </tr>
              
                <tr>
                  <td>shardID</td>
                  <td><a href="#proto.ShardID">ShardID</a></td>
                  <td></td>
                  <td><p>Shard in which this file is created </p></td>
                </tr>
              
                <tr>
                  <td>realmID</td>
                  <td><a href="#proto.RealmID">RealmID</a></td>
                  <td></td>
                  <td><p>The Realm in which to the file is created (leave this null to create a new realm) </p></td>
                </tr>
              
                <tr>
                  <td>newRealmAdminKey</td>
                  <td><a href="#proto.Key">Key</a></td>
                  <td></td>
                  <td><p>If realmID is null, then this the admin key for the new realm that will be created </p></td>
                </tr>
              
            </tbody>
          </table>

          

        
      

      

      

      
    
      
      <div class="file-heading">
        <h2 id="FileDelete.proto">FileDelete.proto</h2><a href="#title">Top</a>
      </div>
      <p></p>

      
        <h3 id="proto.FileDeleteTransactionBody">FileDeleteTransactionBody</h3>
        <p>Delete the given file. After deletion, it will be marked as deleted and will have no contents. But information about it will continue to exist until it expires. A list of keys  was given when the file was created. All the keys on that list must sign transactions to create or modify the file, but any single one of them can be used to delete the file. Each "key" on that list may itself be a threshold key containing other keys (including other threshold keys).</p>

        
          <table class="field-table">
            <thead>
              <tr><td>Field</td><td>Type</td><td>Label</td><td>Description</td></tr>
            </thead>
            <tbody>
              
                <tr>
                  <td>fileID</td>
                  <td><a href="#proto.FileID">FileID</a></td>
                  <td></td>
                  <td><p>The file to delete. It will be marked as deleted until it expires. Then it will disappear. </p></td>
                </tr>
              
            </tbody>
          </table>

          

        
      

      

      

      
    
      
      <div class="file-heading">
        <h2 id="FileGetContents.proto">FileGetContents.proto</h2><a href="#title">Top</a>
      </div>
      <p></p>

      
        <h3 id="proto.FileGetContentsQuery">FileGetContentsQuery</h3>
        <p>Get the contents of a file. The content field is empty (no bytes) if the file is empty.</p>

        
          <table class="field-table">
            <thead>
              <tr><td>Field</td><td>Type</td><td>Label</td><td>Description</td></tr>
            </thead>
            <tbody>
              
                <tr>
                  <td>header</td>
                  <td><a href="#proto.QueryHeader">QueryHeader</a></td>
                  <td></td>
                  <td><p>Standard info sent from client to node, including the signed payment, and what kind of response is requested (cost, state proof, both, or neither). </p></td>
                </tr>
              
                <tr>
                  <td>fileID</td>
                  <td><a href="#proto.FileID">FileID</a></td>
                  <td></td>
                  <td><p>The file ID of the file whose contents are requested </p></td>
                </tr>
              
            </tbody>
          </table>

          

        
      
        <h3 id="proto.FileGetContentsResponse">FileGetContentsResponse</h3>
        <p>Response when the client sends the node FileGetContentsQuery</p>

        
          <table class="field-table">
            <thead>
              <tr><td>Field</td><td>Type</td><td>Label</td><td>Description</td></tr>
            </thead>
            <tbody>
              
                <tr>
                  <td>header</td>
                  <td><a href="#proto.ResponseHeader">ResponseHeader</a></td>
                  <td></td>
                  <td><p>Standard response from node to client, including the requested fields: cost, or state proof, or both, or neither </p></td>
                </tr>
              
                <tr>
                  <td>fileContents</td>
                  <td><a href="#proto.FileGetContentsResponse.FileContents">FileGetContentsResponse.FileContents</a></td>
                  <td></td>
                  <td><p>the file ID and contents (a state proof can be generated for this) </p></td>
                </tr>
              
            </tbody>
          </table>

          

        
      
        <h3 id="proto.FileGetContentsResponse.FileContents">FileGetContentsResponse.FileContents</h3>
        <p></p>

        
          <table class="field-table">
            <thead>
              <tr><td>Field</td><td>Type</td><td>Label</td><td>Description</td></tr>
            </thead>
            <tbody>
              
                <tr>
                  <td>fileID</td>
                  <td><a href="#proto.FileID">FileID</a></td>
                  <td></td>
                  <td><p>The file ID of the file whose contents are being returned </p></td>
                </tr>
              
                <tr>
                  <td>contents</td>
                  <td><a href="#bytes">bytes</a></td>
                  <td></td>
                  <td><p>The bytes contained in the file </p></td>
                </tr>
              
            </tbody>
          </table>

          

        
      

      

      

      
    
      
      <div class="file-heading">
        <h2 id="FileGetInfo.proto">FileGetInfo.proto</h2><a href="#title">Top</a>
      </div>
      <p></p>

      
        <h3 id="proto.FileGetInfoQuery">FileGetInfoQuery</h3>
        <p>Get all of the information about a file, except for its contents. When a file expires, it no longer exists, and there will be no info about it, and the fileInfo field will be blank. If a transaction or smart contract deletes the file, but it has not yet expired, then the fileInfo field will be non-empty, the deleted field will be true, its size will be 0, and its contents will be empty.</p>

        
          <table class="field-table">
            <thead>
              <tr><td>Field</td><td>Type</td><td>Label</td><td>Description</td></tr>
            </thead>
            <tbody>
              
                <tr>
                  <td>header</td>
                  <td><a href="#proto.QueryHeader">QueryHeader</a></td>
                  <td></td>
                  <td><p>Standard info sent from client to node, including the signed payment, and what kind of response is requested (cost, state proof, both, or neither). </p></td>
                </tr>
              
                <tr>
                  <td>fileID</td>
                  <td><a href="#proto.FileID">FileID</a></td>
                  <td></td>
                  <td><p>The file ID of the file for which information is requested </p></td>
                </tr>
              
            </tbody>
          </table>

          

        
      
        <h3 id="proto.FileGetInfoResponse">FileGetInfoResponse</h3>
        <p>Response when the client sends the node FileGetInfoQuery</p>

        
          <table class="field-table">
            <thead>
              <tr><td>Field</td><td>Type</td><td>Label</td><td>Description</td></tr>
            </thead>
            <tbody>
              
                <tr>
                  <td>header</td>
                  <td><a href="#proto.ResponseHeader">ResponseHeader</a></td>
                  <td></td>
                  <td><p>Standard response from node to client, including the requested fields: cost, or state proof, or both, or neither </p></td>
                </tr>
              
                <tr>
                  <td>fileInfo</td>
                  <td><a href="#proto.FileGetInfoResponse.FileInfo">FileGetInfoResponse.FileInfo</a></td>
                  <td></td>
                  <td><p>The information about the file </p></td>
                </tr>
              
            </tbody>
          </table>

          

        
      
        <h3 id="proto.FileGetInfoResponse.FileInfo">FileGetInfoResponse.FileInfo</h3>
        <p></p>

        
          <table class="field-table">
            <thead>
              <tr><td>Field</td><td>Type</td><td>Label</td><td>Description</td></tr>
            </thead>
            <tbody>
              
                <tr>
                  <td>fileID</td>
                  <td><a href="#proto.FileID">FileID</a></td>
                  <td></td>
                  <td><p>The file ID of the file for which information is requested </p></td>
                </tr>
              
                <tr>
                  <td>size</td>
                  <td><a href="#int64">int64</a></td>
                  <td></td>
                  <td><p>Number of bytes in contents </p></td>
                </tr>
              
                <tr>
                  <td>expirationTime</td>
                  <td><a href="#proto.Timestamp">Timestamp</a></td>
                  <td></td>
                  <td><p>The current time at which this account is set to expire </p></td>
                </tr>
              
                <tr>
                  <td>deleted</td>
                  <td><a href="#bool">bool</a></td>
                  <td></td>
                  <td><p>True if deleted but not yet expired </p></td>
                </tr>
              
                <tr>
                  <td>keys</td>
                  <td><a href="#proto.KeyList">KeyList</a></td>
                  <td></td>
                  <td><p>One of these keys must sign in order to modify or delete the file </p></td>
                </tr>
              
            </tbody>
          </table>

          

        
      

      

      

      
    
      
      <div class="file-heading">
        <h2 id="FileService.proto">FileService.proto</h2><a href="#title">Top</a>
      </div>
      <p></p>

      

      

      

      
        <h3 id="proto.FileService">FileService</h3>
        <p>Transactions and queries for the file service.</p>
        <table class="enum-table">
          <thead>
            <tr><td>Method Name</td><td>Request Type</td><td>Response Type</td><td>Description</td></tr>
          </thead>
          <tbody>
            
              <tr>
                <td>createFile</td>
                <td><a href="#proto.Transaction">Transaction</a></td>
                <td><a href="#proto.TransactionResponse">TransactionResponse</a></td>
                <td><p>Creates a file</p></td>
              </tr>
            
              <tr>
                <td>updateFile</td>
                <td><a href="#proto.Transaction">Transaction</a></td>
                <td><a href="#proto.TransactionResponse">TransactionResponse</a></td>
                <td><p>Updates a file</p></td>
              </tr>
            
              <tr>
                <td>deleteFile</td>
                <td><a href="#proto.Transaction">Transaction</a></td>
                <td><a href="#proto.TransactionResponse">TransactionResponse</a></td>
                <td><p>Deletes a file</p></td>
              </tr>
            
              <tr>
                <td>appendContent</td>
                <td><a href="#proto.Transaction">Transaction</a></td>
                <td><a href="#proto.TransactionResponse">TransactionResponse</a></td>
                <td><p>Appends to a file</p></td>
              </tr>
            
              <tr>
                <td>getFileContent</td>
                <td><a href="#proto.Query">Query</a></td>
                <td><a href="#proto.Response">Response</a></td>
                <td><p>Retrieves the file contents</p></td>
              </tr>
            
              <tr>
                <td>getFileInfo</td>
                <td><a href="#proto.Query">Query</a></td>
                <td><a href="#proto.Response">Response</a></td>
                <td><p>Retrieves the file information</p></td>
              </tr>
            
              <tr>
                <td>systemDelete</td>
                <td><a href="#proto.Transaction">Transaction</a></td>
                <td><a href="#proto.TransactionResponse">TransactionResponse</a></td>
                <td><p>Deletes a file if the submitting account has network admin privileges</p></td>
              </tr>
            
              <tr>
                <td>systemUndelete</td>
                <td><a href="#proto.Transaction">Transaction</a></td>
                <td><a href="#proto.TransactionResponse">TransactionResponse</a></td>
                <td><p>Undeletes a file if the submitting account has network admin privileges</p></td>
              </tr>
            
          </tbody>
        </table>

        
    
      
      <div class="file-heading">
        <h2 id="FileUpdate.proto">FileUpdate.proto</h2><a href="#title">Top</a>
      </div>
      <p></p>

      
        <h3 id="proto.FileUpdateTransactionBody">FileUpdateTransactionBody</h3>
        <p>Modify the metadata and/or contents of a file. If a field is not set in the transaction body, the corresponding file attribute will be unchanged. This transaction must be signed by all the keys in the key list of the file being updated. If the keys themselves are being update, then the transaction must also be signed by all the new keys.</p>

        
          <table class="field-table">
            <thead>
              <tr><td>Field</td><td>Type</td><td>Label</td><td>Description</td></tr>
            </thead>
            <tbody>
              
                <tr>
                  <td>fileID</td>
                  <td><a href="#proto.FileID">FileID</a></td>
                  <td></td>
                  <td><p>The ID of the file to update </p></td>
                </tr>
              
                <tr>
                  <td>expirationTime</td>
                  <td><a href="#proto.Timestamp">Timestamp</a></td>
                  <td></td>
                  <td><p>The new expiry time (ignored if not later than the current expiry) </p></td>
                </tr>
              
                <tr>
                  <td>keys</td>
                  <td><a href="#proto.KeyList">KeyList</a></td>
                  <td></td>
                  <td><p>The new list of keys that can modify or delete the file </p></td>
                </tr>
              
                <tr>
                  <td>contents</td>
                  <td><a href="#bytes">bytes</a></td>
                  <td></td>
                  <td><p>The new contents that should overwrite the file&#39;s current contents </p></td>
                </tr>
              
            </tbody>
          </table>

          

        
      

      

      

      
    
      
      <div class="file-heading">
        <h2 id="Freeze.proto">Freeze.proto</h2><a href="#title">Top</a>
      </div>
      <p></p>

      
        <h3 id="proto.FreezeTransactionBody">FreezeTransactionBody</h3>
        <p>Set the freezing period in which the platform will stop creating events and accepting transactions. This is used before safely shut down the platform for maintenance.</p>

        
          <table class="field-table">
            <thead>
              <tr><td>Field</td><td>Type</td><td>Label</td><td>Description</td></tr>
            </thead>
            <tbody>
              
                <tr>
                  <td>startHour</td>
                  <td><a href="#int32">int32</a></td>
                  <td></td>
                  <td><p>The start hour (in UTC time), a value between 0 and 23 </p></td>
                </tr>
              
                <tr>
                  <td>startMin</td>
                  <td><a href="#int32">int32</a></td>
                  <td></td>
                  <td><p>The start minute (in UTC time), a value between 0 and 59 </p></td>
                </tr>
              
                <tr>
                  <td>endHour</td>
                  <td><a href="#int32">int32</a></td>
                  <td></td>
                  <td><p>The end hour (in UTC time), a value between 0 and 23 </p></td>
                </tr>
              
                <tr>
                  <td>endMin</td>
                  <td><a href="#int32">int32</a></td>
                  <td></td>
                  <td><p>The end minute (in UTC time), a value between 0 and 59 </p></td>
                </tr>
              
                <tr>
                  <td>updateFile</td>
                  <td><a href="#proto.FileID">FileID</a></td>
                  <td></td>
                  <td><p>The ID of the file needs to be updated during a freeze transaction </p></td>
                </tr>
              
            </tbody>
          </table>

          

        
      

      

      

      
    
      
      <div class="file-heading">
        <h2 id="FreezeService.proto">FreezeService.proto</h2><a href="#title">Top</a>
      </div>
      <p></p>

      

      

      

      
        <h3 id="proto.FreezeService">FreezeService</h3>
        <p>The request and responses for freeze service.</p>
        <table class="enum-table">
          <thead>
            <tr><td>Method Name</td><td>Request Type</td><td>Response Type</td><td>Description</td></tr>
          </thead>
          <tbody>
            
              <tr>
                <td>freeze</td>
                <td><a href="#proto.Transaction">Transaction</a></td>
                <td><a href="#proto.TransactionResponse">TransactionResponse</a></td>
                <td><p>Freezes the nodes by submitting the transaction. The grpc server returns the TransactionResponse</p></td>
              </tr>
            
          </tbody>
        </table>

        
    
      
      <div class="file-heading">
        <h2 id="GetByKey.proto">GetByKey.proto</h2><a href="#title">Top</a>
      </div>
      <p></p>

      
        <h3 id="proto.EntityID">EntityID</h3>
        <p>the ID for a single entity (account, livehash, file, or smart contract instance)</p>

        
          <table class="field-table">
            <thead>
              <tr><td>Field</td><td>Type</td><td>Label</td><td>Description</td></tr>
            </thead>
            <tbody>
              
                <tr>
                  <td>accountID</td>
                  <td><a href="#proto.AccountID">AccountID</a></td>
                  <td></td>
                  <td><p>The Account ID for the cryptocurrency account </p></td>
                </tr>
              
                <tr>
                  <td>liveHash</td>
                  <td><a href="#proto.LiveHash">LiveHash</a></td>
                  <td></td>
                  <td><p>A uniquely identifying livehash of an acount </p></td>
                </tr>
              
                <tr>
                  <td>fileID</td>
                  <td><a href="#proto.FileID">FileID</a></td>
                  <td></td>
                  <td><p>The file ID of the file </p></td>
                </tr>
              
                <tr>
                  <td>contractID</td>
                  <td><a href="#proto.ContractID">ContractID</a></td>
                  <td></td>
                  <td><p>The smart contract ID that identifies instance </p></td>
                </tr>
              
            </tbody>
          </table>

          

        
      
        <h3 id="proto.GetByKeyQuery">GetByKeyQuery</h3>
        <p>Get all accounts, claims, files, and smart contract instances whose associated keys include the given Key. The given Key must not be a contractID or a ThresholdKey. This is not yet implemented in the API, but will be in the future.</p>

        
          <table class="field-table">
            <thead>
              <tr><td>Field</td><td>Type</td><td>Label</td><td>Description</td></tr>
            </thead>
            <tbody>
              
                <tr>
                  <td>header</td>
                  <td><a href="#proto.QueryHeader">QueryHeader</a></td>
                  <td></td>
                  <td><p>Standard info sent from client to node, including the signed payment, and what kind of response is requested (cost, state proof, both, or neither). </p></td>
                </tr>
              
                <tr>
                  <td>key</td>
                  <td><a href="#proto.Key">Key</a></td>
                  <td></td>
                  <td><p>The key to search for. It must not contain a contractID nor a ThresholdSignature. </p></td>
                </tr>
              
            </tbody>
          </table>

          

        
      
        <h3 id="proto.GetByKeyResponse">GetByKeyResponse</h3>
        <p>Response when the client sends the node GetByKeyQuery</p>

        
          <table class="field-table">
            <thead>
              <tr><td>Field</td><td>Type</td><td>Label</td><td>Description</td></tr>
            </thead>
            <tbody>
              
                <tr>
                  <td>header</td>
                  <td><a href="#proto.ResponseHeader">ResponseHeader</a></td>
                  <td></td>
                  <td><p>Standard response from node to client, including the requested fields: cost, or state proof, or both, or neither </p></td>
                </tr>
              
                <tr>
                  <td>entities</td>
                  <td><a href="#proto.EntityID">EntityID</a></td>
                  <td>repeated</td>
                  <td><p>The list of entities that include this public key in their associated Key list </p></td>
                </tr>
              
            </tbody>
          </table>

          

        
      

      

      

      
    
      
      <div class="file-heading">
        <h2 id="GetBySolidityID.proto">GetBySolidityID.proto</h2><a href="#title">Top</a>
      </div>
      <p></p>

      
        <h3 id="proto.GetBySolidityIDQuery">GetBySolidityIDQuery</h3>
        <p>Get the IDs in the format used by transactions, given the ID in the format used by Solidity. If the Solidity ID is for a smart contract instance, then both the ContractID and associated AccountID will be returned.</p>

        
          <table class="field-table">
            <thead>
              <tr><td>Field</td><td>Type</td><td>Label</td><td>Description</td></tr>
            </thead>
            <tbody>
              
                <tr>
                  <td>header</td>
                  <td><a href="#proto.QueryHeader">QueryHeader</a></td>
                  <td></td>
                  <td><p>Standard info sent from client to node, including the signed payment, and what kind of response is requested (cost, state proof, both, or neither). </p></td>
                </tr>
              
                <tr>
                  <td>solidityID</td>
                  <td><a href="#string">string</a></td>
                  <td></td>
                  <td><p>The ID in the format used by Solidity </p></td>
                </tr>
              
            </tbody>
          </table>

          

        
      
        <h3 id="proto.GetBySolidityIDResponse">GetBySolidityIDResponse</h3>
        <p>Response when the client sends the node GetBySolidityIDQuery</p>

        
          <table class="field-table">
            <thead>
              <tr><td>Field</td><td>Type</td><td>Label</td><td>Description</td></tr>
            </thead>
            <tbody>
              
                <tr>
                  <td>header</td>
                  <td><a href="#proto.ResponseHeader">ResponseHeader</a></td>
                  <td></td>
                  <td><p>Standard response from node to client, including the requested fields: cost, or state proof, or both, or neither </p></td>
                </tr>
              
                <tr>
                  <td>accountID</td>
                  <td><a href="#proto.AccountID">AccountID</a></td>
                  <td></td>
                  <td><p>The Account ID for the cryptocurrency account </p></td>
                </tr>
              
                <tr>
                  <td>fileID</td>
                  <td><a href="#proto.FileID">FileID</a></td>
                  <td></td>
                  <td><p>The file Id for the file </p></td>
                </tr>
              
                <tr>
                  <td>contractID</td>
                  <td><a href="#proto.ContractID">ContractID</a></td>
                  <td></td>
                  <td><p>A smart contract ID for the instance (if this is included, then the associated accountID will also be included) </p></td>
                </tr>
              
            </tbody>
          </table>

          

        
      

      

      

      
    
      
      <div class="file-heading">
        <h2 id="NetworkGetVersionInfo.proto">NetworkGetVersionInfo.proto</h2><a href="#title">Top</a>
      </div>
      <p></p>

      
        <h3 id="proto.NetworkGetVersionInfoQuery">NetworkGetVersionInfoQuery</h3>
        <p>Get the deployed versions of Hedera Services and the HAPI proto in semantic version format</p>

        
          <table class="field-table">
            <thead>
              <tr><td>Field</td><td>Type</td><td>Label</td><td>Description</td></tr>
            </thead>
            <tbody>
              
                <tr>
                  <td>header</td>
                  <td><a href="#proto.QueryHeader">QueryHeader</a></td>
                  <td></td>
                  <td><p>Standard info sent from client to node, including the signed payment, and what kind of response is requested (cost, state proof, both, or neither). </p></td>
                </tr>
              
            </tbody>
          </table>

          

        
      
        <h3 id="proto.NetworkGetVersionInfoResponse">NetworkGetVersionInfoResponse</h3>
        <p>Response when the client sends the node NetworkGetVersionInfoQuery</p>

        
          <table class="field-table">
            <thead>
              <tr><td>Field</td><td>Type</td><td>Label</td><td>Description</td></tr>
            </thead>
            <tbody>
              
                <tr>
                  <td>header</td>
                  <td><a href="#proto.ResponseHeader">ResponseHeader</a></td>
                  <td></td>
                  <td><p>Standard response from node to client, including the requested fields: cost, or state proof, or both, or neither </p></td>
                </tr>
              
                <tr>
                  <td>hapiProtoVersion</td>
                  <td><a href="#proto.SemanticVersion">SemanticVersion</a></td>
                  <td></td>
                  <td><p> </p></td>
                </tr>
              
                <tr>
                  <td>hederaServicesVersion</td>
                  <td><a href="#proto.SemanticVersion">SemanticVersion</a></td>
                  <td></td>
                  <td><p> </p></td>
                </tr>
              
            </tbody>
          </table>

          

        
      

      

      

      
    
      
      <div class="file-heading">
        <h2 id="NetworkService.proto">NetworkService.proto</h2><a href="#title">Top</a>
      </div>
      <p></p>

      

      

      

      
        <h3 id="proto.NetworkService">NetworkService</h3>
        <p>The requests and responses for different network services.</p>
        <table class="enum-table">
          <thead>
            <tr><td>Method Name</td><td>Request Type</td><td>Response Type</td><td>Description</td></tr>
          </thead>
          <tbody>
            
              <tr>
                <td>getVersionInfo</td>
                <td><a href="#proto.Query">Query</a></td>
                <td><a href="#proto.Response">Response</a></td>
                <td><p>Retrieves the active versions of Hedera Services and HAPI proto</p></td>
              </tr>
            
              <tr>
                <td>uncheckedSubmit</td>
                <td><a href="#proto.Transaction">Transaction</a></td>
                <td><a href="#proto.TransactionResponse">TransactionResponse</a></td>
                <td><p></p></td>
              </tr>
            
          </tbody>
        </table>

        
    
      
      <div class="file-heading">
        <h2 id="Query.proto">Query.proto</h2><a href="#title">Top</a>
      </div>
      <p></p>

      
        <h3 id="proto.Query">Query</h3>
        <p>A single query, which is sent from the client to a node. This includes all possible queries. Each Query should not have more than 50 levels.</p>

        
          <table class="field-table">
            <thead>
              <tr><td>Field</td><td>Type</td><td>Label</td><td>Description</td></tr>
            </thead>
            <tbody>
              
                <tr>
                  <td>getByKey</td>
                  <td><a href="#proto.GetByKeyQuery">GetByKeyQuery</a></td>
                  <td></td>
                  <td><p>Get all entities associated with a given key </p></td>
                </tr>
              
                <tr>
                  <td>getBySolidityID</td>
                  <td><a href="#proto.GetBySolidityIDQuery">GetBySolidityIDQuery</a></td>
                  <td></td>
                  <td><p>Get the IDs in the format used in transactions, given the format used in Solidity </p></td>
                </tr>
              
                <tr>
                  <td>contractCallLocal</td>
                  <td><a href="#proto.ContractCallLocalQuery">ContractCallLocalQuery</a></td>
                  <td></td>
                  <td><p>Call a function of a smart contract instance </p></td>
                </tr>
              
                <tr>
                  <td>contractGetInfo</td>
                  <td><a href="#proto.ContractGetInfoQuery">ContractGetInfoQuery</a></td>
                  <td></td>
                  <td><p>Get information about a smart contract instance </p></td>
                </tr>
              
                <tr>
                  <td>contractGetBytecode</td>
                  <td><a href="#proto.ContractGetBytecodeQuery">ContractGetBytecodeQuery</a></td>
                  <td></td>
                  <td><p>Get bytecode used by a smart contract instance </p></td>
                </tr>
              
                <tr>
                  <td>ContractGetRecords</td>
                  <td><a href="#proto.ContractGetRecordsQuery">ContractGetRecordsQuery</a></td>
                  <td></td>
                  <td><p>Get Records of the contract instance </p></td>
                </tr>
              
                <tr>
                  <td>cryptogetAccountBalance</td>
                  <td><a href="#proto.CryptoGetAccountBalanceQuery">CryptoGetAccountBalanceQuery</a></td>
                  <td></td>
                  <td><p>Get the current balance in a cryptocurrency account </p></td>
                </tr>
              
                <tr>
                  <td>cryptoGetAccountRecords</td>
                  <td><a href="#proto.CryptoGetAccountRecordsQuery">CryptoGetAccountRecordsQuery</a></td>
                  <td></td>
                  <td><p>Get all the records that currently exist for transactions involving an account </p></td>
                </tr>
              
                <tr>
                  <td>cryptoGetInfo</td>
                  <td><a href="#proto.CryptoGetInfoQuery">CryptoGetInfoQuery</a></td>
                  <td></td>
                  <td><p>Get all information about an account </p></td>
                </tr>
              
                <tr>
                  <td>cryptoGetLiveHash</td>
                  <td><a href="#proto.CryptoGetLiveHashQuery">CryptoGetLiveHashQuery</a></td>
                  <td></td>
                  <td><p>Get a single livehash from a single account, if present </p></td>
                </tr>
              
                <tr>
                  <td>cryptoGetProxyStakers</td>
                  <td><a href="#proto.CryptoGetStakersQuery">CryptoGetStakersQuery</a></td>
                  <td></td>
                  <td><p>Get all the accounts that proxy stake to a given account, and how much they proxy stake (not yet implemented in the current API) </p></td>
                </tr>
              
                <tr>
                  <td>fileGetContents</td>
                  <td><a href="#proto.FileGetContentsQuery">FileGetContentsQuery</a></td>
                  <td></td>
                  <td><p>Get the contents of a file (the bytes stored in it) </p></td>
                </tr>
              
                <tr>
                  <td>fileGetInfo</td>
                  <td><a href="#proto.FileGetInfoQuery">FileGetInfoQuery</a></td>
                  <td></td>
                  <td><p>Get information about a file, such as its expiration date </p></td>
                </tr>
              
                <tr>
                  <td>transactionGetReceipt</td>
                  <td><a href="#proto.TransactionGetReceiptQuery">TransactionGetReceiptQuery</a></td>
                  <td></td>
                  <td><p>Get a receipt for a transaction (lasts 180 seconds) </p></td>
                </tr>
              
                <tr>
                  <td>transactionGetRecord</td>
                  <td><a href="#proto.TransactionGetRecordQuery">TransactionGetRecordQuery</a></td>
                  <td></td>
                  <td><p>Get a record for a transaction </p></td>
                </tr>
              
                <tr>
                  <td>transactionGetFastRecord</td>
                  <td><a href="#proto.TransactionGetFastRecordQuery">TransactionGetFastRecordQuery</a></td>
                  <td></td>
                  <td><p>Get a record for a transaction (lasts 180 seconds) </p></td>
                </tr>
              
                <tr>
                  <td>consensusGetTopicInfo</td>
                  <td><a href="#proto.ConsensusGetTopicInfoQuery">ConsensusGetTopicInfoQuery</a></td>
                  <td></td>
                  <td><p>Get the parameters of and state of a consensus topic. </p></td>
                </tr>
              
                <tr>
                  <td>networkGetVersionInfo</td>
                  <td><a href="#proto.NetworkGetVersionInfoQuery">NetworkGetVersionInfoQuery</a></td>
                  <td></td>
                  <td><p> </p></td>
                </tr>
              
                <tr>
                  <td>tokenGetInfo</td>
                  <td><a href="#proto.TokenGetInfoQuery">TokenGetInfoQuery</a></td>
                  <td></td>
                  <td><p>Get all information about a token </p></td>
                </tr>
              
            </tbody>
          </table>

          

        
      

      

      

      
    
      
      <div class="file-heading">
        <h2 id="QueryHeader.proto">QueryHeader.proto</h2><a href="#title">Top</a>
      </div>
      <p></p>

      
        <h3 id="proto.QueryHeader">QueryHeader</h3>
        <p>Each query from the client to the node will contain the QueryHeader, which gives the requested response type, and includes a payment transaction that will compensate the node for responding to the query. The payment can be blank if the query is free.</p>

        
          <table class="field-table">
            <thead>
              <tr><td>Field</td><td>Type</td><td>Label</td><td>Description</td></tr>
            </thead>
            <tbody>
              
                <tr>
                  <td>payment</td>
                  <td><a href="#proto.Transaction">Transaction</a></td>
                  <td></td>
                  <td><p>A signed CryptoTransferTransaction to pay the node a fee for handling this query </p></td>
                </tr>
              
                <tr>
                  <td>responseType</td>
                  <td><a href="#proto.ResponseType">ResponseType</a></td>
                  <td></td>
                  <td><p>The requested response, asking for cost, state proof, both, or neither </p></td>
                </tr>
              
            </tbody>
          </table>

          

        
      

      
        <h3 id="proto.ResponseType">ResponseType</h3>
        <p>The client uses the ResponseType to indicate that it desires the node send just the answer, or both the answer and a state proof. It can also ask for just the cost and not the answer itself (allowing it to tailor the payment transaction accordingly). If the payment in the query fails the precheck, then the response may have some fields blank. The state proof is only available for some types of information. It is available for a Record, but not a receipt. It is available for the information in each kind of *GetInfo request.</p>
        <table class="enum-table">
          <thead>
            <tr><td>Name</td><td>Number</td><td>Description</td></tr>
          </thead>
          <tbody>
            
              <tr>
                <td>ANSWER_ONLY</td>
                <td>0</td>
                <td><p>Response returns answer</p></td>
              </tr>
            
              <tr>
                <td>ANSWER_STATE_PROOF</td>
                <td>1</td>
                <td><p>(NOT YET SUPPORTED) Response returns both answer and state proof</p></td>
              </tr>
            
              <tr>
                <td>COST_ANSWER</td>
                <td>2</td>
                <td><p>Response returns the cost of answer</p></td>
              </tr>
            
              <tr>
                <td>COST_ANSWER_STATE_PROOF</td>
                <td>3</td>
                <td><p>(NOT YET SUPPORTED) Response returns the total cost of answer and state proof</p></td>
              </tr>
            
          </tbody>
        </table>
      

      

      
    
      
      <div class="file-heading">
        <h2 id="Response.proto">Response.proto</h2><a href="#title">Top</a>
      </div>
      <p></p>

      
        <h3 id="proto.Response">Response</h3>
        <p>A single response, which is returned from the node to the client, after the client sent the node a query. This includes all responses.</p>

        
          <table class="field-table">
            <thead>
              <tr><td>Field</td><td>Type</td><td>Label</td><td>Description</td></tr>
            </thead>
            <tbody>
              
                <tr>
                  <td>getByKey</td>
                  <td><a href="#proto.GetByKeyResponse">GetByKeyResponse</a></td>
                  <td></td>
                  <td><p>Get all entities associated with a given key </p></td>
                </tr>
              
                <tr>
                  <td>getBySolidityID</td>
                  <td><a href="#proto.GetBySolidityIDResponse">GetBySolidityIDResponse</a></td>
                  <td></td>
                  <td><p>Get the IDs in the format used in transactions, given the format used in Solidity </p></td>
                </tr>
              
                <tr>
                  <td>contractCallLocal</td>
                  <td><a href="#proto.ContractCallLocalResponse">ContractCallLocalResponse</a></td>
                  <td></td>
                  <td><p>Response to call a function of a smart contract instance </p></td>
                </tr>
              
                <tr>
                  <td>contractGetBytecodeResponse</td>
                  <td><a href="#proto.ContractGetBytecodeResponse">ContractGetBytecodeResponse</a></td>
                  <td></td>
                  <td><p>Get the bytecode for a smart contract instance </p></td>
                </tr>
              
                <tr>
                  <td>contractGetInfo</td>
                  <td><a href="#proto.ContractGetInfoResponse">ContractGetInfoResponse</a></td>
                  <td></td>
                  <td><p>Get information about a smart contract instance </p></td>
                </tr>
              
                <tr>
                  <td>contractGetRecordsResponse</td>
                  <td><a href="#proto.ContractGetRecordsResponse">ContractGetRecordsResponse</a></td>
                  <td></td>
                  <td><p>Get all existing records for a smart contract instance </p></td>
                </tr>
              
                <tr>
                  <td>cryptogetAccountBalance</td>
                  <td><a href="#proto.CryptoGetAccountBalanceResponse">CryptoGetAccountBalanceResponse</a></td>
                  <td></td>
                  <td><p>Get the current balance in a cryptocurrency account </p></td>
                </tr>
              
                <tr>
                  <td>cryptoGetAccountRecords</td>
                  <td><a href="#proto.CryptoGetAccountRecordsResponse">CryptoGetAccountRecordsResponse</a></td>
                  <td></td>
                  <td><p>Get all the records that currently exist for transactions involving an account </p></td>
                </tr>
              
                <tr>
                  <td>cryptoGetInfo</td>
                  <td><a href="#proto.CryptoGetInfoResponse">CryptoGetInfoResponse</a></td>
                  <td></td>
                  <td><p>Get all information about an account </p></td>
                </tr>
              
                <tr>
                  <td>cryptoGetLiveHash</td>
                  <td><a href="#proto.CryptoGetLiveHashResponse">CryptoGetLiveHashResponse</a></td>
                  <td></td>
                  <td><p>Contains a livehash associated to an account </p></td>
                </tr>
              
                <tr>
                  <td>cryptoGetProxyStakers</td>
                  <td><a href="#proto.CryptoGetStakersResponse">CryptoGetStakersResponse</a></td>
                  <td></td>
                  <td><p>Get all the accounts that proxy stake to a given account, and how much they proxy stake </p></td>
                </tr>
              
                <tr>
                  <td>fileGetContents</td>
                  <td><a href="#proto.FileGetContentsResponse">FileGetContentsResponse</a></td>
                  <td></td>
                  <td><p>Get the contents of a file (the bytes stored in it) </p></td>
                </tr>
              
                <tr>
                  <td>fileGetInfo</td>
                  <td><a href="#proto.FileGetInfoResponse">FileGetInfoResponse</a></td>
                  <td></td>
                  <td><p>Get information about a file, such as its expiration date </p></td>
                </tr>
              
                <tr>
                  <td>transactionGetReceipt</td>
                  <td><a href="#proto.TransactionGetReceiptResponse">TransactionGetReceiptResponse</a></td>
                  <td></td>
                  <td><p>Get a receipt for a transaction </p></td>
                </tr>
              
                <tr>
                  <td>transactionGetRecord</td>
                  <td><a href="#proto.TransactionGetRecordResponse">TransactionGetRecordResponse</a></td>
                  <td></td>
                  <td><p>Get a record for a transaction </p></td>
                </tr>
              
                <tr>
                  <td>transactionGetFastRecord</td>
                  <td><a href="#proto.TransactionGetFastRecordResponse">TransactionGetFastRecordResponse</a></td>
                  <td></td>
                  <td><p>Get a record for a transaction (lasts 180 seconds) </p></td>
                </tr>
              
                <tr>
                  <td>consensusGetTopicInfo</td>
                  <td><a href="#proto.ConsensusGetTopicInfoResponse">ConsensusGetTopicInfoResponse</a></td>
                  <td></td>
                  <td><p>Parameters of and state of a consensus topic.. </p></td>
                </tr>
              
                <tr>
                  <td>networkGetVersionInfo</td>
                  <td><a href="#proto.NetworkGetVersionInfoResponse">NetworkGetVersionInfoResponse</a></td>
                  <td></td>
                  <td><p>Semantic versions of Hedera Services and HAPI proto </p></td>
                </tr>
              
                <tr>
                  <td>tokenGetInfo</td>
                  <td><a href="#proto.TokenGetInfoResponse">TokenGetInfoResponse</a></td>
                  <td></td>
                  <td><p>Get all information about a token </p></td>
                </tr>
              
            </tbody>
          </table>

          

        
      

      

      

      
    
      
      <div class="file-heading">
        <h2 id="ResponseCode.proto">ResponseCode.proto</h2><a href="#title">Top</a>
      </div>
      <p></p>

      

      
        <h3 id="proto.ResponseCodeEnum">ResponseCodeEnum</h3>
        <p></p>
        <table class="enum-table">
          <thead>
            <tr><td>Name</td><td>Number</td><td>Description</td></tr>
          </thead>
          <tbody>
            
              <tr>
                <td>OK</td>
                <td>0</td>
                <td><p>The transaction passed the precheck validations.</p></td>
              </tr>
            
              <tr>
                <td>INVALID_TRANSACTION</td>
                <td>1</td>
                <td><p>For any error not handled by specific error codes listed below.</p></td>
              </tr>
            
              <tr>
                <td>PAYER_ACCOUNT_NOT_FOUND</td>
                <td>2</td>
                <td><p>Payer account does not exist.</p></td>
              </tr>
            
              <tr>
                <td>INVALID_NODE_ACCOUNT</td>
                <td>3</td>
                <td><p>Node Account provided does not match the node account of the node the transaction was submitted to.</p></td>
              </tr>
            
              <tr>
                <td>TRANSACTION_EXPIRED</td>
                <td>4</td>
                <td><p>Pre-Check error when TransactionValidStart &#43; transactionValidDuration is less than current consensus time.</p></td>
              </tr>
            
              <tr>
                <td>INVALID_TRANSACTION_START</td>
                <td>5</td>
                <td><p>Transaction start time is greater than current consensus time</p></td>
              </tr>
            
              <tr>
                <td>INVALID_TRANSACTION_DURATION</td>
                <td>6</td>
                <td><p>valid transaction duration is a positive non zero number that does not exceed 120 seconds</p></td>
              </tr>
            
              <tr>
                <td>INVALID_SIGNATURE</td>
                <td>7</td>
                <td><p>The transaction signature is not valid</p></td>
              </tr>
            
              <tr>
                <td>MEMO_TOO_LONG</td>
                <td>8</td>
                <td><p>Transaction memo size exceeded 100 bytes</p></td>
              </tr>
            
              <tr>
                <td>INSUFFICIENT_TX_FEE</td>
                <td>9</td>
                <td><p>The fee provided in the transaction is insufficient for this type of transaction</p></td>
              </tr>
            
              <tr>
                <td>INSUFFICIENT_PAYER_BALANCE</td>
                <td>10</td>
                <td><p>The payer account has insufficient cryptocurrency to pay the transaction fee</p></td>
              </tr>
            
              <tr>
                <td>DUPLICATE_TRANSACTION</td>
                <td>11</td>
                <td><p>This transaction ID is a duplicate of one that was submitted to this node or reached consensus in the last 180 seconds (receipt period)</p></td>
              </tr>
            
              <tr>
                <td>BUSY</td>
                <td>12</td>
                <td><p>If API is throttled out</p></td>
              </tr>
            
              <tr>
                <td>NOT_SUPPORTED</td>
                <td>13</td>
                <td><p>The API is not currently supported</p></td>
              </tr>
            
              <tr>
                <td>INVALID_FILE_ID</td>
                <td>14</td>
                <td><p>The file id is invalid or does not exist</p></td>
              </tr>
            
              <tr>
                <td>INVALID_ACCOUNT_ID</td>
                <td>15</td>
                <td><p>The account id is invalid or does not exist</p></td>
              </tr>
            
              <tr>
                <td>INVALID_CONTRACT_ID</td>
                <td>16</td>
                <td><p>The contract id is invalid or does not exist</p></td>
              </tr>
            
              <tr>
                <td>INVALID_TRANSACTION_ID</td>
                <td>17</td>
                <td><p>Transaction id is not valid</p></td>
              </tr>
            
              <tr>
                <td>RECEIPT_NOT_FOUND</td>
                <td>18</td>
                <td><p>Receipt for given transaction id does not exist</p></td>
              </tr>
            
              <tr>
                <td>RECORD_NOT_FOUND</td>
                <td>19</td>
                <td><p>Record for given transaction id does not exist</p></td>
              </tr>
            
              <tr>
                <td>INVALID_SOLIDITY_ID</td>
                <td>20</td>
                <td><p>The solidity id is invalid or entity with this solidity id does not exist</p></td>
              </tr>
            
              <tr>
                <td>UNKNOWN</td>
                <td>21</td>
                <td><p>The responding node has submitted the transaction to the network. Its final status is still unknown.</p></td>
              </tr>
            
              <tr>
                <td>SUCCESS</td>
                <td>22</td>
                <td><p>The transaction succeeded</p></td>
              </tr>
            
              <tr>
                <td>FAIL_INVALID</td>
                <td>23</td>
                <td><p>There was a system error and the transaction failed because of invalid request parameters.</p></td>
              </tr>
            
              <tr>
                <td>FAIL_FEE</td>
                <td>24</td>
                <td><p>There was a system error while performing fee calculation, reserved for future.</p></td>
              </tr>
            
              <tr>
                <td>FAIL_BALANCE</td>
                <td>25</td>
                <td><p>There was a system error while performing balance checks, reserved for future.</p></td>
              </tr>
            
              <tr>
                <td>KEY_REQUIRED</td>
                <td>26</td>
                <td><p>Key not provided in the transaction body</p></td>
              </tr>
            
              <tr>
                <td>BAD_ENCODING</td>
                <td>27</td>
                <td><p>Unsupported algorithm/encoding used for keys in the transaction</p></td>
              </tr>
            
              <tr>
                <td>INSUFFICIENT_ACCOUNT_BALANCE</td>
                <td>28</td>
                <td><p>When the account balance is not sufficient for the transfer</p></td>
              </tr>
            
              <tr>
                <td>INVALID_SOLIDITY_ADDRESS</td>
                <td>29</td>
                <td><p>During an update transaction when the system is not able to find the Users Solidity address</p></td>
              </tr>
            
              <tr>
                <td>INSUFFICIENT_GAS</td>
                <td>30</td>
                <td><p>Not enough gas was supplied to execute transaction</p></td>
              </tr>
            
              <tr>
                <td>CONTRACT_SIZE_LIMIT_EXCEEDED</td>
                <td>31</td>
                <td><p>contract byte code size is over the limit</p></td>
              </tr>
            
              <tr>
                <td>LOCAL_CALL_MODIFICATION_EXCEPTION</td>
                <td>32</td>
                <td><p>local execution (query) is requested for a function which changes state</p></td>
              </tr>
            
              <tr>
                <td>CONTRACT_REVERT_EXECUTED</td>
                <td>33</td>
                <td><p>Contract REVERT OPCODE executed</p></td>
              </tr>
            
              <tr>
                <td>CONTRACT_EXECUTION_EXCEPTION</td>
                <td>34</td>
                <td><p>For any contract execution related error not handled by specific error codes listed above.</p></td>
              </tr>
            
              <tr>
                <td>INVALID_RECEIVING_NODE_ACCOUNT</td>
                <td>35</td>
                <td><p>In Query validation, account with &#43;ve(amount) value should be Receiving node account, the receiver account should be only one account in the list</p></td>
              </tr>
            
              <tr>
                <td>MISSING_QUERY_HEADER</td>
                <td>36</td>
                <td><p>Header is missing in Query request</p></td>
              </tr>
            
              <tr>
                <td>ACCOUNT_UPDATE_FAILED</td>
                <td>37</td>
                <td><p>The update of the account failed</p></td>
              </tr>
            
              <tr>
                <td>INVALID_KEY_ENCODING</td>
                <td>38</td>
                <td><p>Provided key encoding was not supported by the system</p></td>
              </tr>
            
              <tr>
                <td>NULL_SOLIDITY_ADDRESS</td>
                <td>39</td>
                <td><p>null solidity address</p></td>
              </tr>
            
              <tr>
                <td>CONTRACT_UPDATE_FAILED</td>
                <td>40</td>
                <td><p>update of the contract failed</p></td>
              </tr>
            
              <tr>
                <td>INVALID_QUERY_HEADER</td>
                <td>41</td>
                <td><p>the query header is invalid</p></td>
              </tr>
            
              <tr>
                <td>INVALID_FEE_SUBMITTED</td>
                <td>42</td>
                <td><p>Invalid fee submitted</p></td>
              </tr>
            
              <tr>
                <td>INVALID_PAYER_SIGNATURE</td>
                <td>43</td>
                <td><p>Payer signature is invalid</p></td>
              </tr>
            
              <tr>
                <td>KEY_NOT_PROVIDED</td>
                <td>44</td>
                <td><p>The keys were not provided in the request.</p></td>
              </tr>
            
              <tr>
                <td>INVALID_EXPIRATION_TIME</td>
                <td>45</td>
                <td><p>Expiration time provided in the transaction was invalid.</p></td>
              </tr>
            
              <tr>
                <td>NO_WACL_KEY</td>
                <td>46</td>
                <td><p>WriteAccess Control Keys are not provided for the file</p></td>
              </tr>
            
              <tr>
                <td>FILE_CONTENT_EMPTY</td>
                <td>47</td>
                <td><p>The contents of file are provided as empty.</p></td>
              </tr>
            
              <tr>
                <td>INVALID_ACCOUNT_AMOUNTS</td>
                <td>48</td>
                <td><p>The crypto transfer credit and debit do not sum equal to 0</p></td>
              </tr>
            
              <tr>
                <td>EMPTY_TRANSACTION_BODY</td>
                <td>49</td>
                <td><p>Transaction body provided is empty</p></td>
              </tr>
            
              <tr>
                <td>INVALID_TRANSACTION_BODY</td>
                <td>50</td>
                <td><p>Invalid transaction body provided</p></td>
              </tr>
            
              <tr>
                <td>INVALID_SIGNATURE_TYPE_MISMATCHING_KEY</td>
                <td>51</td>
                <td><p>the type of key (base ed25519 key, KeyList, or ThresholdKey) does not match the type of signature (base ed25519 signature, SignatureList, or ThresholdKeySignature)</p></td>
              </tr>
            
              <tr>
                <td>INVALID_SIGNATURE_COUNT_MISMATCHING_KEY</td>
                <td>52</td>
                <td><p>the number of key (KeyList, or ThresholdKey) does not match that of signature (SignatureList, or ThresholdKeySignature). e.g. if a keyList has 3 base keys, then the corresponding signatureList should also have 3 base signatures.</p></td>
              </tr>
            
              <tr>
                <td>EMPTY_LIVE_HASH_BODY</td>
                <td>53</td>
                <td><p>the livehash body is empty</p></td>
              </tr>
            
              <tr>
                <td>EMPTY_LIVE_HASH</td>
                <td>54</td>
                <td><p>the livehash data is missing</p></td>
              </tr>
            
              <tr>
                <td>EMPTY_LIVE_HASH_KEYS</td>
                <td>55</td>
                <td><p>the keys for a livehash are missing</p></td>
              </tr>
            
              <tr>
                <td>INVALID_LIVE_HASH_SIZE</td>
                <td>56</td>
                <td><p>the livehash data is not the output of a SHA-384 digest</p></td>
              </tr>
            
              <tr>
                <td>EMPTY_QUERY_BODY</td>
                <td>57</td>
                <td><p>the query body is empty</p></td>
              </tr>
            
              <tr>
                <td>EMPTY_LIVE_HASH_QUERY</td>
                <td>58</td>
                <td><p>the crypto livehash query is empty</p></td>
              </tr>
            
              <tr>
                <td>LIVE_HASH_NOT_FOUND</td>
                <td>59</td>
                <td><p>the livehash is not present</p></td>
              </tr>
            
              <tr>
                <td>ACCOUNT_ID_DOES_NOT_EXIST</td>
                <td>60</td>
                <td><p>the account id passed has not yet been created.</p></td>
              </tr>
            
              <tr>
                <td>LIVE_HASH_ALREADY_EXISTS</td>
                <td>61</td>
                <td><p>the livehash already exists for a given account</p></td>
              </tr>
            
              <tr>
                <td>INVALID_FILE_WACL</td>
                <td>62</td>
                <td><p>File WACL keys are invalid</p></td>
              </tr>
            
              <tr>
                <td>SERIALIZATION_FAILED</td>
                <td>63</td>
                <td><p>Serialization failure</p></td>
              </tr>
            
              <tr>
                <td>TRANSACTION_OVERSIZE</td>
                <td>64</td>
                <td><p>The size of the Transaction is greater than transactionMaxBytes</p></td>
              </tr>
            
              <tr>
                <td>TRANSACTION_TOO_MANY_LAYERS</td>
                <td>65</td>
                <td><p>The Transaction has more than 50 levels</p></td>
              </tr>
            
              <tr>
                <td>CONTRACT_DELETED</td>
                <td>66</td>
                <td><p>Contract is marked as deleted</p></td>
              </tr>
            
              <tr>
                <td>PLATFORM_NOT_ACTIVE</td>
                <td>67</td>
                <td><p>the platform node is either disconnected or lagging behind.</p></td>
              </tr>
            
              <tr>
                <td>KEY_PREFIX_MISMATCH</td>
                <td>68</td>
                <td><p>one public key matches more than one prefixes on the signature map</p></td>
              </tr>
            
              <tr>
                <td>PLATFORM_TRANSACTION_NOT_CREATED</td>
                <td>69</td>
                <td><p>transaction not created by platform due to large backlog</p></td>
              </tr>
            
              <tr>
                <td>INVALID_RENEWAL_PERIOD</td>
                <td>70</td>
                <td><p>auto renewal period is not a positive number of seconds</p></td>
              </tr>
            
              <tr>
                <td>INVALID_PAYER_ACCOUNT_ID</td>
                <td>71</td>
                <td><p>the response code when a smart contract id is passed for a crypto API request</p></td>
              </tr>
            
              <tr>
                <td>ACCOUNT_DELETED</td>
                <td>72</td>
                <td><p>the account has been marked as deleted</p></td>
              </tr>
            
              <tr>
                <td>FILE_DELETED</td>
                <td>73</td>
                <td><p>the file has been marked as deleted</p></td>
              </tr>
            
              <tr>
                <td>ACCOUNT_REPEATED_IN_ACCOUNT_AMOUNTS</td>
                <td>74</td>
                <td><p>same accounts repeated in the transfer account list</p></td>
              </tr>
            
              <tr>
                <td>SETTING_NEGATIVE_ACCOUNT_BALANCE</td>
                <td>75</td>
                <td><p>attempting to set negative balance value for crypto account</p></td>
              </tr>
            
              <tr>
                <td>OBTAINER_REQUIRED</td>
                <td>76</td>
                <td><p>when deleting smart contract that has crypto balance either transfer account or transfer smart contract is required</p></td>
              </tr>
            
              <tr>
                <td>OBTAINER_SAME_CONTRACT_ID</td>
                <td>77</td>
                <td><p>when deleting smart contract that has crypto balance you can not use the same contract id as transferContractId as the one being deleted</p></td>
              </tr>
            
              <tr>
                <td>OBTAINER_DOES_NOT_EXIST</td>
                <td>78</td>
                <td><p>transferAccountId or transferContractId specified for contract delete does not exist</p></td>
              </tr>
            
              <tr>
                <td>MODIFYING_IMMUTABLE_CONTRACT</td>
                <td>79</td>
                <td><p>attempting to modify (update or delete a immutable smart contract, i.e. one created without a admin key)</p></td>
              </tr>
            
              <tr>
                <td>FILE_SYSTEM_EXCEPTION</td>
                <td>80</td>
                <td><p>Unexpected exception thrown by file system functions</p></td>
              </tr>
            
              <tr>
                <td>AUTORENEW_DURATION_NOT_IN_RANGE</td>
                <td>81</td>
                <td><p>the duration is not a subset of [MINIMUM_AUTORENEW_DURATION,MAXIMUM_AUTORENEW_DURATION]</p></td>
              </tr>
            
              <tr>
                <td>ERROR_DECODING_BYTESTRING</td>
                <td>82</td>
                <td><p>Decoding the smart contract binary to a byte array failed. Check that the input is a valid hex string.</p></td>
              </tr>
            
              <tr>
                <td>CONTRACT_FILE_EMPTY</td>
                <td>83</td>
                <td><p>File to create a smart contract was of length zero</p></td>
              </tr>
            
              <tr>
                <td>CONTRACT_BYTECODE_EMPTY</td>
                <td>84</td>
                <td><p>Bytecode for smart contract is of length zero</p></td>
              </tr>
            
              <tr>
                <td>INVALID_INITIAL_BALANCE</td>
                <td>85</td>
                <td><p>Attempt to set negative initial balance</p></td>
              </tr>
            
              <tr>
                <td>INVALID_RECEIVE_RECORD_THRESHOLD</td>
                <td>86</td>
                <td><p>[Deprecated]. attempt to set negative receive record threshold</p></td>
              </tr>
            
              <tr>
                <td>INVALID_SEND_RECORD_THRESHOLD</td>
                <td>87</td>
                <td><p>[Deprecated]. attempt to set negative send record threshold</p></td>
              </tr>
            
              <tr>
                <td>ACCOUNT_IS_NOT_GENESIS_ACCOUNT</td>
                <td>88</td>
                <td><p>Special Account Operations should be performed by only Genesis account, return this code if it is not Genesis Account</p></td>
              </tr>
            
              <tr>
                <td>PAYER_ACCOUNT_UNAUTHORIZED</td>
                <td>89</td>
                <td><p>The fee payer account doesn&#39;t have permission to submit such Transaction</p></td>
              </tr>
            
              <tr>
                <td>INVALID_FREEZE_TRANSACTION_BODY</td>
                <td>90</td>
                <td><p>FreezeTransactionBody is invalid</p></td>
              </tr>
            
              <tr>
                <td>FREEZE_TRANSACTION_BODY_NOT_FOUND</td>
                <td>91</td>
                <td><p>FreezeTransactionBody does not exist</p></td>
              </tr>
            
              <tr>
                <td>TRANSFER_LIST_SIZE_LIMIT_EXCEEDED</td>
                <td>92</td>
                <td><p>Exceeded the number of accounts (both from and to) allowed for crypto transfer list</p></td>
              </tr>
            
              <tr>
                <td>RESULT_SIZE_LIMIT_EXCEEDED</td>
                <td>93</td>
                <td><p>Smart contract result size greater than specified maxResultSize</p></td>
              </tr>
            
              <tr>
                <td>NOT_SPECIAL_ACCOUNT</td>
                <td>94</td>
                <td><p>The payer account is not a special account(account 0.0.55)</p></td>
              </tr>
            
              <tr>
                <td>CONTRACT_NEGATIVE_GAS</td>
                <td>95</td>
                <td><p>Negative gas was offered in smart contract call</p></td>
              </tr>
            
              <tr>
                <td>CONTRACT_NEGATIVE_VALUE</td>
                <td>96</td>
                <td><p>Negative value / initial balance was specified in a smart contract call / create</p></td>
              </tr>
            
              <tr>
                <td>INVALID_FEE_FILE</td>
                <td>97</td>
                <td><p>Failed to update fee file</p></td>
              </tr>
            
              <tr>
                <td>INVALID_EXCHANGE_RATE_FILE</td>
                <td>98</td>
                <td><p>Failed to update exchange rate file</p></td>
              </tr>
            
              <tr>
                <td>INSUFFICIENT_LOCAL_CALL_GAS</td>
                <td>99</td>
                <td><p>Payment tendered for contract local call cannot cover both the fee and the gas</p></td>
              </tr>
            
              <tr>
                <td>ENTITY_NOT_ALLOWED_TO_DELETE</td>
                <td>100</td>
                <td><p>Entities with Entity ID below 1000 are not allowed to be deleted</p></td>
              </tr>
            
              <tr>
                <td>AUTHORIZATION_FAILED</td>
                <td>101</td>
                <td><p>Violating one of these rules: 1) treasury account can update all entities below 0.0.1000, 2) account 0.0.50 can update all entities from 0.0.51 - 0.0.80, 3) Network Function Master Account A/c 0.0.50 - Update all Network Function accounts &amp; perform all the Network Functions listed below, 4) Network Function Accounts: i) A/c 0.0.55 - Update Address Book files (0.0.101/102), ii) A/c 0.0.56 - Update Fee schedule (0.0.111), iii) A/c 0.0.57 - Update Exchange Rate (0.0.112).</p></td>
              </tr>
            
              <tr>
                <td>FILE_UPLOADED_PROTO_INVALID</td>
                <td>102</td>
                <td><p>Fee Schedule Proto uploaded but not valid (append or update is required)</p></td>
              </tr>
            
              <tr>
                <td>FILE_UPLOADED_PROTO_NOT_SAVED_TO_DISK</td>
                <td>103</td>
                <td><p>Fee Schedule Proto uploaded but not valid (append or update is required)</p></td>
              </tr>
            
              <tr>
                <td>FEE_SCHEDULE_FILE_PART_UPLOADED</td>
                <td>104</td>
                <td><p>Fee Schedule Proto File Part uploaded</p></td>
              </tr>
            
              <tr>
                <td>EXCHANGE_RATE_CHANGE_LIMIT_EXCEEDED</td>
                <td>105</td>
                <td><p>The change on Exchange Rate exceeds Exchange_Rate_Allowed_Percentage</p></td>
              </tr>
            
              <tr>
                <td>MAX_CONTRACT_STORAGE_EXCEEDED</td>
                <td>106</td>
                <td><p>Contract permanent storage exceeded the currently allowable limit</p></td>
              </tr>
            
              <tr>
                <td>TRANSFER_ACCOUNT_SAME_AS_DELETE_ACCOUNT</td>
                <td>107</td>
                <td><p>Transfer Account should not be same as Account to be deleted</p></td>
              </tr>
            
              <tr>
                <td>TOTAL_LEDGER_BALANCE_INVALID</td>
                <td>108</td>
                <td><p></p></td>
              </tr>
            
              <tr>
                <td>EXPIRATION_REDUCTION_NOT_ALLOWED</td>
                <td>110</td>
                <td><p>The expiration date/time on a smart contract may not be reduced</p></td>
              </tr>
            
              <tr>
                <td>MAX_GAS_LIMIT_EXCEEDED</td>
                <td>111</td>
                <td><p>Gas exceeded currently allowable gas limit per transaction</p></td>
              </tr>
            
              <tr>
                <td>MAX_FILE_SIZE_EXCEEDED</td>
                <td>112</td>
                <td><p>File size exceeded the currently allowable limit</p></td>
              </tr>
            
              <tr>
                <td>INVALID_TOPIC_ID</td>
                <td>150</td>
                <td><p>The Topic ID specified is not in the system.</p></td>
              </tr>
            
              <tr>
                <td>INVALID_ADMIN_KEY</td>
                <td>155</td>
                <td><p></p></td>
              </tr>
            
              <tr>
                <td>INVALID_SUBMIT_KEY</td>
                <td>156</td>
                <td><p></p></td>
              </tr>
            
              <tr>
                <td>UNAUTHORIZED</td>
                <td>157</td>
                <td><p>An attempted operation was not authorized (ie - a deleteTopic for a topic with no adminKey).</p></td>
              </tr>
            
              <tr>
                <td>INVALID_TOPIC_MESSAGE</td>
                <td>158</td>
                <td><p>A ConsensusService message is empty.</p></td>
              </tr>
            
              <tr>
                <td>INVALID_AUTORENEW_ACCOUNT</td>
                <td>159</td>
                <td><p>The autoRenewAccount specified is not a valid, active account.</p></td>
              </tr>
            
              <tr>
                <td>AUTORENEW_ACCOUNT_NOT_ALLOWED</td>
                <td>160</td>
                <td><p>An adminKey was not specified on the topic, so there must not be an autoRenewAccount.</p></td>
              </tr>
            
              <tr>
                <td>TOPIC_EXPIRED</td>
                <td>162</td>
                <td><p>The topic has expired, was not automatically renewed, and is in a 7 day grace period before the topic will be
deleted unrecoverably. This error response code will not be returned until autoRenew functionality is supported
by HAPI.</p></td>
              </tr>
            
              <tr>
                <td>INVALID_CHUNK_NUMBER</td>
                <td>163</td>
                <td><p>chunk number must be from 1 to total (chunks) inclusive.</p></td>
              </tr>
            
              <tr>
                <td>INVALID_CHUNK_TRANSACTION_ID</td>
                <td>164</td>
                <td><p>For every chunk, the payer account that is part of initialTransactionID must match the Payer Account of this transaction. The entire initialTransactionID should match the transactionID of the first chunk, but this is not checked or enforced by Hedera except when the chunk number is 1.</p></td>
              </tr>
            
              <tr>
                <td>ACCOUNT_FROZEN_FOR_TOKEN</td>
                <td>165</td>
                <td><p>Account is frozen and cannot transact with the token</p></td>
              </tr>
            
              <tr>
                <td>TOKENS_PER_ACCOUNT_LIMIT_EXCEEDED</td>
                <td>166</td>
                <td><p>Maximum number of token relations for agiven account is exceeded</p></td>
              </tr>
            
              <tr>
                <td>INVALID_TOKEN_ID</td>
                <td>167</td>
                <td><p>The token is invalid or does not exist</p></td>
              </tr>
            
              <tr>
                <td>INVALID_TOKEN_DECIMALS</td>
                <td>168</td>
                <td><p>Invalid token decimals</p></td>
              </tr>
            
              <tr>
                <td>INVALID_TOKEN_INITIAL_SUPPLY</td>
                <td>169</td>
                <td><p>Invalid token initial supply</p></td>
              </tr>
            
              <tr>
                <td>INVALID_TREASURY_ACCOUNT_FOR_TOKEN</td>
                <td>170</td>
                <td><p>Treasury Account does not exist or is deleted</p></td>
              </tr>
            
              <tr>
                <td>INVALID_TOKEN_SYMBOL</td>
                <td>171</td>
                <td><p>Token Symbol is not UTF-8 capitalized alphabetical string</p></td>
              </tr>
            
              <tr>
                <td>TOKEN_HAS_NO_FREEZE_KEY</td>
                <td>172</td>
                <td><p>Freeze key is not set on token</p></td>
              </tr>
            
              <tr>
                <td>TRANSFERS_NOT_ZERO_SUM_FOR_TOKEN</td>
                <td>173</td>
                <td><p>Amounts in transfer list are not net zero</p></td>
              </tr>
            
              <tr>
                <td>MISSING_TOKEN_SYMBOL</td>
                <td>174</td>
                <td><p>Token Symbol is not provided</p></td>
              </tr>
            
              <tr>
                <td>TOKEN_SYMBOL_TOO_LONG</td>
                <td>175</td>
                <td><p>Token Symbol is too long</p></td>
              </tr>
            
              <tr>
                <td>ACCOUNT_KYC_NOT_GRANTED_FOR_TOKEN</td>
                <td>176</td>
                <td><p>KYC must be granted and account does not have KYC granted</p></td>
              </tr>
            
              <tr>
                <td>TOKEN_HAS_NO_KYC_KEY</td>
                <td>177</td>
                <td><p>KYC key is not set on token</p></td>
              </tr>
            
              <tr>
                <td>INSUFFICIENT_TOKEN_BALANCE</td>
                <td>178</td>
                <td><p>Token balance is not sufficient for the transaction</p></td>
              </tr>
            
              <tr>
                <td>TOKEN_WAS_DELETED</td>
                <td>179</td>
                <td><p>Token transactions cannot be executed on deleted token</p></td>
              </tr>
            
              <tr>
                <td>TOKEN_HAS_NO_SUPPLY_KEY</td>
                <td>180</td>
                <td><p>Supply key is not set on token</p></td>
              </tr>
            
              <tr>
                <td>TOKEN_HAS_NO_WIPE_KEY</td>
                <td>181</td>
                <td><p>Wipe key is not set on token</p></td>
              </tr>
            
              <tr>
                <td>INVALID_TOKEN_MINT_AMOUNT</td>
                <td>182</td>
                <td><p></p></td>
              </tr>
            
              <tr>
                <td>INVALID_TOKEN_BURN_AMOUNT</td>
                <td>183</td>
                <td><p></p></td>
              </tr>
            
              <tr>
                <td>TOKEN_NOT_ASSOCIATED_TO_ACCOUNT</td>
<<<<<<< HEAD
                <td>186</td>
=======
                <td>184</td>
>>>>>>> 66fd3a0d
                <td><p></p></td>
              </tr>
            
              <tr>
                <td>CANNOT_WIPE_TOKEN_TREASURY_ACCOUNT</td>
                <td>185</td>
                <td><p>Cannot execute wipe operation on treasury account</p></td>
              </tr>
            
              <tr>
                <td>INVALID_KYC_KEY</td>
                <td>186</td>
                <td><p></p></td>
              </tr>
            
              <tr>
                <td>INVALID_WIPE_KEY</td>
                <td>187</td>
                <td><p></p></td>
              </tr>
            
              <tr>
                <td>INVALID_FREEZE_KEY</td>
                <td>188</td>
                <td><p></p></td>
              </tr>
            
              <tr>
                <td>INVALID_SUPPLY_KEY</td>
                <td>189</td>
                <td><p></p></td>
              </tr>
            
              <tr>
                <td>MISSING_TOKEN_NAME</td>
                <td>190</td>
                <td><p>Token Name is not provided</p></td>
              </tr>
            
              <tr>
                <td>TOKEN_NAME_TOO_LONG</td>
                <td>191</td>
                <td><p>Token Name is too long</p></td>
              </tr>
            
              <tr>
                <td>INVALID_WIPING_AMOUNT</td>
                <td>192</td>
                <td><p>The provided wipe amount must not be negative, zero or bigger than the token holder balance</p></td>
              </tr>
            
              <tr>
                <td>TOKEN_IS_IMMUTABlE</td>
                <td>193</td>
                <td><p>Token does not have Admin key set, thus update/delete transactions cannot be performed</p></td>
              </tr>
            
              <tr>
                <td>TOKEN_ALREADY_ASSOCIATED_TO_ACCOUNT</td>
<<<<<<< HEAD
                <td>197</td>
                <td><p></p></td>
=======
                <td>194</td>
                <td><p>An &lt;tt&gt;associateToken&lt;/tt&gt; operation specified a token already associated to the account</p></td>
              </tr>
            
              <tr>
                <td>TRANSACTION_REQUIRES_ZERO_TOKEN_BALANCES</td>
                <td>195</td>
                <td><p>An attempted operation is invalid until all token balances for the target account are zero</p></td>
>>>>>>> 66fd3a0d
              </tr>
            
          </tbody>
        </table>
      

      

      
    
      
      <div class="file-heading">
        <h2 id="ResponseHeader.proto">ResponseHeader.proto</h2><a href="#title">Top</a>
      </div>
      <p></p>

      
        <h3 id="proto.ResponseHeader">ResponseHeader</h3>
        <p>Every query receives a response containing the QueryResponseHeader. Either or both of the cost and stateProof fields may be blank, if the responseType didn't ask for the cost or stateProof.</p>

        
          <table class="field-table">
            <thead>
              <tr><td>Field</td><td>Type</td><td>Label</td><td>Description</td></tr>
            </thead>
            <tbody>
              
                <tr>
                  <td>nodeTransactionPrecheckCode</td>
                  <td><a href="#proto.ResponseCodeEnum">ResponseCodeEnum</a></td>
                  <td></td>
                  <td><p>Result of fee transaction precheck, saying it passed, or why it failed </p></td>
                </tr>
              
                <tr>
                  <td>responseType</td>
                  <td><a href="#proto.ResponseType">ResponseType</a></td>
                  <td></td>
                  <td><p>The requested response is repeated back here, for convenience </p></td>
                </tr>
              
                <tr>
                  <td>cost</td>
                  <td><a href="#uint64">uint64</a></td>
                  <td></td>
                  <td><p>The fee that would be charged to get the requested information (if a cost was requested). Note: This cost only includes the query fee and does not include the transfer fee(which is required to execute the transfer transaction to debit the payer account and credit the node account with query fee) </p></td>
                </tr>
              
                <tr>
                  <td>stateProof</td>
                  <td><a href="#bytes">bytes</a></td>
                  <td></td>
                  <td><p>The state proof for this information (if a state proof was requested, and is available) </p></td>
                </tr>
              
            </tbody>
          </table>

          

        
      

      

      

      
    
      
      <div class="file-heading">
        <h2 id="SmartContractService.proto">SmartContractService.proto</h2><a href="#title">Top</a>
      </div>
      <p></p>

      

      

      

      
        <h3 id="proto.SmartContractService">SmartContractService</h3>
        <p>Transactions and queries for the file service.</p>
        <table class="enum-table">
          <thead>
            <tr><td>Method Name</td><td>Request Type</td><td>Response Type</td><td>Description</td></tr>
          </thead>
          <tbody>
            
              <tr>
                <td>createContract</td>
                <td><a href="#proto.Transaction">Transaction</a></td>
                <td><a href="#proto.TransactionResponse">TransactionResponse</a></td>
                <td><p>Creates a contract</p></td>
              </tr>
            
              <tr>
                <td>updateContract</td>
                <td><a href="#proto.Transaction">Transaction</a></td>
                <td><a href="#proto.TransactionResponse">TransactionResponse</a></td>
                <td><p>Updates a contract with the content</p></td>
              </tr>
            
              <tr>
                <td>contractCallMethod</td>
                <td><a href="#proto.Transaction">Transaction</a></td>
                <td><a href="#proto.TransactionResponse">TransactionResponse</a></td>
                <td><p>Calls a contract</p></td>
              </tr>
            
              <tr>
                <td>getContractInfo</td>
                <td><a href="#proto.Query">Query</a></td>
                <td><a href="#proto.Response">Response</a></td>
                <td><p>Retrieves the contract information</p></td>
              </tr>
            
              <tr>
                <td>contractCallLocalMethod</td>
                <td><a href="#proto.Query">Query</a></td>
                <td><a href="#proto.Response">Response</a></td>
                <td><p>Calls a smart contract to be run on a single node</p></td>
              </tr>
            
              <tr>
                <td>ContractGetBytecode</td>
                <td><a href="#proto.Query">Query</a></td>
                <td><a href="#proto.Response">Response</a></td>
                <td><p>Retrieves the byte code of a contract</p></td>
              </tr>
            
              <tr>
                <td>getBySolidityID</td>
                <td><a href="#proto.Query">Query</a></td>
                <td><a href="#proto.Response">Response</a></td>
                <td><p>Retrieves a contract by its Solidity address</p></td>
              </tr>
            
              <tr>
                <td>getTxRecordByContractID</td>
                <td><a href="#proto.Query">Query</a></td>
                <td><a href="#proto.Response">Response</a></td>
                <td><p>Retrieves the 25-hour records stored for a contract</p></td>
              </tr>
            
              <tr>
                <td>deleteContract</td>
                <td><a href="#proto.Transaction">Transaction</a></td>
                <td><a href="#proto.TransactionResponse">TransactionResponse</a></td>
                <td><p>Deletes a contract instance and transfers any remaining hbars to a specified receiver</p></td>
              </tr>
            
              <tr>
                <td>systemDelete</td>
                <td><a href="#proto.Transaction">Transaction</a></td>
                <td><a href="#proto.TransactionResponse">TransactionResponse</a></td>
                <td><p>Deletes a contract if the submitting account has network admin privileges</p></td>
              </tr>
            
              <tr>
                <td>systemUndelete</td>
                <td><a href="#proto.Transaction">Transaction</a></td>
                <td><a href="#proto.TransactionResponse">TransactionResponse</a></td>
                <td><p>Undeletes a contract if the submitting account has network admin privileges</p></td>
              </tr>
            
          </tbody>
        </table>

        
    
      
      <div class="file-heading">
        <h2 id="SystemDelete.proto">SystemDelete.proto</h2><a href="#title">Top</a>
      </div>
      <p></p>

      
        <h3 id="proto.SystemDeleteTransactionBody">SystemDeleteTransactionBody</h3>
        <p>Delete a file or smart contract - can only be done with a Hedera administrative multisignature. When it is deleted, it immediately disappears from the system as seen by the user, but is still stored internally until the expiration time, at which time it is truly and permanently deleted. Until that time, it can be undeleted by the Hedera administrative multisignature. When a smart contract is deleted, the cryptocurrency account within it continues to exist, and is not affected by the expiration time here.</p>

        
          <table class="field-table">
            <thead>
              <tr><td>Field</td><td>Type</td><td>Label</td><td>Description</td></tr>
            </thead>
            <tbody>
              
                <tr>
                  <td>fileID</td>
                  <td><a href="#proto.FileID">FileID</a></td>
                  <td></td>
                  <td><p>The file ID of the file to delete, in the format used in transactions </p></td>
                </tr>
              
                <tr>
                  <td>contractID</td>
                  <td><a href="#proto.ContractID">ContractID</a></td>
                  <td></td>
                  <td><p>The contract ID instance to delete, in the format used in transactions </p></td>
                </tr>
              
                <tr>
                  <td>expirationTime</td>
                  <td><a href="#proto.TimestampSeconds">TimestampSeconds</a></td>
                  <td></td>
                  <td><p>The timestamp in seconds at which the &#34;deleted&#34; file should truly be permanently deleted </p></td>
                </tr>
              
            </tbody>
          </table>

          

        
      

      

      

      
    
      
      <div class="file-heading">
        <h2 id="SystemUndelete.proto">SystemUndelete.proto</h2><a href="#title">Top</a>
      </div>
      <p></p>

      
        <h3 id="proto.SystemUndeleteTransactionBody">SystemUndeleteTransactionBody</h3>
        <p>Undelete a file or smart contract that was deleted by SystemDelete; requires a Hedera administrative multisignature.</p>

        
          <table class="field-table">
            <thead>
              <tr><td>Field</td><td>Type</td><td>Label</td><td>Description</td></tr>
            </thead>
            <tbody>
              
                <tr>
                  <td>fileID</td>
                  <td><a href="#proto.FileID">FileID</a></td>
                  <td></td>
                  <td><p>The file ID to undelete, in the format used in transactions </p></td>
                </tr>
              
                <tr>
                  <td>contractID</td>
                  <td><a href="#proto.ContractID">ContractID</a></td>
                  <td></td>
                  <td><p>The contract ID instance to undelete, in the format used in transactions </p></td>
                </tr>
              
            </tbody>
          </table>

          

        
      

      

      

      
    
      
      <div class="file-heading">
        <h2 id="Timestamp.proto">Timestamp.proto</h2><a href="#title">Top</a>
      </div>
      <p></p>

      
        <h3 id="proto.Timestamp">Timestamp</h3>
        <p>An exact date and time. This is the same data structure as the protobuf Timestamp.proto (see the comments in https://github.com/google/protobuf/blob/master/src/google/protobuf/timestamp.proto)</p>

        
          <table class="field-table">
            <thead>
              <tr><td>Field</td><td>Type</td><td>Label</td><td>Description</td></tr>
            </thead>
            <tbody>
              
                <tr>
                  <td>seconds</td>
                  <td><a href="#int64">int64</a></td>
                  <td></td>
                  <td><p>Number of complete seconds since the start of the epoch </p></td>
                </tr>
              
                <tr>
                  <td>nanos</td>
                  <td><a href="#int32">int32</a></td>
                  <td></td>
                  <td><p>Number of nanoseconds since the start of the last second </p></td>
                </tr>
              
            </tbody>
          </table>

          

        
      
        <h3 id="proto.TimestampSeconds">TimestampSeconds</h3>
        <p>An exact date and time,  with a resolution of one second (no nanoseconds).</p>

        
          <table class="field-table">
            <thead>
              <tr><td>Field</td><td>Type</td><td>Label</td><td>Description</td></tr>
            </thead>
            <tbody>
              
                <tr>
                  <td>seconds</td>
                  <td><a href="#int64">int64</a></td>
                  <td></td>
                  <td><p>Number of complete seconds since the start of the epoch </p></td>
                </tr>
              
            </tbody>
          </table>

          

        
      

      

      

      
    
      
      <div class="file-heading">
        <h2 id="TokenAssociate.proto">TokenAssociate.proto</h2><a href="#title">Top</a>
      </div>
      <p></p>

      
        <h3 id="proto.TokenAssociateTransactionBody">TokenAssociateTransactionBody</h3>
<<<<<<< HEAD
        <p>Associates the provided account with the provided tokens. Must be signed by the provided Account's key.</p><p>If the provided account is not found, the transaction will resolve to INVALID_ACCOUNT_ID.</p><p>If the provided account has been deleted, the transaction will resolve to ACCOUNT_DELETED.</p><p>If any of the provided tokens is not found, the transaction will resolve to INVALID_TOKEN_REF.</p><p>If any of the provided tokens has been deleted, the transaction will resolve to TOKEN_WAS_DELETED.</p><p>If an association between the provided account and any of the tokens already exists, the transaction will resolve to TOKEN_ALREADY_ASSOCIATED_TO_ACCOUNT.</p><p>If the provided account's associations count exceed the constraint of maximum token associations per account, the transaction will resolve to TOKENS_PER_ACCOUNT_LIMIT_EXCEEDED.</p><p>On success, associations between the provided account and tokens are made and the account is ready to interact with the tokens.</p>
=======
        <p></p>
>>>>>>> 66fd3a0d

        
          <table class="field-table">
            <thead>
              <tr><td>Field</td><td>Type</td><td>Label</td><td>Description</td></tr>
            </thead>
            <tbody>
              
                <tr>
                  <td>account</td>
                  <td><a href="#proto.AccountID">AccountID</a></td>
                  <td></td>
<<<<<<< HEAD
                  <td><p>The account to be associated with the provided tokens </p></td>
=======
                  <td><p> </p></td>
>>>>>>> 66fd3a0d
                </tr>
              
                <tr>
                  <td>tokens</td>
<<<<<<< HEAD
                  <td><a href="#proto.TokenRef">TokenRef</a></td>
                  <td>repeated</td>
                  <td><p>The tokens to be associated with the provided account </p></td>
=======
                  <td><a href="#proto.TokenID">TokenID</a></td>
                  <td>repeated</td>
                  <td><p> </p></td>
>>>>>>> 66fd3a0d
                </tr>
              
            </tbody>
          </table>

          

        
      

      

      

      
    
      
      <div class="file-heading">
        <h2 id="TokenBurn.proto">TokenBurn.proto</h2><a href="#title">Top</a>
      </div>
      <p></p>

      
        <h3 id="proto.TokenBurnTransactionBody">TokenBurnTransactionBody</h3>
        <p>Burns tokens from the Token's treasury Account. If no Supply Key is defined, the transaction will resolve to TOKEN_HAS_NO_SUPPLY_KEY.</p><p>The operation decreases the Total Supply of the Token. Total supply cannot go below zero.</p><p>The amount provided must be in the lowest denomination possible. Example:</p><p>Token A has 2 decimals. In order to burn 100 tokens, one must provide amount of 10000. In order to burn 100.55 tokens, one must provide amount of 10055.</p>

        
          <table class="field-table">
            <thead>
              <tr><td>Field</td><td>Type</td><td>Label</td><td>Description</td></tr>
            </thead>
            <tbody>
              
                <tr>
                  <td>token</td>
                  <td><a href="#proto.TokenID">TokenID</a></td>
                  <td></td>
                  <td><p>The token for which to burn tokens. If token does not exist, transaction results in INVALID_TOKEN_ID </p></td>
                </tr>
              
                <tr>
                  <td>amount</td>
                  <td><a href="#uint64">uint64</a></td>
                  <td></td>
                  <td><p>The amount to burn from the Treasury Account. Amount must be a positive non-zero number, not bigger than the token balance of the treasury account (0; balance], represented in the lowest denomination. </p></td>
                </tr>
              
            </tbody>
          </table>

          

        
      

      

      

      
    
      
      <div class="file-heading">
        <h2 id="TokenCreate.proto">TokenCreate.proto</h2><a href="#title">Top</a>
      </div>
      <p></p>

      
        <h3 id="proto.TokenCreateTransactionBody">TokenCreateTransactionBody</h3>
        <p>Create a new token. After the token is created, the Token ID for it is in the receipt.</p><p>The Name and Symbol properties must be unique within the network. If there are other tokens defined with the same name or symbol, respectively TOKEN_SYMBOL_ALREADY_IN_USE and TOKEN_NAME_ALREADY_IN_USE errors are returned.</p><p>The specified Treasury Account is receiving the initial supply of tokens as-well as the tokens from the Token Mint operation once executed. The balance of the treasury account is decreased when the Token Burn operation is executed.</p><p>The supply that is going to be put in circulation is going to be S*(10^D), where S is initial supply and D is decimals. The maximum supply a token can have is S*(10^D) < 2^63.</p><p>Creating immutable token: Token can be created as immutable if the adminKey is omitted. In this case, the name, symbol, treasury, management keys, expiry and renew properties cannot be updated. If a token is created as immutable, anyone is able to extend the expiry time by paying the fee.</p>

        
          <table class="field-table">
            <thead>
              <tr><td>Field</td><td>Type</td><td>Label</td><td>Description</td></tr>
            </thead>
            <tbody>
              
                <tr>
                  <td>name</td>
                  <td><a href="#string">string</a></td>
                  <td></td>
                  <td><p>The publicly visible name of the token, specified as a string of only ASCII characters. Must be unique </p></td>
                </tr>
              
                <tr>
                  <td>symbol</td>
                  <td><a href="#string">string</a></td>
                  <td></td>
                  <td><p>The publicly visible token symbol. It is UTF-8 capitalized alphabetical string identifying the token. Must be unique </p></td>
                </tr>
              
                <tr>
                  <td>decimals</td>
                  <td><a href="#uint32">uint32</a></td>
                  <td></td>
                  <td><p>The number of decimal places a token is divisible by. This field can never be changed! </p></td>
                </tr>
              
                <tr>
                  <td>initialSupply</td>
                  <td><a href="#uint64">uint64</a></td>
                  <td></td>
                  <td><p>Specifies the initial supply of tokens to be put in circulation. The initial supply is sent to the Treasury Account </p></td>
                </tr>
              
                <tr>
                  <td>treasury</td>
                  <td><a href="#proto.AccountID">AccountID</a></td>
                  <td></td>
                  <td><p>The account which will act as a treasury for the token. This account will receive the specified initial supply </p></td>
                </tr>
              
                <tr>
                  <td>adminKey</td>
                  <td><a href="#proto.Key">Key</a></td>
                  <td></td>
                  <td><p>The key which can perform update/delete operations on the token. If empty, the token can be perceived as immutable (not being able to be updated/deleted) </p></td>
                </tr>
              
                <tr>
                  <td>kycKey</td>
                  <td><a href="#proto.Key">Key</a></td>
                  <td></td>
                  <td><p>The key which can grant or revoke KYC of an account for the token&#39;s transactions. If empty, KYC is not required, and KYC grant or revoke operations are not possible. </p></td>
                </tr>
              
                <tr>
                  <td>freezeKey</td>
                  <td><a href="#proto.Key">Key</a></td>
                  <td></td>
                  <td><p>The key which can sign to freeze or unfreeze an account for token transactions. If empty, freezing is not possible </p></td>
                </tr>
              
                <tr>
                  <td>wipeKey</td>
                  <td><a href="#proto.Key">Key</a></td>
                  <td></td>
                  <td><p>The key which can wipe the token balance of an account. If empty, wipe is not possible </p></td>
                </tr>
              
                <tr>
                  <td>supplyKey</td>
                  <td><a href="#proto.Key">Key</a></td>
                  <td></td>
                  <td><p>The key which can change the supply of a token. The key is used to sign Token Mint/Burn operations </p></td>
                </tr>
              
                <tr>
                  <td>freezeDefault</td>
                  <td><a href="#bool">bool</a></td>
                  <td></td>
                  <td><p>The default Freeze status (frozen or unfrozen) of Hedera accounts relative to this token. If true, an account must be unfrozen before it can receive the token </p></td>
                </tr>
              
                <tr>
                  <td>expiry</td>
                  <td><a href="#uint64">uint64</a></td>
                  <td></td>
                  <td><p>The epoch second at which the token should expire; if an auto-renew account and period are specified, this is coerced to the current epoch second plus the autoRenewPeriod </p></td>
                </tr>
              
                <tr>
                  <td>autoRenewAccount</td>
                  <td><a href="#proto.AccountID">AccountID</a></td>
                  <td></td>
                  <td><p>An account which will be automatically charged to renew the token&#39;s expiration, at autoRenewPeriod interval </p></td>
                </tr>
              
                <tr>
                  <td>autoRenewPeriod</td>
                  <td><a href="#uint64">uint64</a></td>
                  <td></td>
                  <td><p>The interval at which the auto-renew account will be charged to extend the token&#39;s expiry </p></td>
                </tr>
              
            </tbody>
          </table>

          

        
      

      

      

      
    
      
      <div class="file-heading">
        <h2 id="TokenDelete.proto">TokenDelete.proto</h2><a href="#title">Top</a>
      </div>
      <p></p>

      
        <h3 id="proto.TokenDeleteTransactionBody">TokenDeleteTransactionBody</h3>
        <p>Marks a token as deleted, though it will remain in the ledger.</p><p>The operation must be signed by the specified Admin Key of the Token. If admin key is not set, Transaction will result in TOKEN_IS_IMMUTABlE.</p><p>Once deleted update, mint, burn, wipe, freeze, unfreeze, grant kyc, revoke kyc and token transfer transactions will resolve to TOKEN_WAS_DELETED.</p>

        
          <table class="field-table">
            <thead>
              <tr><td>Field</td><td>Type</td><td>Label</td><td>Description</td></tr>
            </thead>
            <tbody>
              
                <tr>
                  <td>token</td>
                  <td><a href="#proto.TokenID">TokenID</a></td>
                  <td></td>
                  <td><p>The token to be deleted. If invalid token is specified, transaction will result in INVALID_TOKEN_ID </p></td>
                </tr>
              
            </tbody>
          </table>

          

        
      

      

      

      
    
      
      <div class="file-heading">
        <h2 id="TokenDissociate.proto">TokenDissociate.proto</h2><a href="#title">Top</a>
      </div>
      <p></p>

      
        <h3 id="proto.TokenDissociateTransactionBody">TokenDissociateTransactionBody</h3>
        <p></p>

        
          <table class="field-table">
            <thead>
              <tr><td>Field</td><td>Type</td><td>Label</td><td>Description</td></tr>
            </thead>
            <tbody>
              
                <tr>
                  <td>account</td>
                  <td><a href="#proto.AccountID">AccountID</a></td>
                  <td></td>
                  <td><p> </p></td>
                </tr>
              
                <tr>
                  <td>tokens</td>
                  <td><a href="#proto.TokenID">TokenID</a></td>
                  <td>repeated</td>
                  <td><p> </p></td>
                </tr>
              
            </tbody>
          </table>

          

        
      

      

      

      
    
      
      <div class="file-heading">
        <h2 id="TokenDissociate.proto">TokenDissociate.proto</h2><a href="#title">Top</a>
      </div>
      <p></p>

      
        <h3 id="proto.TokenDissociateTransactionBody">TokenDissociateTransactionBody</h3>
        <p>Dissociates the provided account with the provided tokens. Must be signed by the provided Account's key.</p><p>If the provided account is not found, the transaction will resolve to INVALID_ACCOUNT_ID.</p><p>If the provided account has been deleted, the transaction will resolve to ACCOUNT_DELETED.</p><p>If any of the provided tokens is not found, the transaction will resolve to INVALID_TOKEN_REF.</p><p>If any of the provided tokens has been deleted, the transaction will resolve to TOKEN_WAS_DELETED.</p><p>If an association between the provided account and any of the tokens does not exist, the transaction will resolve to TOKEN_NOT_ASSOCIATED_TO_ACCOUNT.</p><p>If the provided account has a nonzero balance with any of the provided tokens, the transaction will resolve to TRANSACTION_REQUIRES_ZERO_TOKEN_BALANCES.</p><p>On success, associations between the provided account and tokens are removed.</p>

        
          <table class="field-table">
            <thead>
              <tr><td>Field</td><td>Type</td><td>Label</td><td>Description</td></tr>
            </thead>
            <tbody>
              
                <tr>
                  <td>account</td>
                  <td><a href="#proto.AccountID">AccountID</a></td>
                  <td></td>
                  <td><p>The account to be dissociated with the provided tokens </p></td>
                </tr>
              
                <tr>
                  <td>tokens</td>
                  <td><a href="#proto.TokenRef">TokenRef</a></td>
                  <td>repeated</td>
                  <td><p>The tokens to be dissociated with the provided account </p></td>
                </tr>
              
            </tbody>
          </table>

          

        
      

      

      

      
    
      
      <div class="file-heading">
        <h2 id="TokenFreezeAccount.proto">TokenFreezeAccount.proto</h2><a href="#title">Top</a>
      </div>
      <p></p>

      
        <h3 id="proto.TokenFreezeAccountTransactionBody">TokenFreezeAccountTransactionBody</h3>
        <p>Freezes transfers of the specified token for the account. Must be signed by the Token's freezeKey.</p><p>If the provided account is not found, the transaction will resolve to INVALID_ACCOUNT_ID.</p><p>If the provided account has been deleted, the transaction will resolve to ACCOUNT_DELETED.</p><p>If the provided token is not found, the transaction will resolve to INVALID_TOKEN_ID.</p><p>If the provided token has been deleted, the transaction will resolve to TOKEN_WAS_DELETED.</p><p>If an Association between the provided token and account is not found, the transaction will resolve to TOKEN_NOT_ASSOCIATED_TO_ACCOUNT.</p><p>If no Freeze Key is defined, the transaction will resolve to TOKEN_HAS_NO_FREEZE_KEY.</p><p>Once executed the Account is marked as Frozen and will not be able to receive or send tokens unless unfrozen. The operation is idempotent.</p>

        
          <table class="field-table">
            <thead>
              <tr><td>Field</td><td>Type</td><td>Label</td><td>Description</td></tr>
            </thead>
            <tbody>
              
                <tr>
                  <td>token</td>
                  <td><a href="#proto.TokenID">TokenID</a></td>
                  <td></td>
                  <td><p>The token for which this account will be frozen. If token does not exist, transaction results in INVALID_TOKEN_ID </p></td>
                </tr>
              
                <tr>
                  <td>account</td>
                  <td><a href="#proto.AccountID">AccountID</a></td>
                  <td></td>
                  <td><p>The account to be frozen </p></td>
                </tr>
              
            </tbody>
          </table>

          

        
      

      

      

      
    
      
      <div class="file-heading">
        <h2 id="TokenGetInfo.proto">TokenGetInfo.proto</h2><a href="#title">Top</a>
      </div>
      <p></p>

      
        <h3 id="proto.TokenGetInfoQuery">TokenGetInfoQuery</h3>
        <p>Gets information about Token instance</p>

        
          <table class="field-table">
            <thead>
              <tr><td>Field</td><td>Type</td><td>Label</td><td>Description</td></tr>
            </thead>
            <tbody>
              
                <tr>
                  <td>header</td>
                  <td><a href="#proto.QueryHeader">QueryHeader</a></td>
                  <td></td>
                  <td><p>Standard info sent from client to node, including the signed payment, and what kind of response is requested (cost, state proof, both, or neither) </p></td>
                </tr>
              
                <tr>
                  <td>token</td>
                  <td><a href="#proto.TokenID">TokenID</a></td>
                  <td></td>
                  <td><p>The token for which information is requested. If invalid token is provided, INVALID_TOKEN_ID response is returned. </p></td>
                </tr>
              
            </tbody>
          </table>

          

        
      
        <h3 id="proto.TokenGetInfoResponse">TokenGetInfoResponse</h3>
        <p>Response when the client sends the node TokenGetInfoQuery</p>

        
          <table class="field-table">
            <thead>
              <tr><td>Field</td><td>Type</td><td>Label</td><td>Description</td></tr>
            </thead>
            <tbody>
              
                <tr>
                  <td>header</td>
                  <td><a href="#proto.ResponseHeader">ResponseHeader</a></td>
                  <td></td>
                  <td><p>Standard response from node to client, including the requested fields: cost, or state proof, or both, or neither </p></td>
                </tr>
              
                <tr>
                  <td>tokenInfo</td>
                  <td><a href="#proto.TokenInfo">TokenInfo</a></td>
                  <td></td>
                  <td><p>The information requested about this token instance </p></td>
                </tr>
              
            </tbody>
          </table>

          

        
      
        <h3 id="proto.TokenInfo">TokenInfo</h3>
        <p>The metadata about a Token instance</p>

        
          <table class="field-table">
            <thead>
              <tr><td>Field</td><td>Type</td><td>Label</td><td>Description</td></tr>
            </thead>
            <tbody>
              
                <tr>
                  <td>tokenId</td>
                  <td><a href="#proto.TokenID">TokenID</a></td>
                  <td></td>
                  <td><p>ID of the token instance </p></td>
                </tr>
              
                <tr>
                  <td>name</td>
                  <td><a href="#string">string</a></td>
                  <td></td>
                  <td><p>The unique name of the token. It is a string of ASCII only characters </p></td>
                </tr>
              
                <tr>
                  <td>symbol</td>
                  <td><a href="#string">string</a></td>
                  <td></td>
                  <td><p>The unique symbol of the token. It is a UTF-8 capitalized alphabetical string </p></td>
                </tr>
              
                <tr>
                  <td>decimals</td>
                  <td><a href="#uint32">uint32</a></td>
                  <td></td>
                  <td><p>The number of decimal places a token is divisible by </p></td>
                </tr>
              
                <tr>
                  <td>totalSupply</td>
                  <td><a href="#uint64">uint64</a></td>
                  <td></td>
                  <td><p>The total supply of tokens that are currently in circulation </p></td>
                </tr>
              
                <tr>
                  <td>treasury</td>
                  <td><a href="#proto.AccountID">AccountID</a></td>
                  <td></td>
                  <td><p>The ID of the account which is set as Treasury </p></td>
                </tr>
              
                <tr>
                  <td>adminKey</td>
                  <td><a href="#proto.Key">Key</a></td>
                  <td></td>
                  <td><p>The key which can perform update/delete operations on the token. If empty, the token can be perceived as immutable (not being able to be updated/deleted) </p></td>
                </tr>
              
                <tr>
                  <td>kycKey</td>
                  <td><a href="#proto.Key">Key</a></td>
                  <td></td>
                  <td><p>The key which can grant or revoke KYC of an account for the token&#39;s transactions. If empty, KYC is not required, and KYC grant or revoke operations are not possible. </p></td>
                </tr>
              
                <tr>
                  <td>freezeKey</td>
                  <td><a href="#proto.Key">Key</a></td>
                  <td></td>
                  <td><p>The key which can freeze or unfreeze an account for token transactions. If empty, freezing is not possible </p></td>
                </tr>
              
                <tr>
                  <td>wipeKey</td>
                  <td><a href="#proto.Key">Key</a></td>
                  <td></td>
                  <td><p>The key which can wipe token balance of an account. If empty, wipe is not possible </p></td>
                </tr>
              
                <tr>
                  <td>supplyKey</td>
                  <td><a href="#proto.Key">Key</a></td>
                  <td></td>
                  <td><p>The key which can change the supply of a token. The key is used to sign Token Mint/Burn operations </p></td>
                </tr>
              
                <tr>
                  <td>defaultFreezeStatus</td>
                  <td><a href="#proto.TokenFreezeStatus">TokenFreezeStatus</a></td>
                  <td></td>
                  <td><p>The default Freeze status (not applicable, frozen or unfrozen) of Hedera accounts relative to this token. FreezeNotApplicable is returned if Token Freeze Key is empty. Frozen is returned if Token Freeze Key is set and defaultFreeze is set to true. Unfrozen is returned if Token Freeze Key is set and defaultFreeze is set to false </p></td>
                </tr>
              
                <tr>
                  <td>defaultKycStatus</td>
                  <td><a href="#proto.TokenKycStatus">TokenKycStatus</a></td>
                  <td></td>
                  <td><p>The default KYC status (KycNotApplicable or Revoked) of Hedera accounts relative to this token. KycNotApplicable is returned if KYC key is not set, otherwise Revoked </p></td>
                </tr>
              
                <tr>
                  <td>isDeleted</td>
                  <td><a href="#bool">bool</a></td>
                  <td></td>
                  <td><p>Specifies whether the token was deleted or not </p></td>
                </tr>
              
                <tr>
                  <td>autoRenewAccount</td>
                  <td><a href="#proto.AccountID">AccountID</a></td>
                  <td></td>
                  <td><p>An account which will be automatically charged to renew the token&#39;s expiration, at autoRenewPeriod interval </p></td>
                </tr>
              
                <tr>
                  <td>autoRenewPeriod</td>
                  <td><a href="#uint64">uint64</a></td>
                  <td></td>
                  <td><p>The interval at which the auto-renew account will be charged to extend the token&#39;s expiry </p></td>
                </tr>
              
                <tr>
                  <td>expiry</td>
                  <td><a href="#uint64">uint64</a></td>
                  <td></td>
                  <td><p>The epoch second at which the token will expire; if an auto-renew account and period are specified, this is coerced to the current epoch second plus the autoRenewPeriod </p></td>
                </tr>
              
            </tbody>
          </table>

          

        
      

      

      

      
    
      
      <div class="file-heading">
        <h2 id="TokenGrantKyc.proto">TokenGrantKyc.proto</h2><a href="#title">Top</a>
      </div>
      <p></p>

      
        <h3 id="proto.TokenGrantKycTransactionBody">TokenGrantKycTransactionBody</h3>
        <p>Grants KYC to the account for the given token. Must be signed by the Token's kycKey.</p><p>If the provided account is not found, the transaction will resolve to INVALID_ACCOUNT_ID.</p><p>If the provided account has been deleted, the transaction will resolve to ACCOUNT_DELETED.</p><p>If the provided token is not found, the transaction will resolve to INVALID_TOKEN_ID.</p><p>If the provided token has been deleted, the transaction will resolve to TOKEN_WAS_DELETED.</p><p>If an Association between the provided token and account is not found, the transaction will resolve to TOKEN_NOT_ASSOCIATED_TO_ACCOUNT.</p><p>If no KYC Key is defined, the transaction will resolve to TOKEN_HAS_NO_KYC_KEY.</p><p>Once executed the Account is marked as KYC Granted.</p>

        
          <table class="field-table">
            <thead>
              <tr><td>Field</td><td>Type</td><td>Label</td><td>Description</td></tr>
            </thead>
            <tbody>
              
                <tr>
                  <td>token</td>
                  <td><a href="#proto.TokenID">TokenID</a></td>
                  <td></td>
                  <td><p>The token for which this account will be granted KYC. If token does not exist, transaction results in INVALID_TOKEN_ID </p></td>
                </tr>
              
                <tr>
                  <td>account</td>
                  <td><a href="#proto.AccountID">AccountID</a></td>
                  <td></td>
                  <td><p>The account to be KYCed </p></td>
                </tr>
              
            </tbody>
          </table>

          

        
      

      

      

      
    
      
      <div class="file-heading">
        <h2 id="TokenMint.proto">TokenMint.proto</h2><a href="#title">Top</a>
      </div>
      <p></p>

      
        <h3 id="proto.TokenMintTransactionBody">TokenMintTransactionBody</h3>
        <p>Mints tokens to the Token's treasury Account. If no Supply Key is defined, the transaction will resolve to TOKEN_HAS_NO_SUPPLY_KEY.</p><p>The operation increases the Total Supply of the Token. The maximum total supply a token can have is 2^63-1.</p><p>The amount provided must be in the lowest denomination possible. Example:</p><p>Token A has 2 decimals. In order to mint 100 tokens, one must provide amount of 10000. In order to mint 100.55 tokens, one must provide amount of 10055.</p>

        
          <table class="field-table">
            <thead>
              <tr><td>Field</td><td>Type</td><td>Label</td><td>Description</td></tr>
            </thead>
            <tbody>
              
                <tr>
                  <td>token</td>
                  <td><a href="#proto.TokenID">TokenID</a></td>
                  <td></td>
                  <td><p>The token for which to mint tokens. If token does not exist, transaction results in INVALID_TOKEN_ID </p></td>
                </tr>
              
                <tr>
                  <td>amount</td>
                  <td><a href="#uint64">uint64</a></td>
                  <td></td>
                  <td><p>The amount to mint to the Treasury Account. Amount must be a positive non-zero number represented in the lowest denomination of the token. The new supply must be lower than 2^63. </p></td>
                </tr>
              
            </tbody>
          </table>

          

        
      

      

      

      
    
      
      <div class="file-heading">
        <h2 id="TokenRevokeKyc.proto">TokenRevokeKyc.proto</h2><a href="#title">Top</a>
      </div>
      <p></p>

      
        <h3 id="proto.TokenRevokeKycTransactionBody">TokenRevokeKycTransactionBody</h3>
        <p>Revokes KYC to the account for the given token. Must be signed by the Token's kycKey.</p><p>If the provided account is not found, the transaction will resolve to INVALID_ACCOUNT_ID.</p><p>If the provided account has been deleted, the transaction will resolve to ACCOUNT_DELETED.</p><p>If the provided token is not found, the transaction will resolve to INVALID_TOKEN_ID.</p><p>If the provided token has been deleted, the transaction will resolve to TOKEN_WAS_DELETED.</p><p>If an Association between the provided token and account is not found, the transaction will resolve to TOKEN_NOT_ASSOCIATED_TO_ACCOUNT.</p><p>If no KYC Key is defined, the transaction will resolve to TOKEN_HAS_NO_KYC_KEY.</p><p>Once executed the Account is marked as KYC Revoked</p>

        
          <table class="field-table">
            <thead>
              <tr><td>Field</td><td>Type</td><td>Label</td><td>Description</td></tr>
            </thead>
            <tbody>
              
                <tr>
                  <td>token</td>
                  <td><a href="#proto.TokenID">TokenID</a></td>
                  <td></td>
                  <td><p>The token for which this account will get his KYC revoked. If token does not exist, transaction results in INVALID_TOKEN_ID </p></td>
                </tr>
              
                <tr>
                  <td>account</td>
                  <td><a href="#proto.AccountID">AccountID</a></td>
                  <td></td>
                  <td><p>The account to be KYC Revoked </p></td>
                </tr>
              
            </tbody>
          </table>

          

        
      

      

      

      
    
      
      <div class="file-heading">
        <h2 id="TokenService.proto">TokenService.proto</h2><a href="#title">Top</a>
      </div>
      <p></p>

      

      

      

      
        <h3 id="proto.TokenService">TokenService</h3>
        <p>Transactions and queries for the Token Service</p>
        <table class="enum-table">
          <thead>
            <tr><td>Method Name</td><td>Request Type</td><td>Response Type</td><td>Description</td></tr>
          </thead>
          <tbody>
            
              <tr>
                <td>createToken</td>
                <td><a href="#proto.Transaction">Transaction</a></td>
                <td><a href="#proto.TransactionResponse">TransactionResponse</a></td>
                <td><p>Creates a new Token by submitting the transaction</p></td>
              </tr>
            
              <tr>
                <td>updateToken</td>
                <td><a href="#proto.Transaction">Transaction</a></td>
                <td><a href="#proto.TransactionResponse">TransactionResponse</a></td>
                <td><p>Updates the account by submitting the transaction</p></td>
              </tr>
            
              <tr>
                <td>mintToken</td>
                <td><a href="#proto.Transaction">Transaction</a></td>
                <td><a href="#proto.TransactionResponse">TransactionResponse</a></td>
                <td><p>Mints an amount of the token to the defined treasury account</p></td>
              </tr>
            
              <tr>
                <td>burnToken</td>
                <td><a href="#proto.Transaction">Transaction</a></td>
                <td><a href="#proto.TransactionResponse">TransactionResponse</a></td>
                <td><p>Burns an amount of the token from the defined treasury account</p></td>
              </tr>
            
              <tr>
                <td>deleteToken</td>
                <td><a href="#proto.Transaction">Transaction</a></td>
                <td><a href="#proto.TransactionResponse">TransactionResponse</a></td>
                <td><p>(NOT CURRENTLY SUPPORTED) Deletes a Token</p></td>
              </tr>
            
              <tr>
                <td>wipeTokenAccount</td>
                <td><a href="#proto.Transaction">Transaction</a></td>
                <td><a href="#proto.TransactionResponse">TransactionResponse</a></td>
                <td><p>Wipes the provided amount of tokens from the specified Account ID</p></td>
              </tr>
            
              <tr>
                <td>freezeTokenAccount</td>
                <td><a href="#proto.Transaction">Transaction</a></td>
                <td><a href="#proto.TransactionResponse">TransactionResponse</a></td>
                <td><p>Freezes the transfer of tokens to or from the specified Account ID</p></td>
              </tr>
            
              <tr>
                <td>unfreezeTokenAccount</td>
                <td><a href="#proto.Transaction">Transaction</a></td>
                <td><a href="#proto.TransactionResponse">TransactionResponse</a></td>
                <td><p>Unfreezes the transfer of tokens to or from the specified Account ID</p></td>
              </tr>
            
              <tr>
                <td>grantKycToTokenAccount</td>
                <td><a href="#proto.Transaction">Transaction</a></td>
                <td><a href="#proto.TransactionResponse">TransactionResponse</a></td>
                <td><p>Flags the provided Account ID as having gone through KYC</p></td>
              </tr>
            
              <tr>
                <td>revokeKycFromTokenAccount</td>
                <td><a href="#proto.Transaction">Transaction</a></td>
                <td><a href="#proto.TransactionResponse">TransactionResponse</a></td>
                <td><p>Removes the KYC flag of the provided Account ID</p></td>
              </tr>
            
              <tr>
                <td>transferTokens</td>
                <td><a href="#proto.Transaction">Transaction</a></td>
                <td><a href="#proto.TransactionResponse">TransactionResponse</a></td>
                <td><p>Initiates a Token transfer by submitting the transaction</p></td>
              </tr>
            
              <tr>
                <td>associateTokens</td>
                <td><a href="#proto.Transaction">Transaction</a></td>
                <td><a href="#proto.TransactionResponse">TransactionResponse</a></td>
                <td><p>Associates tokens to an account</p></td>
              </tr>
            
              <tr>
                <td>dissociateTokens</td>
                <td><a href="#proto.Transaction">Transaction</a></td>
                <td><a href="#proto.TransactionResponse">TransactionResponse</a></td>
                <td><p>Dissociates tokens from an account</p></td>
              </tr>
            
              <tr>
                <td>getTokenInfo</td>
                <td><a href="#proto.Query">Query</a></td>
                <td><a href="#proto.Response">Response</a></td>
                <td><p>Retrieves the metadata of a token</p></td>
              </tr>
            
          </tbody>
        </table>

        
    
      
      <div class="file-heading">
        <h2 id="TokenTransfer.proto">TokenTransfer.proto</h2><a href="#title">Top</a>
      </div>
      <p></p>

      
        <h3 id="proto.TokenTransfersTransactionBody">TokenTransfersTransactionBody</h3>
        <p>Transfer tokens from some accounts to other accounts. Each negative amount is withdrawn from the corresponding account (a sender), and each positive one is added to the corresponding account (a receiver). All amounts must have sum of zero.</p><p>Each amount is a number with the lowest denomination possible for a token. Example:</p><p>Token X has 2 decimals. Account A transfers amount of 100 tokens by providing 10000 as amount in the TransferList. If Account A wants to send 100.55 tokens, he must provide 10055 as amount.</p><p>If any sender account fails to have sufficient token balance, then the entire transaction fails and none of the transfers occur, though transaction fee is still charged.</p>

        
          <table class="field-table">
            <thead>
              <tr><td>Field</td><td>Type</td><td>Label</td><td>Description</td></tr>
            </thead>
            <tbody>
              
                <tr>
                  <td>tokenTransfers</td>
                  <td><a href="#proto.TokenTransferList">TokenTransferList</a></td>
                  <td>repeated</td>
                  <td><p> </p></td>
                </tr>
              
            </tbody>
          </table>

          

        
      

      

      

      
    
      
      <div class="file-heading">
        <h2 id="TokenUnfreezeAccount.proto">TokenUnfreezeAccount.proto</h2><a href="#title">Top</a>
      </div>
      <p></p>

      
        <h3 id="proto.TokenUnfreezeAccountTransactionBody">TokenUnfreezeAccountTransactionBody</h3>
        <p>Unfreezes transfers of the specified token for the account. Must be signed by the Token's freezeKey.</p><p>If the provided account is not found, the transaction will resolve to INVALID_ACCOUNT_ID.</p><p>If the provided account has been deleted, the transaction will resolve to ACCOUNT_DELETED.</p><p>If the provided token is not found, the transaction will resolve to INVALID_TOKEN_ID.</p><p>If the provided token has been deleted, the transaction will resolve to TOKEN_WAS_DELETED.</p><p>If an Association between the provided token and account is not found, the transaction will resolve to TOKEN_NOT_ASSOCIATED_TO_ACCOUNT.</p><p>If no Freeze Key is defined, the transaction will resolve to TOKEN_HAS_NO_FREEZE_KEY.</p><p>Once executed the Account is marked as Unfrozen and will be able to receive or send tokens. The operation is idempotent.</p>

        
          <table class="field-table">
            <thead>
              <tr><td>Field</td><td>Type</td><td>Label</td><td>Description</td></tr>
            </thead>
            <tbody>
              
                <tr>
                  <td>token</td>
                  <td><a href="#proto.TokenID">TokenID</a></td>
                  <td></td>
                  <td><p>The token for which this account will be unfrozen. If token does not exist, transaction results in INVALID_TOKEN_ID </p></td>
                </tr>
              
                <tr>
                  <td>account</td>
                  <td><a href="#proto.AccountID">AccountID</a></td>
                  <td></td>
                  <td><p>The account to be unfrozen </p></td>
                </tr>
              
            </tbody>
          </table>

          

        
      

      

      

      
    
      
      <div class="file-heading">
        <h2 id="TokenUpdate.proto">TokenUpdate.proto</h2><a href="#title">Top</a>
      </div>
      <p></p>

      
        <h3 id="proto.TokenUpdateTransactionBody">TokenUpdateTransactionBody</h3>
        <p>Updates an already created Token.</p><p>If no value is given for a field, that field is left unchanged. For an immutable tokens (that is, a token created without an adminKey), only the expiry may be updated. Setting any other field in that case will cause the transaction status to resolve to TOKEN_IS_IMMUTABlE.</p>

        
          <table class="field-table">
            <thead>
              <tr><td>Field</td><td>Type</td><td>Label</td><td>Description</td></tr>
            </thead>
            <tbody>
              
                <tr>
                  <td>token</td>
                  <td><a href="#proto.TokenID">TokenID</a></td>
                  <td></td>
                  <td><p>The Token to be updated </p></td>
                </tr>
              
                <tr>
                  <td>symbol</td>
                  <td><a href="#string">string</a></td>
                  <td></td>
                  <td><p>The new Symbol of the Token. Must be a unique, UTF-8 capitalized alphabetical string identifying the token. </p></td>
                </tr>
              
                <tr>
                  <td>name</td>
                  <td><a href="#string">string</a></td>
                  <td></td>
                  <td><p>The new Name of the Token. Must be a unique string of ASCII characters. </p></td>
                </tr>
              
                <tr>
                  <td>treasury</td>
                  <td><a href="#proto.AccountID">AccountID</a></td>
                  <td></td>
                  <td><p>The new Treasury account of the Token. If the provided treasury account is not existing or deleted, the response will be INVALID_TREASURY_ACCOUNT_FOR_TOKEN. If successful, the Token balance held in the previous Treasury Account is transferred to the new one. </p></td>
                </tr>
              
                <tr>
                  <td>adminKey</td>
                  <td><a href="#proto.Key">Key</a></td>
                  <td></td>
                  <td><p>The new Admin key of the Token. If Token is immutable, transaction will resolve to TOKEN_IS_IMMUTABlE. </p></td>
                </tr>
              
                <tr>
                  <td>kycKey</td>
                  <td><a href="#proto.Key">Key</a></td>
                  <td></td>
                  <td><p>The new KYC key of the Token. If Token does not have currently a KYC key, transaction will resolve to TOKEN_HAS_NO_KYC_KEY. </p></td>
                </tr>
              
                <tr>
                  <td>freezeKey</td>
                  <td><a href="#proto.Key">Key</a></td>
                  <td></td>
                  <td><p>The new Freeze key of the Token. If the Token does not have currently a Freeze key, transaction will resolve to TOKEN_HAS_NO_FREEZE_KEY. </p></td>
                </tr>
              
                <tr>
                  <td>wipeKey</td>
                  <td><a href="#proto.Key">Key</a></td>
                  <td></td>
                  <td><p>The new Wipe key of the Token. If the Token does not have currently a Wipe key, transaction will resolve to TOKEN_HAS_NO_WIPE_KEY. </p></td>
                </tr>
              
                <tr>
                  <td>supplyKey</td>
                  <td><a href="#proto.Key">Key</a></td>
                  <td></td>
                  <td><p>The new Supply key of the Token. If the Token does not have currently a Supply key, transaction will resolve to TOKEN_HAS_NO_SUPPLY_KEY. </p></td>
                </tr>
              
                <tr>
                  <td>autoRenewAccount</td>
                  <td><a href="#proto.AccountID">AccountID</a></td>
                  <td></td>
                  <td><p>The new account which will be automatically charged to renew the token&#39;s expiration, at autoRenewPeriod interval. </p></td>
                </tr>
              
                <tr>
                  <td>autoRenewPeriod</td>
                  <td><a href="#uint64">uint64</a></td>
                  <td></td>
                  <td><p>The new interval at which the auto-renew account will be charged to extend the token&#39;s expiry. </p></td>
                </tr>
              
                <tr>
                  <td>expiry</td>
                  <td><a href="#uint64">uint64</a></td>
                  <td></td>
                  <td><p>The new expiry time of the token. Expiry can be updated even if admin key is not set. If the provided expiry is earlier than the current token expiry, transaction wil resolve to INVALID_EXPIRATION_TIME </p></td>
                </tr>
              
            </tbody>
          </table>

          

        
      

      

      

      
    
      
      <div class="file-heading">
        <h2 id="TokenWipeAccount.proto">TokenWipeAccount.proto</h2><a href="#title">Top</a>
      </div>
      <p></p>

      
        <h3 id="proto.TokenWipeAccountTransactionBody">TokenWipeAccountTransactionBody</h3>
        <p>Wipes the provided amount of tokens from the specified Account. Must be signed by the Token's Wipe key.</p><p>If the provided account is not found, the transaction will resolve to INVALID_ACCOUNT_ID.</p><p>If the provided account has been deleted, the transaction will resolve to ACCOUNT_DELETED.</p><p>If the provided token is not found, the transaction will resolve to INVALID_TOKEN_ID.</p><p>If the provided token has been deleted, the transaction will resolve to TOKEN_WAS_DELETED.</p><p>If an Association between the provided token and account is not found, the transaction will resolve to TOKEN_NOT_ASSOCIATED_TO_ACCOUNT.</p><p>If Wipe Key is not present in the Token, transaction results in TOKEN_HAS_NO_WIPE_KEY.</p><p>If the provided account is the Token's Treasury Account, transaction results in CANNOT_WIPE_TOKEN_TREASURY_ACCOUNT</p><p>On success, tokens are removed from the account and the total supply of the token is decreased by the wiped amount.</p><p>The amount provided is in the lowest denomination possible. Example:</p><p>Token A has 2 decimals. In order to wipe 100 tokens from account, one must provide amount of 10000. In order to wipe 100.55 tokens, one must provide amount of 10055.</p>

        
          <table class="field-table">
            <thead>
              <tr><td>Field</td><td>Type</td><td>Label</td><td>Description</td></tr>
            </thead>
            <tbody>
              
                <tr>
                  <td>token</td>
                  <td><a href="#proto.TokenID">TokenID</a></td>
                  <td></td>
                  <td><p>The token for which the account will be wiped. If token does not exist, transaction results in INVALID_TOKEN_ID </p></td>
                </tr>
              
                <tr>
                  <td>account</td>
                  <td><a href="#proto.AccountID">AccountID</a></td>
                  <td></td>
                  <td><p>The account to be wiped </p></td>
                </tr>
              
                <tr>
                  <td>amount</td>
                  <td><a href="#uint64">uint64</a></td>
                  <td></td>
                  <td><p>The amount of tokens to wipe from the specified account. Amount must be a positive non-zero number in the lowest denomination possible, not bigger than the token balance of the account (0; balance] </p></td>
                </tr>
              
            </tbody>
          </table>

          

        
      

      

      

      
    
      
      <div class="file-heading">
        <h2 id="Transaction.proto">Transaction.proto</h2><a href="#title">Top</a>
      </div>
      <p></p>

      
        <h3 id="proto.Transaction">Transaction</h3>
        <p>A single signed transaction, including all its signatures. The SignatureList will have a Signature for each Key in the transaction, either explicit or implicit, in the order that they appear in the transaction. For example, a CryptoTransfer will first have a Signature corresponding to the Key for the paying account, followed by a Signature corresponding to the Key for each account that is sending or receiving cryptocurrency in the transfer. Each Transaction should not have more than 50 levels. </p><p>The SignatureList field is deprecated and succeeded by SignatureMap.</p>

        
          <table class="field-table">
            <thead>
              <tr><td>Field</td><td>Type</td><td>Label</td><td>Description</td></tr>
            </thead>
            <tbody>
              
                <tr>
                  <td>body</td>
                  <td><a href="#proto.TransactionBody">TransactionBody</a></td>
                  <td></td>
                  <td><p>the body of the transaction, which needs to be signed </p></td>
                </tr>
              
                <tr>
                  <td>bodyBytes</td>
                  <td><a href="#bytes">bytes</a></td>
                  <td></td>
                  <td><p>TransactionBody serialized into bytes , which needs to be signed </p></td>
                </tr>
              
                <tr>
                  <td>sigs</td>
                  <td><a href="#proto.SignatureList">SignatureList</a></td>
                  <td></td>
                  <td><p>The signatures on the body, to authorize the transaction; deprecated and to be succeeded by SignatureMap field </p></td>
                </tr>
              
                <tr>
                  <td>sigMap</td>
                  <td><a href="#proto.SignatureMap">SignatureMap</a></td>
                  <td></td>
                  <td><p>The signatures on the body with the new format, to authorize the transaction </p></td>
                </tr>
              
            </tbody>
          </table>

          
            
            
            <h4>Fields with deprecated option</h4>
            <table>
              <thead>
                <tr>
                  <td>Name</td>
                  <td>Option</td>
                </tr>
              </thead>
              <tbody>
              
                <tr>
                  <td>body</td>
                  <td><p>true</p></td>
                </tr>
              
                <tr>
                  <td>sigs</td>
                  <td><p>true</p></td>
                </tr>
              
              </tbody>
            </table>
            
          

        
      

      

      

      
    
      
      <div class="file-heading">
        <h2 id="TransactionBody.proto">TransactionBody.proto</h2><a href="#title">Top</a>
      </div>
      <p></p>

      
        <h3 id="proto.TransactionBody">TransactionBody</h3>
        <p>A single transaction. All transaction types are possible here.</p>

        
          <table class="field-table">
            <thead>
              <tr><td>Field</td><td>Type</td><td>Label</td><td>Description</td></tr>
            </thead>
            <tbody>
              
                <tr>
                  <td>transactionID</td>
                  <td><a href="#proto.TransactionID">TransactionID</a></td>
                  <td></td>
                  <td><p>The ID for this transaction, which includes the payer&#39;s account (the account paying the transaction fee). If two transactions have the same transactionID, they won&#39;t both have an effect </p></td>
                </tr>
              
                <tr>
                  <td>nodeAccountID</td>
                  <td><a href="#proto.AccountID">AccountID</a></td>
                  <td></td>
                  <td><p>The account of the node that submits the client&#39;s transaction to the network </p></td>
                </tr>
              
                <tr>
                  <td>transactionFee</td>
                  <td><a href="#uint64">uint64</a></td>
                  <td></td>
                  <td><p>The maximum transaction fee the client is willing to pay </p></td>
                </tr>
              
                <tr>
                  <td>transactionValidDuration</td>
                  <td><a href="#proto.Duration">Duration</a></td>
                  <td></td>
                  <td><p>The transaction is invalid if consensusTimestamp &gt; transactionID.transactionValidStart &#43; transactionValidDuration </p></td>
                </tr>
              
                <tr>
                  <td>generateRecord</td>
                  <td><a href="#bool">bool</a></td>
                  <td></td>
                  <td><p>Should a record of this transaction be generated? (A receipt is always generated, but the record is optional) </p></td>
                </tr>
              
                <tr>
                  <td>memo</td>
                  <td><a href="#string">string</a></td>
                  <td></td>
                  <td><p>Any notes or descriptions that should be put into the record (max length 100) </p></td>
                </tr>
              
                <tr>
                  <td>contractCall</td>
                  <td><a href="#proto.ContractCallTransactionBody">ContractCallTransactionBody</a></td>
                  <td></td>
                  <td><p>Calls a function of a contract instance </p></td>
                </tr>
              
                <tr>
                  <td>contractCreateInstance</td>
                  <td><a href="#proto.ContractCreateTransactionBody">ContractCreateTransactionBody</a></td>
                  <td></td>
                  <td><p>Creates a contract instance </p></td>
                </tr>
              
                <tr>
                  <td>contractUpdateInstance</td>
                  <td><a href="#proto.ContractUpdateTransactionBody">ContractUpdateTransactionBody</a></td>
                  <td></td>
                  <td><p>Updates a contract </p></td>
                </tr>
              
                <tr>
                  <td>contractDeleteInstance</td>
                  <td><a href="#proto.ContractDeleteTransactionBody">ContractDeleteTransactionBody</a></td>
                  <td></td>
                  <td><p>Delete contract and transfer remaining balance into specified account </p></td>
                </tr>
              
                <tr>
                  <td>cryptoAddLiveHash</td>
                  <td><a href="#proto.CryptoAddLiveHashTransactionBody">CryptoAddLiveHashTransactionBody</a></td>
                  <td></td>
                  <td><p>Attach a new livehash to an account </p></td>
                </tr>
              
                <tr>
                  <td>cryptoCreateAccount</td>
                  <td><a href="#proto.CryptoCreateTransactionBody">CryptoCreateTransactionBody</a></td>
                  <td></td>
                  <td><p>Create a new cryptocurrency account </p></td>
                </tr>
              
                <tr>
                  <td>cryptoDelete</td>
                  <td><a href="#proto.CryptoDeleteTransactionBody">CryptoDeleteTransactionBody</a></td>
                  <td></td>
                  <td><p>Delete a cryptocurrency account (mark as deleted, and transfer hbars out) </p></td>
                </tr>
              
                <tr>
                  <td>cryptoDeleteLiveHash</td>
                  <td><a href="#proto.CryptoDeleteLiveHashTransactionBody">CryptoDeleteLiveHashTransactionBody</a></td>
                  <td></td>
                  <td><p>Remove a livehash from an account </p></td>
                </tr>
              
                <tr>
                  <td>cryptoTransfer</td>
                  <td><a href="#proto.CryptoTransferTransactionBody">CryptoTransferTransactionBody</a></td>
                  <td></td>
                  <td><p>Transfer amount between accounts </p></td>
                </tr>
              
                <tr>
                  <td>cryptoUpdateAccount</td>
                  <td><a href="#proto.CryptoUpdateTransactionBody">CryptoUpdateTransactionBody</a></td>
                  <td></td>
                  <td><p>Modify information such as the expiration date for an account </p></td>
                </tr>
              
                <tr>
                  <td>fileAppend</td>
                  <td><a href="#proto.FileAppendTransactionBody">FileAppendTransactionBody</a></td>
                  <td></td>
                  <td><p>Add bytes to the end of the contents of a file </p></td>
                </tr>
              
                <tr>
                  <td>fileCreate</td>
                  <td><a href="#proto.FileCreateTransactionBody">FileCreateTransactionBody</a></td>
                  <td></td>
                  <td><p>Create a new file </p></td>
                </tr>
              
                <tr>
                  <td>fileDelete</td>
                  <td><a href="#proto.FileDeleteTransactionBody">FileDeleteTransactionBody</a></td>
                  <td></td>
                  <td><p>Delete a file (remove contents and mark as deleted until it expires) </p></td>
                </tr>
              
                <tr>
                  <td>fileUpdate</td>
                  <td><a href="#proto.FileUpdateTransactionBody">FileUpdateTransactionBody</a></td>
                  <td></td>
                  <td><p>Modify information such as the expiration date for a file </p></td>
                </tr>
              
                <tr>
                  <td>systemDelete</td>
                  <td><a href="#proto.SystemDeleteTransactionBody">SystemDeleteTransactionBody</a></td>
                  <td></td>
                  <td><p>Hedera administrative deletion of a file or smart contract </p></td>
                </tr>
              
                <tr>
                  <td>systemUndelete</td>
                  <td><a href="#proto.SystemUndeleteTransactionBody">SystemUndeleteTransactionBody</a></td>
                  <td></td>
                  <td><p>To undelete an entity deleted by SystemDelete </p></td>
                </tr>
              
                <tr>
                  <td>freeze</td>
                  <td><a href="#proto.FreezeTransactionBody">FreezeTransactionBody</a></td>
                  <td></td>
                  <td><p>Freeze the nodes </p></td>
                </tr>
              
                <tr>
                  <td>consensusCreateTopic</td>
                  <td><a href="#proto.ConsensusCreateTopicTransactionBody">ConsensusCreateTopicTransactionBody</a></td>
                  <td></td>
                  <td><p>Creates a topic </p></td>
                </tr>
              
                <tr>
                  <td>consensusUpdateTopic</td>
                  <td><a href="#proto.ConsensusUpdateTopicTransactionBody">ConsensusUpdateTopicTransactionBody</a></td>
                  <td></td>
                  <td><p>Updates a topic </p></td>
                </tr>
              
                <tr>
                  <td>consensusDeleteTopic</td>
                  <td><a href="#proto.ConsensusDeleteTopicTransactionBody">ConsensusDeleteTopicTransactionBody</a></td>
                  <td></td>
                  <td><p>Deletes a topic </p></td>
                </tr>
              
                <tr>
                  <td>consensusSubmitMessage</td>
                  <td><a href="#proto.ConsensusSubmitMessageTransactionBody">ConsensusSubmitMessageTransactionBody</a></td>
                  <td></td>
                  <td><p>Submits message to a topic </p></td>
                </tr>
              
                <tr>
                  <td>uncheckedSubmit</td>
                  <td><a href="#proto.UncheckedSubmitBody">UncheckedSubmitBody</a></td>
                  <td></td>
                  <td><p> </p></td>
                </tr>
              
                <tr>
                  <td>tokenCreation</td>
                  <td><a href="#proto.TokenCreateTransactionBody">TokenCreateTransactionBody</a></td>
                  <td></td>
                  <td><p>Creates a token instance </p></td>
                </tr>
              
                <tr>
                  <td>tokenTransfers</td>
                  <td><a href="#proto.TokenTransfersTransactionBody">TokenTransfersTransactionBody</a></td>
                  <td></td>
                  <td><p>Transfers tokens between accounts </p></td>
                </tr>
              
                <tr>
                  <td>tokenFreeze</td>
                  <td><a href="#proto.TokenFreezeAccountTransactionBody">TokenFreezeAccountTransactionBody</a></td>
                  <td></td>
                  <td><p>Freezes account not to be able to transact with a token </p></td>
                </tr>
              
                <tr>
                  <td>tokenUnfreeze</td>
                  <td><a href="#proto.TokenUnfreezeAccountTransactionBody">TokenUnfreezeAccountTransactionBody</a></td>
                  <td></td>
                  <td><p>Unfreezes account for a token </p></td>
                </tr>
              
                <tr>
                  <td>tokenGrantKyc</td>
                  <td><a href="#proto.TokenGrantKycTransactionBody">TokenGrantKycTransactionBody</a></td>
                  <td></td>
                  <td><p>Grants KYC to an account for a token </p></td>
                </tr>
              
                <tr>
                  <td>tokenRevokeKyc</td>
                  <td><a href="#proto.TokenRevokeKycTransactionBody">TokenRevokeKycTransactionBody</a></td>
                  <td></td>
                  <td><p>Revokes KYC of an account for a token </p></td>
                </tr>
              
                <tr>
                  <td>tokenDeletion</td>
                  <td><a href="#proto.TokenDeleteTransactionBody">TokenDeleteTransactionBody</a></td>
                  <td></td>
                  <td><p>Deletes a token instance </p></td>
                </tr>
              
                <tr>
                  <td>tokenUpdate</td>
                  <td><a href="#proto.TokenUpdateTransactionBody">TokenUpdateTransactionBody</a></td>
                  <td></td>
                  <td><p>Updates a token instance </p></td>
                </tr>
              
                <tr>
                  <td>tokenMint</td>
                  <td><a href="#proto.TokenMintTransactionBody">TokenMintTransactionBody</a></td>
                  <td></td>
                  <td><p>Mints new tokens to a token&#39;s treasury account </p></td>
                </tr>
              
                <tr>
                  <td>tokenBurn</td>
                  <td><a href="#proto.TokenBurnTransactionBody">TokenBurnTransactionBody</a></td>
                  <td></td>
                  <td><p>Burns tokens from a token&#39;s treasury account </p></td>
                </tr>
              
                <tr>
                  <td>tokenWipe</td>
                  <td><a href="#proto.TokenWipeAccountTransactionBody">TokenWipeAccountTransactionBody</a></td>
                  <td></td>
                  <td><p>Wipes amount of tokens from an account </p></td>
                </tr>
              
                <tr>
                  <td>tokenAssociate</td>
                  <td><a href="#proto.TokenAssociateTransactionBody">TokenAssociateTransactionBody</a></td>
                  <td></td>
                  <td><p>Associate tokens to an account </p></td>
                </tr>
              
                <tr>
                  <td>tokenDissociate</td>
                  <td><a href="#proto.TokenDissociateTransactionBody">TokenDissociateTransactionBody</a></td>
                  <td></td>
                  <td><p>Dissociate tokens from an account </p></td>
                </tr>
              
            </tbody>
          </table>

          
            
            
            <h4>Fields with deprecated option</h4>
            <table>
              <thead>
                <tr>
                  <td>Name</td>
                  <td>Option</td>
                </tr>
              </thead>
              <tbody>
              
                <tr>
                  <td>generateRecord</td>
                  <td><p>true</p></td>
                </tr>
              
              </tbody>
            </table>
            
          

        
      

      

      

      
    
      
      <div class="file-heading">
        <h2 id="TransactionGetFastRecord.proto">TransactionGetFastRecord.proto</h2><a href="#title">Top</a>
      </div>
      <p></p>

      
        <h3 id="proto.TransactionGetFastRecordQuery">TransactionGetFastRecordQuery</h3>
        <p>Get the tx record of a transaction, given its transaction ID. Once a transaction reaches consensus, then information about whether it succeeded or failed will be available until the end of the receipt period.  Before and after the receipt period, and for a transaction that was never submitted, the receipt is unknown.  This query is free (the payment field is left empty).</p>

        
          <table class="field-table">
            <thead>
              <tr><td>Field</td><td>Type</td><td>Label</td><td>Description</td></tr>
            </thead>
            <tbody>
              
                <tr>
                  <td>header</td>
                  <td><a href="#proto.QueryHeader">QueryHeader</a></td>
                  <td></td>
                  <td><p>Standard info sent from client to node, including the signed payment, and what kind of response is requested (cost, state proof, both, or neither). </p></td>
                </tr>
              
                <tr>
                  <td>transactionID</td>
                  <td><a href="#proto.TransactionID">TransactionID</a></td>
                  <td></td>
                  <td><p>The ID of the transaction for which the record is requested. </p></td>
                </tr>
              
            </tbody>
          </table>

          

        
      
        <h3 id="proto.TransactionGetFastRecordResponse">TransactionGetFastRecordResponse</h3>
        <p>Response when the client sends the node TransactionGetFastRecordQuery. If it created a new entity (account, file, or smart contract instance) then one of the three ID fields will be filled in with the ID of the new entity. Sometimes a single transaction will create more than one new entity, such as when a new contract instance is created, and this also creates the new account that it owned by that instance.</p>

        
          <table class="field-table">
            <thead>
              <tr><td>Field</td><td>Type</td><td>Label</td><td>Description</td></tr>
            </thead>
            <tbody>
              
                <tr>
                  <td>header</td>
                  <td><a href="#proto.ResponseHeader">ResponseHeader</a></td>
                  <td></td>
                  <td><p>Standard response from node to client, including the requested fields: cost, or state proof, or both, or neither </p></td>
                </tr>
              
                <tr>
                  <td>transactionRecord</td>
                  <td><a href="#proto.TransactionRecord">TransactionRecord</a></td>
                  <td></td>
                  <td><p>The requested transaction records </p></td>
                </tr>
              
            </tbody>
          </table>

          

        
      

      

      

      
    
      
      <div class="file-heading">
        <h2 id="TransactionGetReceipt.proto">TransactionGetReceipt.proto</h2><a href="#title">Top</a>
      </div>
      <p></p>

      
        <h3 id="proto.TransactionGetReceiptQuery">TransactionGetReceiptQuery</h3>
        <p>Get the receipt of a transaction, given its transaction ID. Once a transaction reaches consensus, then information about whether it succeeded or failed will be available until the end of the receipt period.  Before and after the receipt period, and for a transaction that was never submitted, the receipt is unknown.  This query is free (the payment field is left empty). No State proof is available for this response</p>

        
          <table class="field-table">
            <thead>
              <tr><td>Field</td><td>Type</td><td>Label</td><td>Description</td></tr>
            </thead>
            <tbody>
              
                <tr>
                  <td>header</td>
                  <td><a href="#proto.QueryHeader">QueryHeader</a></td>
                  <td></td>
                  <td><p>Standard info sent from client to node, including the signed payment, and what kind of response is requested (cost, state proof, both, or neither). </p></td>
                </tr>
              
                <tr>
                  <td>transactionID</td>
                  <td><a href="#proto.TransactionID">TransactionID</a></td>
                  <td></td>
                  <td><p>The ID of the transaction for which the receipt is requested. </p></td>
                </tr>
              
                <tr>
                  <td>includeDuplicates</td>
                  <td><a href="#bool">bool</a></td>
                  <td></td>
                  <td><p>Whether receipts of processing duplicate transactions should be returned along with the receipt of processing the first consensus transaction with the given id whose status was neither &lt;tt&gt;INVALID_NODE_ACCOUNT&lt;/tt&gt; nor &lt;tt&gt;INVALID_PAYER_SIGNATURE&lt;/tt&gt;; &lt;b&gt;or&lt;/b&gt;, if no such receipt exists, the receipt of processing the first transaction to reach consensus with the given transaction id.. </p></td>
                </tr>
              
            </tbody>
          </table>

          

        
      
        <h3 id="proto.TransactionGetReceiptResponse">TransactionGetReceiptResponse</h3>
        <p>Response when the client sends the node TransactionGetReceiptQuery. If it created a new entity (account, file, or smart contract instance) then one of the three ID fields will be filled in with the ID of the new entity. Sometimes a single transaction will create more than one new entity, such as when a new contract instance is created, and this also creates the new account that it owned by that instance. No State proof is available for this response</p>

        
          <table class="field-table">
            <thead>
              <tr><td>Field</td><td>Type</td><td>Label</td><td>Description</td></tr>
            </thead>
            <tbody>
              
                <tr>
                  <td>header</td>
                  <td><a href="#proto.ResponseHeader">ResponseHeader</a></td>
                  <td></td>
                  <td><p>Standard response from node to client, including the requested fields: cost, or state proof, or both, or neither </p></td>
                </tr>
              
                <tr>
                  <td>receipt</td>
                  <td><a href="#proto.TransactionReceipt">TransactionReceipt</a></td>
                  <td></td>
                  <td><p>Either the receipt of processing the first consensus transaction with the given id whose status was neither &lt;tt&gt;INVALID_NODE_ACCOUNT&lt;/tt&gt; nor &lt;tt&gt;INVALID_PAYER_SIGNATURE&lt;/tt&gt;; &lt;b&gt;or&lt;/b&gt;, if no such receipt exists, the receipt of processing the first transaction to reach consensus with the given transaction id. </p></td>
                </tr>
              
                <tr>
                  <td>duplicateTransactionReceipts</td>
                  <td><a href="#proto.TransactionReceipt">TransactionReceipt</a></td>
                  <td>repeated</td>
                  <td><p>The receipts of processing all consensus transaction with the same id as the distinguished receipt above, in chronological order. </p></td>
                </tr>
              
            </tbody>
          </table>

          

        
      

      

      

      
    
      
      <div class="file-heading">
        <h2 id="TransactionGetRecord.proto">TransactionGetRecord.proto</h2><a href="#title">Top</a>
      </div>
      <p></p>

      
        <h3 id="proto.TransactionGetRecordQuery">TransactionGetRecordQuery</h3>
        <p>Get the record for a transaction. If the transaction requested a record, then the record lasts for one hour, and a state proof is available for it. If the transaction created an account, file, or smart contract instance, then the record will contain the ID for what it created. If the transaction called a smart contract function, then the record contains the result of that call. If the transaction was a cryptocurrency transfer, then the record includes the TransferList which gives the details of that transfer. If the transaction didn't return anything that should be in the record, then the results field will be set to nothing.</p>

        
          <table class="field-table">
            <thead>
              <tr><td>Field</td><td>Type</td><td>Label</td><td>Description</td></tr>
            </thead>
            <tbody>
              
                <tr>
                  <td>header</td>
                  <td><a href="#proto.QueryHeader">QueryHeader</a></td>
                  <td></td>
                  <td><p>Standard info sent from client to node, including the signed payment, and what kind of response is requested (cost, state proof, both, or neither). </p></td>
                </tr>
              
                <tr>
                  <td>transactionID</td>
                  <td><a href="#proto.TransactionID">TransactionID</a></td>
                  <td></td>
                  <td><p>The ID of the transaction for which the record is requested. </p></td>
                </tr>
              
                <tr>
                  <td>includeDuplicates</td>
                  <td><a href="#bool">bool</a></td>
                  <td></td>
                  <td><p>Whether records of processing duplicate transactions should be returned along with the record of processing the first consensus transaction with the given id whose status was neither &lt;tt&gt;INVALID_NODE_ACCOUNT&lt;/tt&gt; nor &lt;tt&gt;INVALID_PAYER_SIGNATURE&lt;/tt&gt;; &lt;b&gt;or&lt;/b&gt;, if no such record exists, the record of processing the first transaction to reach consensus with the given transaction id.. </p></td>
                </tr>
              
            </tbody>
          </table>

          

        
      
        <h3 id="proto.TransactionGetRecordResponse">TransactionGetRecordResponse</h3>
        <p>Response when the client sends the node TransactionGetRecordQuery</p>

        
          <table class="field-table">
            <thead>
              <tr><td>Field</td><td>Type</td><td>Label</td><td>Description</td></tr>
            </thead>
            <tbody>
              
                <tr>
                  <td>header</td>
                  <td><a href="#proto.ResponseHeader">ResponseHeader</a></td>
                  <td></td>
                  <td><p>Standard response from node to client, including the requested fields: cost, or state proof, or both, or neither. </p></td>
                </tr>
              
                <tr>
                  <td>transactionRecord</td>
                  <td><a href="#proto.TransactionRecord">TransactionRecord</a></td>
                  <td></td>
                  <td><p>Either the record of processing the first consensus transaction with the given id whose status was neither &lt;tt&gt;INVALID_NODE_ACCOUNT&lt;/tt&gt; nor &lt;tt&gt;INVALID_PAYER_SIGNATURE&lt;/tt&gt;; &lt;b&gt;or&lt;/b&gt;, if no such record exists, the record of processing the first transaction to reach consensus with the given transaction id. </p></td>
                </tr>
              
                <tr>
                  <td>duplicateTransactionRecords</td>
                  <td><a href="#proto.TransactionRecord">TransactionRecord</a></td>
                  <td>repeated</td>
                  <td><p>The records of processing all consensus transaction with the same id as the distinguished record above, in chronological order. </p></td>
                </tr>
              
            </tbody>
          </table>

          

        
      

      

      

      
    
      
      <div class="file-heading">
        <h2 id="TransactionReceipt.proto">TransactionReceipt.proto</h2><a href="#title">Top</a>
      </div>
      <p></p>

      
        <h3 id="proto.TransactionReceipt">TransactionReceipt</h3>
        <p>The summary of a transaction's result so far. If the transaction has not reached consensus, this result will be necessarily incomplete.</p>

        
          <table class="field-table">
            <thead>
              <tr><td>Field</td><td>Type</td><td>Label</td><td>Description</td></tr>
            </thead>
            <tbody>
              
                <tr>
                  <td>status</td>
                  <td><a href="#proto.ResponseCodeEnum">ResponseCodeEnum</a></td>
                  <td></td>
                  <td><p>The consensus status of the transaction; is UNKNOWN if consensus has not been reached, or if the
associated transaction did not have a valid payer signature </p></td>
                </tr>
              
                <tr>
                  <td>accountID</td>
                  <td><a href="#proto.AccountID">AccountID</a></td>
                  <td></td>
                  <td><p>In the receipt of a CryptoCreate, the id of the newly created account </p></td>
                </tr>
              
                <tr>
                  <td>fileID</td>
                  <td><a href="#proto.FileID">FileID</a></td>
                  <td></td>
                  <td><p>In the receipt of a FileCreate, the id of the newly created file </p></td>
                </tr>
              
                <tr>
                  <td>contractID</td>
                  <td><a href="#proto.ContractID">ContractID</a></td>
                  <td></td>
                  <td><p>In the receipt of a ContractCreate, the id of the newly created contract </p></td>
                </tr>
              
                <tr>
                  <td>exchangeRate</td>
                  <td><a href="#proto.ExchangeRateSet">ExchangeRateSet</a></td>
                  <td></td>
                  <td><p>The exchange rates in effect when the transaction reached consensus </p></td>
                </tr>
              
                <tr>
                  <td>topicID</td>
                  <td><a href="#proto.TopicID">TopicID</a></td>
                  <td></td>
                  <td><p>In the receipt of a ConsensusCreateTopic, the id of the newly created topic. </p></td>
                </tr>
              
                <tr>
                  <td>topicSequenceNumber</td>
                  <td><a href="#uint64">uint64</a></td>
                  <td></td>
                  <td><p>In the receipt of a ConsensusSubmitMessage, the new sequence number of the topic that received the message </p></td>
                </tr>
              
                <tr>
                  <td>topicRunningHash</td>
                  <td><a href="#bytes">bytes</a></td>
                  <td></td>
                  <td><p>In the receipt of a ConsensusSubmitMessage, the new running hash of the topic that received the message.
This 48-byte field is the output of a particular SHA-384 digest whose input data are determined by the
value of the topicRunningHashVersion below. The bytes of each uint64 or uint32 are to be in Big-Endian
format.

IF the topicRunningHashVersion is &#39;0&#39; or &#39;1&#39;, then the input data to the SHA-384 digest are, in order:
---
1. The previous running hash of the topic (48 bytes)
2. The topic&#39;s shard (8 bytes)
3. The topic&#39;s realm (8 bytes)
4. The topic&#39;s number (8 bytes)
5. The number of seconds since the epoch before the ConsensusSubmitMessage reached consensus (8 bytes)
6. The number of nanoseconds since 5. before the ConsensusSubmitMessage reached consensus (4 bytes)
7. The topicSequenceNumber from above (8 bytes)
8. The message bytes from the ConsensusSubmitMessage (variable).

IF the topicRunningHashVersion is &#39;2&#39;, then the input data to the SHA-384 digest are, in order:
---
1. The previous running hash of the topic (48 bytes)
2. The topicRunningHashVersion below (8 bytes)
3. The topic&#39;s shard (8 bytes)
4. The topic&#39;s realm (8 bytes)
5. The topic&#39;s number (8 bytes)
6. The number of seconds since the epoch before the ConsensusSubmitMessage reached consensus (8 bytes)
7. The number of nanoseconds since 6. before the ConsensusSubmitMessage reached consensus (4 bytes)
8. The topicSequenceNumber from above (8 bytes)
9. The output of the SHA-384 digest of the message bytes from the consensusSubmitMessage (48 bytes)

Otherwise, IF the topicRunningHashVersion is &#39;3&#39;, then the input data to the SHA-384 digest are, in order:
---
1. The previous running hash of the topic (48 bytes)
2. The topicRunningHashVersion below (8 bytes)
3. The payer account&#39;s shard (8 bytes)
4. The payer account&#39;s realm (8 bytes)
5. The payer account&#39;s number (8 bytes)
6. The topic&#39;s shard (8 bytes)
7. The topic&#39;s realm (8 bytes)
8. The topic&#39;s number (8 bytes)
9. The number of seconds since the epoch before the ConsensusSubmitMessage reached consensus (8 bytes)
10. The number of nanoseconds since 9. before the ConsensusSubmitMessage reached consensus (4 bytes)
11. The topicSequenceNumber from above (8 bytes)
12. The output of the SHA-384 digest of the message bytes from the consensusSubmitMessage (48 bytes) </p></td>
                </tr>
              
                <tr>
                  <td>topicRunningHashVersion</td>
                  <td><a href="#uint64">uint64</a></td>
                  <td></td>
                  <td><p>In the receipt of a ConsensusSubmitMessage, the version of the SHA-384 digest used to update the running hash. </p></td>
                </tr>
              
                <tr>
                  <td>tokenId</td>
                  <td><a href="#proto.TokenID">TokenID</a></td>
                  <td></td>
                  <td><p>In the receipt of a CreateToken, the id of the newly created token </p></td>
                </tr>
              
            </tbody>
          </table>

          

        
      

      

      

      
    
      
      <div class="file-heading">
        <h2 id="TransactionRecord.proto">TransactionRecord.proto</h2><a href="#title">Top</a>
      </div>
      <p></p>

      
        <h3 id="proto.TransactionRecord">TransactionRecord</h3>
        <p>Response when the client sends the node TransactionGetRecordResponse</p>

        
          <table class="field-table">
            <thead>
              <tr><td>Field</td><td>Type</td><td>Label</td><td>Description</td></tr>
            </thead>
            <tbody>
              
                <tr>
                  <td>receipt</td>
                  <td><a href="#proto.TransactionReceipt">TransactionReceipt</a></td>
                  <td></td>
                  <td><p>The status (reach consensus, or failed, or is unknown) and the ID of any new account/file/instance created. </p></td>
                </tr>
              
                <tr>
                  <td>transactionHash</td>
                  <td><a href="#bytes">bytes</a></td>
                  <td></td>
                  <td><p>The hash of the Transaction that executed (not the hash of any Transaction that failed for having a duplicate TransactionID) </p></td>
                </tr>
              
                <tr>
                  <td>consensusTimestamp</td>
                  <td><a href="#proto.Timestamp">Timestamp</a></td>
                  <td></td>
                  <td><p>The consensus timestamp (or null if didn&#39;t reach consensus yet) </p></td>
                </tr>
              
                <tr>
                  <td>transactionID</td>
                  <td><a href="#proto.TransactionID">TransactionID</a></td>
                  <td></td>
                  <td><p>The ID of the transaction this record represents </p></td>
                </tr>
              
                <tr>
                  <td>memo</td>
                  <td><a href="#string">string</a></td>
                  <td></td>
                  <td><p>The memo that was submitted as part of the transaction (max 100 bytes) </p></td>
                </tr>
              
                <tr>
                  <td>transactionFee</td>
                  <td><a href="#uint64">uint64</a></td>
                  <td></td>
                  <td><p>The actual transaction fee charged, not the original transactionFee value from TransactionBody </p></td>
                </tr>
              
                <tr>
                  <td>contractCallResult</td>
                  <td><a href="#proto.ContractFunctionResult">ContractFunctionResult</a></td>
                  <td></td>
                  <td><p>Record of the value returned by the smart contract function (if it completed and didn&#39;t fail) from ContractCallTransaction </p></td>
                </tr>
              
                <tr>
                  <td>contractCreateResult</td>
                  <td><a href="#proto.ContractFunctionResult">ContractFunctionResult</a></td>
                  <td></td>
                  <td><p>Record of the value returned by the smart contract constructor (if it completed and didn&#39;t fail) from ContractCreateTransaction </p></td>
                </tr>
              
                <tr>
                  <td>transferList</td>
                  <td><a href="#proto.TransferList">TransferList</a></td>
                  <td></td>
                  <td><p>All hbar transfers as a result of this transaction, such as fees, or transfers performed by the transaction, or by a smart contract it calls, or by the creation of threshold records that it triggers. </p></td>
                </tr>
              
                <tr>
                  <td>tokenTransferLists</td>
                  <td><a href="#proto.TokenTransferList">TokenTransferList</a></td>
                  <td>repeated</td>
                  <td><p>All Token transfers as a result of this transaction </p></td>
                </tr>
              
            </tbody>
          </table>

          

        
      

      

      

      
    
      
      <div class="file-heading">
        <h2 id="TransactionResponse.proto">TransactionResponse.proto</h2><a href="#title">Top</a>
      </div>
      <p></p>

      
        <h3 id="proto.TransactionResponse">TransactionResponse</h3>
        <p>When the client sends the node a transaction of any kind, the node replies with this, which simply says that the transaction passed the precheck (so the node will submit it to the network) or it failed (so it won't). If the fee offered was insufficient, this will also contain the amount of the required fee. To learn the consensus result, the client should later obtain a receipt (free), or can buy a more detailed record (not free).</p>

        
          <table class="field-table">
            <thead>
              <tr><td>Field</td><td>Type</td><td>Label</td><td>Description</td></tr>
            </thead>
            <tbody>
              
                <tr>
                  <td>nodeTransactionPrecheckCode</td>
                  <td><a href="#proto.ResponseCodeEnum">ResponseCodeEnum</a></td>
                  <td></td>
                  <td><p>The response code that indicates the current status of the transaction. </p></td>
                </tr>
              
                <tr>
                  <td>cost</td>
                  <td><a href="#uint64">uint64</a></td>
                  <td></td>
                  <td><p>If the response code was INSUFFICIENT_TX_FEE, the actual transaction fee that would be required to execute the transaction. </p></td>
                </tr>
              
            </tbody>
          </table>

          

        
      

      

      

      
    
      
      <div class="file-heading">
        <h2 id="UncheckedSubmit.proto">UncheckedSubmit.proto</h2><a href="#title">Top</a>
      </div>
      <p></p>

      
        <h3 id="proto.UncheckedSubmitBody">UncheckedSubmitBody</h3>
        <p>Submit an arbitrary (serialized) Transaction to the network without prechecks. Requires superuser privileges.</p>

        
          <table class="field-table">
            <thead>
              <tr><td>Field</td><td>Type</td><td>Label</td><td>Description</td></tr>
            </thead>
            <tbody>
              
                <tr>
                  <td>transactionBytes</td>
                  <td><a href="#bytes">bytes</a></td>
                  <td></td>
                  <td><p>The serialized bytes of the Transaction to be submitted without prechecks </p></td>
                </tr>
              
            </tbody>
          </table>

          

        
      

      

      

      
    

    <h2 id="scalar-value-types">Scalar Value Types</h2>
    <table class="scalar-value-types-table">
      <thead>
        <tr><td>.proto Type</td><td>Notes</td><td>C++</td><td>Java</td><td>Python</td><td>Go</td><td>C#</td><td>PHP</td><td>Ruby</td></tr>
      </thead>
      <tbody>
        
          <tr id="double">
            <td>double</td>
            <td></td>
            <td>double</td>
            <td>double</td>
            <td>float</td>
            <td>float64</td>
            <td>double</td>
            <td>float</td>
            <td>Float</td>
          </tr>
        
          <tr id="float">
            <td>float</td>
            <td></td>
            <td>float</td>
            <td>float</td>
            <td>float</td>
            <td>float32</td>
            <td>float</td>
            <td>float</td>
            <td>Float</td>
          </tr>
        
          <tr id="int32">
            <td>int32</td>
            <td>Uses variable-length encoding. Inefficient for encoding negative numbers – if your field is likely to have negative values, use sint32 instead.</td>
            <td>int32</td>
            <td>int</td>
            <td>int</td>
            <td>int32</td>
            <td>int</td>
            <td>integer</td>
            <td>Bignum or Fixnum (as required)</td>
          </tr>
        
          <tr id="int64">
            <td>int64</td>
            <td>Uses variable-length encoding. Inefficient for encoding negative numbers – if your field is likely to have negative values, use sint64 instead.</td>
            <td>int64</td>
            <td>long</td>
            <td>int/long</td>
            <td>int64</td>
            <td>long</td>
            <td>integer/string</td>
            <td>Bignum</td>
          </tr>
        
          <tr id="uint32">
            <td>uint32</td>
            <td>Uses variable-length encoding.</td>
            <td>uint32</td>
            <td>int</td>
            <td>int/long</td>
            <td>uint32</td>
            <td>uint</td>
            <td>integer</td>
            <td>Bignum or Fixnum (as required)</td>
          </tr>
        
          <tr id="uint64">
            <td>uint64</td>
            <td>Uses variable-length encoding.</td>
            <td>uint64</td>
            <td>long</td>
            <td>int/long</td>
            <td>uint64</td>
            <td>ulong</td>
            <td>integer/string</td>
            <td>Bignum or Fixnum (as required)</td>
          </tr>
        
          <tr id="sint32">
            <td>sint32</td>
            <td>Uses variable-length encoding. Signed int value. These more efficiently encode negative numbers than regular int32s.</td>
            <td>int32</td>
            <td>int</td>
            <td>int</td>
            <td>int32</td>
            <td>int</td>
            <td>integer</td>
            <td>Bignum or Fixnum (as required)</td>
          </tr>
        
          <tr id="sint64">
            <td>sint64</td>
            <td>Uses variable-length encoding. Signed int value. These more efficiently encode negative numbers than regular int64s.</td>
            <td>int64</td>
            <td>long</td>
            <td>int/long</td>
            <td>int64</td>
            <td>long</td>
            <td>integer/string</td>
            <td>Bignum</td>
          </tr>
        
          <tr id="fixed32">
            <td>fixed32</td>
            <td>Always four bytes. More efficient than uint32 if values are often greater than 2^28.</td>
            <td>uint32</td>
            <td>int</td>
            <td>int</td>
            <td>uint32</td>
            <td>uint</td>
            <td>integer</td>
            <td>Bignum or Fixnum (as required)</td>
          </tr>
        
          <tr id="fixed64">
            <td>fixed64</td>
            <td>Always eight bytes. More efficient than uint64 if values are often greater than 2^56.</td>
            <td>uint64</td>
            <td>long</td>
            <td>int/long</td>
            <td>uint64</td>
            <td>ulong</td>
            <td>integer/string</td>
            <td>Bignum</td>
          </tr>
        
          <tr id="sfixed32">
            <td>sfixed32</td>
            <td>Always four bytes.</td>
            <td>int32</td>
            <td>int</td>
            <td>int</td>
            <td>int32</td>
            <td>int</td>
            <td>integer</td>
            <td>Bignum or Fixnum (as required)</td>
          </tr>
        
          <tr id="sfixed64">
            <td>sfixed64</td>
            <td>Always eight bytes.</td>
            <td>int64</td>
            <td>long</td>
            <td>int/long</td>
            <td>int64</td>
            <td>long</td>
            <td>integer/string</td>
            <td>Bignum</td>
          </tr>
        
          <tr id="bool">
            <td>bool</td>
            <td></td>
            <td>bool</td>
            <td>boolean</td>
            <td>boolean</td>
            <td>bool</td>
            <td>bool</td>
            <td>boolean</td>
            <td>TrueClass/FalseClass</td>
          </tr>
        
          <tr id="string">
            <td>string</td>
            <td>A string must always contain UTF-8 encoded or 7-bit ASCII text.</td>
            <td>string</td>
            <td>String</td>
            <td>str/unicode</td>
            <td>string</td>
            <td>string</td>
            <td>string</td>
            <td>String (UTF-8)</td>
          </tr>
        
          <tr id="bytes">
            <td>bytes</td>
            <td>May contain any arbitrary sequence of bytes.</td>
            <td>string</td>
            <td>ByteString</td>
            <td>str</td>
            <td>[]byte</td>
            <td>ByteString</td>
            <td>string</td>
            <td>String (ASCII-8BIT)</td>
          </tr>
        
      </tbody>
    </table>
  </body>
</html>
<|MERGE_RESOLUTION|>--- conflicted
+++ resolved
@@ -8176,11 +8176,7 @@
             
               <tr>
                 <td>TOKEN_NOT_ASSOCIATED_TO_ACCOUNT</td>
-<<<<<<< HEAD
-                <td>186</td>
-=======
                 <td>184</td>
->>>>>>> 66fd3a0d
                 <td><p></p></td>
               </tr>
             
@@ -8240,10 +8236,6 @@
             
               <tr>
                 <td>TOKEN_ALREADY_ASSOCIATED_TO_ACCOUNT</td>
-<<<<<<< HEAD
-                <td>197</td>
-                <td><p></p></td>
-=======
                 <td>194</td>
                 <td><p>An &lt;tt&gt;associateToken&lt;/tt&gt; operation specified a token already associated to the account</p></td>
               </tr>
@@ -8252,7 +8244,6 @@
                 <td>TRANSACTION_REQUIRES_ZERO_TOKEN_BALANCES</td>
                 <td>195</td>
                 <td><p>An attempted operation is invalid until all token balances for the target account are zero</p></td>
->>>>>>> 66fd3a0d
               </tr>
             
           </tbody>
@@ -8599,11 +8590,7 @@
 
       
         <h3 id="proto.TokenAssociateTransactionBody">TokenAssociateTransactionBody</h3>
-<<<<<<< HEAD
         <p>Associates the provided account with the provided tokens. Must be signed by the provided Account's key.</p><p>If the provided account is not found, the transaction will resolve to INVALID_ACCOUNT_ID.</p><p>If the provided account has been deleted, the transaction will resolve to ACCOUNT_DELETED.</p><p>If any of the provided tokens is not found, the transaction will resolve to INVALID_TOKEN_REF.</p><p>If any of the provided tokens has been deleted, the transaction will resolve to TOKEN_WAS_DELETED.</p><p>If an association between the provided account and any of the tokens already exists, the transaction will resolve to TOKEN_ALREADY_ASSOCIATED_TO_ACCOUNT.</p><p>If the provided account's associations count exceed the constraint of maximum token associations per account, the transaction will resolve to TOKENS_PER_ACCOUNT_LIMIT_EXCEEDED.</p><p>On success, associations between the provided account and tokens are made and the account is ready to interact with the tokens.</p>
-=======
-        <p></p>
->>>>>>> 66fd3a0d
 
         
           <table class="field-table">
@@ -8616,24 +8603,14 @@
                   <td>account</td>
                   <td><a href="#proto.AccountID">AccountID</a></td>
                   <td></td>
-<<<<<<< HEAD
                   <td><p>The account to be associated with the provided tokens </p></td>
-=======
-                  <td><p> </p></td>
->>>>>>> 66fd3a0d
                 </tr>
               
                 <tr>
                   <td>tokens</td>
-<<<<<<< HEAD
-                  <td><a href="#proto.TokenRef">TokenRef</a></td>
+                  <td><a href="#proto.TokenID">TokenID</a></td>
                   <td>repeated</td>
                   <td><p>The tokens to be associated with the provided account </p></td>
-=======
-                  <td><a href="#proto.TokenID">TokenID</a></td>
-                  <td>repeated</td>
-                  <td><p> </p></td>
->>>>>>> 66fd3a0d
                 </tr>
               
             </tbody>
@@ -8870,7 +8847,7 @@
 
       
         <h3 id="proto.TokenDissociateTransactionBody">TokenDissociateTransactionBody</h3>
-        <p></p>
+        <p>Dissociates the provided account with the provided tokens. Must be signed by the provided Account's key.</p><p>If the provided account is not found, the transaction will resolve to INVALID_ACCOUNT_ID.</p><p>If the provided account has been deleted, the transaction will resolve to ACCOUNT_DELETED.</p><p>If any of the provided tokens is not found, the transaction will resolve to INVALID_TOKEN_REF.</p><p>If any of the provided tokens has been deleted, the transaction will resolve to TOKEN_WAS_DELETED.</p><p>If an association between the provided account and any of the tokens does not exist, the transaction will resolve to TOKEN_NOT_ASSOCIATED_TO_ACCOUNT.</p><p>If the provided account has a nonzero balance with any of the provided tokens, the transaction will resolve to TRANSACTION_REQUIRES_ZERO_TOKEN_BALANCES.</p><p>On success, associations between the provided account and tokens are removed.</p>
 
         
           <table class="field-table">
@@ -8883,57 +8860,12 @@
                   <td>account</td>
                   <td><a href="#proto.AccountID">AccountID</a></td>
                   <td></td>
-                  <td><p> </p></td>
+                  <td><p>The account to be dissociated with the provided tokens </p></td>
                 </tr>
               
                 <tr>
                   <td>tokens</td>
                   <td><a href="#proto.TokenID">TokenID</a></td>
-                  <td>repeated</td>
-                  <td><p> </p></td>
-                </tr>
-              
-            </tbody>
-          </table>
-
-          
-
-        
-      
-
-      
-
-      
-
-      
-    
-      
-      <div class="file-heading">
-        <h2 id="TokenDissociate.proto">TokenDissociate.proto</h2><a href="#title">Top</a>
-      </div>
-      <p></p>
-
-      
-        <h3 id="proto.TokenDissociateTransactionBody">TokenDissociateTransactionBody</h3>
-        <p>Dissociates the provided account with the provided tokens. Must be signed by the provided Account's key.</p><p>If the provided account is not found, the transaction will resolve to INVALID_ACCOUNT_ID.</p><p>If the provided account has been deleted, the transaction will resolve to ACCOUNT_DELETED.</p><p>If any of the provided tokens is not found, the transaction will resolve to INVALID_TOKEN_REF.</p><p>If any of the provided tokens has been deleted, the transaction will resolve to TOKEN_WAS_DELETED.</p><p>If an association between the provided account and any of the tokens does not exist, the transaction will resolve to TOKEN_NOT_ASSOCIATED_TO_ACCOUNT.</p><p>If the provided account has a nonzero balance with any of the provided tokens, the transaction will resolve to TRANSACTION_REQUIRES_ZERO_TOKEN_BALANCES.</p><p>On success, associations between the provided account and tokens are removed.</p>
-
-        
-          <table class="field-table">
-            <thead>
-              <tr><td>Field</td><td>Type</td><td>Label</td><td>Description</td></tr>
-            </thead>
-            <tbody>
-              
-                <tr>
-                  <td>account</td>
-                  <td><a href="#proto.AccountID">AccountID</a></td>
-                  <td></td>
-                  <td><p>The account to be dissociated with the provided tokens </p></td>
-                </tr>
-              
-                <tr>
-                  <td>tokens</td>
-                  <td><a href="#proto.TokenRef">TokenRef</a></td>
                   <td>repeated</td>
                   <td><p>The tokens to be dissociated with the provided account </p></td>
                 </tr>
