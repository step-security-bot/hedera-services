--- conflicted
+++ resolved
@@ -203,15 +203,12 @@
   INVALID_WIPE_KEY = 189;
   INVALID_FREEZE_KEY = 190;
   INVALID_SUPPLY_KEY = 191;
-<<<<<<< HEAD
   INVALID_TOKEN_TRANSFER_AMOUNT = 192;
   TOKEN_NAME_ALREADY_IN_USE = 193;
   MISSING_TOKEN_NAME = 194;
   TOKEN_NAME_TOO_LONG = 195;
   INVALID_WIPING_AMOUNT = 196;
-=======
-  INVALID_TOKEN_EXPIRY = 192;
-  TOKEN_HAS_EXPIRED = 193;
-  TOKEN_IS_IMMUTABlE = 194;
->>>>>>> 1dcd6c53
+  INVALID_TOKEN_EXPIRY = 197;
+  TOKEN_HAS_EXPIRED = 198;
+  TOKEN_IS_IMMUTABlE = 199;
 }