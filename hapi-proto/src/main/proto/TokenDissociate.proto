--- conflicted
+++ resolved
@@ -37,11 +37,6 @@
  On success, associations between the provided account and tokens are removed.
  */
 message TokenDissociateTransactionBody {
-<<<<<<< HEAD
     AccountID account = 1; // The account to be dissociated with the provided tokens
-    repeated TokenRef tokens = 2; // The tokens to be dissociated with the provided account
-=======
-    AccountID account = 1;
-    repeated TokenID tokens = 2;
->>>>>>> 66fd3a0d
+    repeated TokenID tokens = 2; // The tokens to be dissociated with the provided account
 }