/*
 * Copyright (C) 2023-2024 Hedera Hashgraph, LLC
 *
 * Licensed under the Apache License, Version 2.0 (the "License");
 * you may not use this file except in compliance with the License.
 * You may obtain a copy of the License at
 *
 *      http://www.apache.org/licenses/LICENSE-2.0
 *
 * Unless required by applicable law or agreed to in writing, software
 * distributed under the License is distributed on an "AS IS" BASIS,
 * WITHOUT WARRANTIES OR CONDITIONS OF ANY KIND, either express or implied.
 * See the License for the specific language governing permissions and
 * limitations under the License.
 */

package com.hedera.node.app.state.merkle;

import static java.util.Objects.requireNonNull;

import com.hedera.node.app.Hedera;
import com.hedera.node.app.spi.state.CommittableWritableStates;
import com.hedera.node.app.spi.state.EmptyReadableStates;
import com.hedera.node.app.spi.state.ReadableKVState;
import com.hedera.node.app.spi.state.ReadableQueueState;
import com.hedera.node.app.spi.state.ReadableSingletonState;
import com.hedera.node.app.spi.state.ReadableStates;
import com.hedera.node.app.spi.state.WritableKVState;
import com.hedera.node.app.spi.state.WritableKVStateBase;
import com.hedera.node.app.spi.state.WritableQueueState;
import com.hedera.node.app.spi.state.WritableQueueStateBase;
import com.hedera.node.app.spi.state.WritableSingletonState;
import com.hedera.node.app.spi.state.WritableSingletonStateBase;
import com.hedera.node.app.spi.state.WritableStates;
import com.hedera.node.app.state.HederaState;
import com.hedera.node.app.state.merkle.disk.OnDiskReadableKVState;
import com.hedera.node.app.state.merkle.disk.OnDiskWritableKVState;
import com.hedera.node.app.state.merkle.memory.InMemoryReadableKVState;
import com.hedera.node.app.state.merkle.memory.InMemoryWritableKVState;
import com.hedera.node.app.state.merkle.queue.QueueNode;
import com.hedera.node.app.state.merkle.queue.ReadableQueueStateImpl;
import com.hedera.node.app.state.merkle.queue.WritableQueueStateImpl;
import com.hedera.node.app.state.merkle.singleton.ReadableSingletonStateImpl;
import com.hedera.node.app.state.merkle.singleton.SingletonNode;
import com.hedera.node.app.state.merkle.singleton.WritableSingletonStateImpl;
import com.swirlds.common.constructable.ConstructableRegistry;
import com.swirlds.common.context.PlatformContext;
import com.swirlds.common.merkle.MerkleInternal;
import com.swirlds.common.merkle.MerkleNode;
import com.swirlds.common.merkle.impl.PartialNaryMerkleInternal;
import com.swirlds.common.utility.Labeled;
import com.swirlds.merkle.map.MerkleMap;
import com.swirlds.platform.state.PlatformState;
import com.swirlds.platform.system.InitTrigger;
import com.swirlds.platform.system.Platform;
import com.swirlds.platform.system.Round;
import com.swirlds.platform.system.SoftwareVersion;
import com.swirlds.platform.system.SwirldMain;
import com.swirlds.platform.system.SwirldState;
import com.swirlds.platform.system.address.AddressBook;
import com.swirlds.platform.system.events.Event;
import com.swirlds.virtualmap.VirtualMap;
import edu.umd.cs.findbugs.annotations.NonNull;
import java.io.IOException;
import java.util.Collections;
import java.util.HashMap;
import java.util.Map;
import java.util.Set;
import java.util.concurrent.ConcurrentHashMap;
import java.util.function.Supplier;
import org.apache.logging.log4j.LogManager;
import org.apache.logging.log4j.Logger;

/**
 * An implementation of {@link SwirldState} and {@link HederaState}. The Hashgraph Platform
 * communicates with the application through {@link SwirldMain} and {@link
 * SwirldState}. The Hedera application, after startup, only needs the ability to get {@link
 * ReadableStates} and {@link WritableStates} from this object.
 *
 * <p>Among {@link MerkleHederaState}'s child nodes are the various {@link
 * com.swirlds.merkle.map.MerkleMap}'s and {@link com.swirlds.virtualmap.VirtualMap}'s that make up
 * the service's states. Each such child node has a label specified that is computed from the
 * metadata for that state. Since both service names and state keys are restricted to characters
 * that do not include the period, we can use it to separate service name from state key. When we
 * need to find all states for a service, we can do so by iteration and string comparison.
 *
 * <p>NOTE: The implementation of this class must change before we can support state proofs
 * properly. In particular, a wide n-ary number of children is less than ideal, since the hash of
 * each child must be part of the state proof. It would be better to have a binary tree. We should
 * consider nesting service nodes in a MerkleMap, or some other such approach to get a binary tree.
 */
public class MerkleHederaState extends PartialNaryMerkleInternal implements MerkleInternal, SwirldState, HederaState {
    private static final Logger logger = LogManager.getLogger(MerkleHederaState.class);

    /**
     * Used when asked for a service's readable states that we don't have
     */
    private static final ReadableStates EMPTY_READABLE_STATES = new EmptyReadableStates();

    // For serialization
    /**
     * This class ID is returned IF the default constructor was used. This is a nasty workaround for
     * {@link ConstructableRegistry}. The registry does classpath scanning, and finds this class. It then invokes
     * the default constructor and then asks for the class ID, and then throws away the object. It sticks this
     * mapping of class ID to class name into a map. Later (in {@link Hedera}) we define an actual mapping for the
     * {@link ConstructableRegistry} that maps {@link #CLASS_ID} to {@link MerkleHederaState} using a lambda that will
     * create the instancing using the non-default constructor. But the {@link ConstructableRegistry} doesn't
     * actually register the second mapping! So we will trick it. We will return this bogus class ID if the default
     * constructor is used, or {@link #CLASS_ID} otherwise.
     */
    private static final long DO_NOT_USE_IN_REAL_LIFE_CLASS_ID = 0x0000deadbeef0000L;

    private static final long CLASS_ID = 0x2de3ead3caf06392L;
    // Uncomment the following class ID to run a mono -> modular state migration
    // NOTE: also change class ID of ServicesState
<<<<<<< HEAD
    // private static final long CLASS_ID = 0x8e300b0dfdafbb1aL;
=======
    //    private static final long CLASS_ID = 0x8e300b0dfdafbb1aL;
>>>>>>> 618431b4
    private static final int VERSION_1 = 30;
    private static final int CURRENT_VERSION = VERSION_1;

    private long classId;

    /**
     * The callbacks for Hedera lifecycle events.
     */
    private final HederaLifecycles lifecycles;

    /**
     * Maintains information about each service, and each state of each service, known by this
     * instance. The key is the "service-name.state-key".
     */
    private final Map<String, Map<String, StateMetadata<?, ?>>> services = new HashMap<>();

    /**
     * Cache of used {@link ReadableStates}.
     */
    private final Map<String, ReadableStates> readableStatesMap = new ConcurrentHashMap<>();

    /**
     * Cache of used {@link WritableStates}.
     */
    private final Map<String, MerkleWritableStates> writableStatesMap = new HashMap<>();

    /**
     * Create a new instance. This constructor must be used for all creations of this class.
     *
     * @param lifecycles The lifecycle callbacks. Cannot be null.
     */
    public MerkleHederaState(@NonNull final HederaLifecycles lifecycles) {
        this.lifecycles = requireNonNull(lifecycles);
        this.classId = CLASS_ID;
    }

    /**
     * This constructor ONLY exists for the benefit of the ConstructableRegistry. It is not actually
     * used except by the registry to create an instance of this class for the purpose of getting
     * the class ID. It should never be used for any other purpose. And one day we won't need it
     * anymore and can remove it.
     *
     * @deprecated This constructor is only for use by the ConstructableRegistry.
     */
    @Deprecated(forRemoval = true)
    public MerkleHederaState() {
        // ConstructableRegistry requires a "working" no-arg constructor
        this.lifecycles = null;
        this.classId = DO_NOT_USE_IN_REAL_LIFE_CLASS_ID;
    }

    /**
     * {@inheritDoc}
     * <p>
     * Called by the platform whenever the state should be initialized. This can happen at genesis startup,
     * on restart, on reconnect, or any other time indicated by the {@code trigger}.
     */
    @Override
    public void init(
            final Platform platform,
            final PlatformState platformState,
            final InitTrigger trigger,
            final SoftwareVersion deserializedVersion) {
        // At some point this method will no longer be defined on SwirldState2, because we want to move
        // to a model where SwirldState/SwirldState2 are simply data objects, without this lifecycle.
        // Instead, this method will be a callback the app registers with the platform. So for now,
        // we simply call the callback handler, which is implemented by the app.
        lifecycles.onStateInitialized(this, platform, platformState, trigger, deserializedVersion);
    }

    /**
     * {@inheritDoc}
     */
    @NonNull
    @Override
    public AddressBook updateWeight(
            @NonNull final AddressBook configAddressBook, @NonNull final PlatformContext context) {
        lifecycles.onUpdateWeight(this, configAddressBook, context);
        return configAddressBook;
    }

    /**
     * Private constructor for fast-copy.
     *
     * @param from The other state to fast-copy from. Cannot be null.
     */
    private MerkleHederaState(@NonNull final MerkleHederaState from) {
        // Copy the Merkle route from the source instance
        super(from);

        this.classId = from.classId;
        this.lifecycles = from.lifecycles;

        // Copy over the metadata
        for (final var entry : from.services.entrySet()) {
            this.services.put(entry.getKey(), new HashMap<>(entry.getValue()));
        }

        // Copy the non-null Merkle children from the source (should also be handled by super, TBH).
        // Note we don't "compress" -- null children remain in here unless we manually remove them
        // (which would cause massive re-hashing).
        for (int childIndex = 0, n = from.getNumberOfChildren(); childIndex < n; childIndex++) {
            final var childToCopy = from.getChild(childIndex);
            if (childToCopy != null) {
                setChild(childIndex, childToCopy.copy());
            }
        }
    }

    @Override
    public long getClassId() {
        return classId;
    }

    @Override
    public int getVersion() {
        return CURRENT_VERSION;
    }

    /**
     * To be called ONLY at node shutdown. Attempts to gracefully close any virtual maps. This method is a bit of a
     * hack, ideally there would be something more generic at the platform level that virtual maps could hook into
     * to get shutdown in an orderly way.
     */
    public void close() {
        logger.info("Closing MerkleHederaState");
        for (final var svc : services.values()) {
            for (final var md : svc.values()) {
                final var index =
                        findNodeIndex(md.serviceName(), md.stateDefinition().stateKey());
                if (index >= 0) {
                    final var node = getChild(index);
                    if (node instanceof VirtualMap<?, ?> virtualMap) {
                        try {
                            virtualMap.getDataSource().close();
                        } catch (IOException e) {
                            logger.warn("Unable to close data source for virtual map {}", md.serviceName(), e);
                        }
                    }
                }
            }
        }
    }

    /**
     * {@inheritDoc}
     */
    @Override
    @NonNull
    public ReadableStates getReadableStates(@NonNull String serviceName) {
        return readableStatesMap.computeIfAbsent(serviceName, s -> {
            final var stateMetadata = services.get(s);
            return stateMetadata == null ? EMPTY_READABLE_STATES : new MerkleReadableStates(stateMetadata);
        });
    }

    /**
     * {@inheritDoc}
     */
    @Override
    @NonNull
    public WritableStates getWritableStates(@NonNull final String serviceName) {
        throwIfImmutable();
        return writableStatesMap.computeIfAbsent(serviceName, s -> {
            final var stateMetadata = services.getOrDefault(s, Map.of());
            return new MerkleWritableStates(serviceName, stateMetadata);
        });
    }

    /**
     * {@inheritDoc}
     */
    @Override
    public MerkleHederaState copy() {
        throwIfImmutable();
        throwIfDestroyed();
        setImmutable(true);
        return new MerkleHederaState(this);
    }

    /**
     * {@inheritDoc}
     */
    @Override
    public void handleConsensusRound(@NonNull final Round round, @NonNull final PlatformState platformState) {
        throwIfImmutable();
        lifecycles.onHandleConsensusRound(round, platformState, this);
    }

    /**
     * {@inheritDoc}
     */
    @Override
    public void preHandle(@NonNull final Event event) {
        lifecycles.onPreHandle(event, this);
    }

    /**
     * {@inheritDoc}
     */
    @Override
    public MerkleNode migrate(final int ignored) {
        // Always return this node, we never want to replace MerkleHederaState node in the tree
        return this;
    }

    /**
     * Puts the defined service state and its associated node into the merkle tree. The precondition
     * for calling this method is that node MUST be a {@link MerkleMap} or {@link VirtualMap} and
     * MUST have a correct label applied.
     *
     * @param md The metadata associated with the state
     * @param nodeSupplier Returns the node to add. Cannot be null. Can be used to create the node on-the-fly.
     * @throws IllegalArgumentException if the node is neither a merkle map nor virtual map, or if
     * it doesn't have a label, or if the label isn't right.
     */
    <K, V> void putServiceStateIfAbsent(
            @NonNull final StateMetadata<K, V> md, @NonNull final Supplier<MerkleNode> nodeSupplier) {

        // Validate the inputs
        throwIfImmutable();
        requireNonNull(md);
        requireNonNull(nodeSupplier);

        // Put this metadata into the map
        final var def = md.stateDefinition();
        final var serviceName = md.serviceName();
        final var stateMetadata = services.computeIfAbsent(serviceName, k -> new HashMap<>());
        stateMetadata.put(def.stateKey(), md);

        // We also need to add/update the metadata of the service in the writableStatesMap so that
        // it isn't stale or incomplete (e.g. in a genesis case)
        readableStatesMap.put(serviceName, new MerkleReadableStates(stateMetadata));
        writableStatesMap.put(serviceName, new MerkleWritableStates(serviceName, stateMetadata));

        // Look for a node, and if we don't find it, then insert the one we were given
        // If there is not a node there, then set it. I don't want to overwrite the existing node,
        // because it may have been loaded from state on disk, and the node provided here in this
        // call is always for genesis. So we may just ignore it.
        if (findNodeIndex(serviceName, def.stateKey()) == -1) {
            final var node = requireNonNull(nodeSupplier.get());
            final var label = node instanceof Labeled labeled ? labeled.getLabel() : null;
            if (label == null) {
                throw new IllegalArgumentException("`node` must be a Labeled and have a label");
            }

            if (def.onDisk() && !(node instanceof VirtualMap<?, ?>)) {
                throw new IllegalArgumentException(
                        "Mismatch: state definition claims on-disk, but " + "the merkle node is not a VirtualMap");
            }

            if (label.isEmpty()) {
                // It looks like both MerkleMap and VirtualMap do not allow for a null label.
                // But I want to leave this check in here anyway, in case that is ever changed.
                throw new IllegalArgumentException("A label must be specified on the node");
            }

            if (!label.equals(StateUtils.computeLabel(serviceName, def.stateKey()))) {
                throw new IllegalArgumentException(
                        "A label must be computed based on the same " + "service name and state key in the metadata!");
            }

            setChild(getNumberOfChildren(), node);
        }
    }

    /**
     * Removes the node and metadata from the state merkle tree.
     *
     * @param serviceName The service name. Cannot be null.
     * @param stateKey The state key
     */
    void removeServiceState(@NonNull final String serviceName, @NonNull final String stateKey) {
        throwIfImmutable();
        requireNonNull(serviceName);
        requireNonNull(stateKey);

        // Remove the metadata entry
        final var stateMetadata = services.get(serviceName);
        if (stateMetadata != null) {
            stateMetadata.remove(stateKey);
        }

        // Eventually remove the cached WritableState
        final var writableStates = writableStatesMap.get(serviceName);
        if (writableStates != null) {
            writableStates.remove(stateKey);
        }

        // Remove the node
        final var index = findNodeIndex(serviceName, stateKey);
        if (index != -1) {
            setChild(index, null);
        }
    }

    /**
     * Simple utility method that finds the state node index.
     *
     * @param serviceName the service name
     * @param stateKey the state key
     * @return -1 if not found, otherwise the index into the children
     */
    private int findNodeIndex(@NonNull final String serviceName, @NonNull final String stateKey) {
        final var label = StateUtils.computeLabel(serviceName, stateKey);
        for (int i = 0, n = getNumberOfChildren(); i < n; i++) {
            final var node = getChild(i);
            if (node instanceof Labeled labeled && label.equals(labeled.getLabel())) {
                return i;
            }
        }

        return -1;
    }

    /**
     * Base class implementation for states based on MerkleTree
     */
    @SuppressWarnings({"rawtypes", "unchecked"})
    private abstract class MerkleStates implements ReadableStates {
        protected final Map<String, StateMetadata<?, ?>> stateMetadata;
        protected final Map<String, ReadableKVState<?, ?>> kvInstances;
        protected final Map<String, ReadableSingletonState<?>> singletonInstances;
        protected final Map<String, ReadableQueueState<?>> queueInstances;
        private final Set<String> stateKeys;

        /**
         * Create a new instance
         *
         * @param stateMetadata cannot be null
         */
        MerkleStates(@NonNull final Map<String, StateMetadata<?, ?>> stateMetadata) {
            this.stateMetadata = requireNonNull(stateMetadata);
            this.stateKeys = Collections.unmodifiableSet(stateMetadata.keySet());
            this.kvInstances = new HashMap<>();
            this.singletonInstances = new HashMap<>();
            this.queueInstances = new HashMap<>();
        }

        @NonNull
        @Override
        public <K, V> ReadableKVState<K, V> get(@NonNull String stateKey) {
            final ReadableKVState<K, V> instance = (ReadableKVState<K, V>) kvInstances.get(stateKey);
            if (instance != null) {
                return instance;
            }

            final var md = stateMetadata.get(stateKey);
            if (md == null || md.stateDefinition().singleton()) {
                throw new IllegalArgumentException("Unknown k/v state key '" + stateKey + ";");
            }

            final var node = findNode(md);
            if (node instanceof VirtualMap v) {
                final var ret = createReadableKVState(md, v);
                kvInstances.put(stateKey, ret);
                return ret;
            } else if (node instanceof MerkleMap m) {
                final var ret = createReadableKVState(md, m);
                kvInstances.put(stateKey, ret);
                return ret;
            } else {
                // This exception should never be thrown. Only if "findNode" found the wrong node!
                throw new IllegalStateException("Unexpected type for k/v state " + stateKey);
            }
        }

        @NonNull
        @Override
        public <T> ReadableSingletonState<T> getSingleton(@NonNull String stateKey) {
            final ReadableSingletonState<T> instance = (ReadableSingletonState<T>) singletonInstances.get(stateKey);
            if (instance != null) {
                return instance;
            }

            final var md = stateMetadata.get(stateKey);
            if (md == null || !md.stateDefinition().singleton()) {
                throw new IllegalArgumentException("Unknown singleton state key '" + stateKey + "'");
            }

            final var node = findNode(md);
            if (node instanceof SingletonNode s) {
                final var ret = createReadableSingletonState(md, s);
                singletonInstances.put(stateKey, ret);
                return ret;
            } else {
                // This exception should never be thrown. Only if "findNode" found the wrong node!
                throw new IllegalStateException("Unexpected type for singleton state " + stateKey);
            }
        }

        @NonNull
        @Override
        public <E> ReadableQueueState<E> getQueue(@NonNull String stateKey) {
            final ReadableQueueState<E> instance = (ReadableQueueState<E>) queueInstances.get(stateKey);
            if (instance != null) {
                return instance;
            }

            final var md = stateMetadata.get(stateKey);
            if (md == null || !md.stateDefinition().queue()) {
                throw new IllegalArgumentException("Unknown queue state key '" + stateKey + "'");
            }

            final var node = findNode(md);
            if (node instanceof QueueNode q) {
                final var ret = createReadableQueueState(md, q);
                queueInstances.put(stateKey, ret);
                return ret;
            } else {
                // This exception should never be thrown. Only if "findNode" found the wrong node!
                throw new IllegalStateException("Unexpected type for queue state " + stateKey);
            }
        }

        @Override
        public boolean contains(@NonNull final String stateKey) {
            return stateMetadata.containsKey(stateKey);
        }

        @NonNull
        @Override
        public Set<String> stateKeys() {
            return stateKeys;
        }

        @NonNull
        protected abstract ReadableKVState createReadableKVState(@NonNull StateMetadata md, @NonNull VirtualMap v);

        @NonNull
        protected abstract ReadableKVState createReadableKVState(@NonNull StateMetadata md, @NonNull MerkleMap m);

        @NonNull
        protected abstract ReadableSingletonState createReadableSingletonState(
                @NonNull StateMetadata md, @NonNull SingletonNode<?> s);

        @NonNull
        protected abstract ReadableQueueState createReadableQueueState(
                @NonNull StateMetadata md, @NonNull QueueNode<?> q);

        /**
         * Utility method for finding and returning the given node. Will throw an ISE if such a node
         * cannot be found!
         *
         * @param md The metadata
         * @return The found node
         */
        @NonNull
        MerkleNode findNode(@NonNull final StateMetadata<?, ?> md) {
            final var index =
                    findNodeIndex(md.serviceName(), md.stateDefinition().stateKey());
            if (index == -1) {
                // This can only happen if there WAS a node here, and it was removed!
                throw new IllegalStateException("State '"
                        + md.stateDefinition().stateKey()
                        + "' for service '"
                        + md.serviceName()
                        + "' is missing from the merkle tree!");
            }

            return getChild(index);
        }
    }

    /**
     * An implementation of {@link ReadableStates} based on the merkle tree.
     */
    @SuppressWarnings({"rawtypes", "unchecked"})
    public final class MerkleReadableStates extends MerkleStates {
        /**
         * Create a new instance
         *
         * @param stateMetadata cannot be null
         */
        MerkleReadableStates(@NonNull final Map<String, StateMetadata<?, ?>> stateMetadata) {
            super(stateMetadata);
        }

        @Override
        @NonNull
        protected ReadableKVState<?, ?> createReadableKVState(
                @NonNull final StateMetadata md, @NonNull final VirtualMap v) {
            return new OnDiskReadableKVState<>(md, v);
        }

        @Override
        @NonNull
        protected ReadableKVState<?, ?> createReadableKVState(
                @NonNull final StateMetadata md, @NonNull final MerkleMap m) {
            return new InMemoryReadableKVState<>(md, m);
        }

        @Override
        @NonNull
        protected ReadableSingletonState<?> createReadableSingletonState(
                @NonNull final StateMetadata md, @NonNull final SingletonNode<?> s) {
            return new ReadableSingletonStateImpl<>(md, s);
        }

        @NonNull
        @Override
        protected ReadableQueueState createReadableQueueState(@NonNull StateMetadata md, @NonNull QueueNode<?> q) {
            return new ReadableQueueStateImpl(md, q);
        }
    }

    /**
     * An implementation of {@link WritableStates} based on the merkle tree.
     */
    @SuppressWarnings({"rawtypes", "unchecked"})
    public final class MerkleWritableStates extends MerkleStates implements WritableStates, CommittableWritableStates {

        private final String serviceName;

        /**
         * Create a new instance
         *
         * @param stateMetadata cannot be null
         */
        MerkleWritableStates(
                @NonNull final String serviceName, @NonNull final Map<String, StateMetadata<?, ?>> stateMetadata) {
            super(stateMetadata);
            this.serviceName = requireNonNull(serviceName);
        }

        /**
         * Copies and releases the {@link VirtualMap} for the given state key. This ensures
         * data is continually flushed to disk
         *
         * @param stateKey the state key
         */
        public void copyAndReleaseVirtualMap(@NonNull final String stateKey) {
            final var md = stateMetadata.get(stateKey);
            final VirtualMap<?, ?> virtualMap = (VirtualMap<?, ?>) findNode(md);
            final var mutableCopy = virtualMap.copy();
            setChild(findNodeIndex(serviceName, stateKey), mutableCopy);
            kvInstances.put(stateKey, createReadableKVState(md, mutableCopy));
        }

        @NonNull
        @Override
        public <K, V> WritableKVState<K, V> get(@NonNull String stateKey) {
            return (WritableKVState<K, V>) super.get(stateKey);
        }

        @NonNull
        @Override
        public <T> WritableSingletonState<T> getSingleton(@NonNull String stateKey) {
            return (WritableSingletonState<T>) super.getSingleton(stateKey);
        }

        @NonNull
        @Override
        public <E> WritableQueueState<E> getQueue(@NonNull String stateKey) {
            return (WritableQueueState<E>) super.getQueue(stateKey);
        }

        @Override
        @NonNull
        protected WritableKVState<?, ?> createReadableKVState(
                @NonNull final StateMetadata md, @NonNull final VirtualMap v) {
            return new OnDiskWritableKVState<>(md, v);
        }

        @Override
        @NonNull
        protected WritableKVState<?, ?> createReadableKVState(
                @NonNull final StateMetadata md, @NonNull final MerkleMap m) {
            return new InMemoryWritableKVState<>(md, m);
        }

        @Override
        @NonNull
        protected WritableSingletonState<?> createReadableSingletonState(
                @NonNull final StateMetadata md, @NonNull final SingletonNode<?> s) {
            return new WritableSingletonStateImpl<>(md, s);
        }

        @NonNull
        @Override
        protected WritableQueueState<?> createReadableQueueState(
                @NonNull final StateMetadata md, @NonNull final QueueNode<?> q) {
            return new WritableQueueStateImpl<>(md, q);
        }

        @Override
        public void commit() {
            for (final ReadableKVState kv : kvInstances.values()) {
                ((WritableKVStateBase) kv).commit();
            }
            for (final ReadableSingletonState s : singletonInstances.values()) {
                ((WritableSingletonStateBase) s).commit();
            }
            for (final ReadableQueueState q : queueInstances.values()) {
                ((WritableQueueStateBase) q).commit();
            }
            readableStatesMap.remove(serviceName);
        }

        /**
         * This method is called when a state is removed from the state merkle tree. It is used to
         * remove the cached instances of the state.
         *
         * @param stateKey the state key
         */
        public void remove(String stateKey) {
            stateMetadata.remove(stateKey);
            kvInstances.remove(stateKey);
            singletonInstances.remove(stateKey);
            queueInstances.remove(stateKey);
        }
    }
}<|MERGE_RESOLUTION|>--- conflicted
+++ resolved
@@ -113,11 +113,7 @@
     private static final long CLASS_ID = 0x2de3ead3caf06392L;
     // Uncomment the following class ID to run a mono -> modular state migration
     // NOTE: also change class ID of ServicesState
-<<<<<<< HEAD
-    // private static final long CLASS_ID = 0x8e300b0dfdafbb1aL;
-=======
     //    private static final long CLASS_ID = 0x8e300b0dfdafbb1aL;
->>>>>>> 618431b4
     private static final int VERSION_1 = 30;
     private static final int CURRENT_VERSION = VERSION_1;
 
