--- conflicted
+++ resolved
@@ -18,10 +18,6 @@
 
 import static com.hedera.hapi.node.base.HederaFunctionality.CRYPTO_TRANSFER;
 import static com.hedera.node.app.service.contract.impl.ContractServiceImpl.CONTRACT_SERVICE;
-<<<<<<< HEAD
-import static com.hedera.node.app.service.mono.pbj.PbjConverter.toPbj;
-=======
->>>>>>> 618431b4
 import static com.hedera.node.app.service.mono.state.migration.StateChildIndices.ACCOUNTS;
 import static com.hedera.node.app.service.mono.state.migration.StateChildIndices.CONTRACT_STORAGE;
 import static com.hedera.node.app.service.mono.state.migration.StateChildIndices.NETWORK_CTX;
@@ -66,10 +62,6 @@
 import com.hedera.node.app.service.file.ReadableFileStore;
 import com.hedera.node.app.service.file.impl.FileServiceImpl;
 import com.hedera.node.app.service.mono.context.properties.BootstrapProperties;
-<<<<<<< HEAD
-import com.hedera.node.app.service.mono.context.properties.SerializableSemVers;
-=======
->>>>>>> 618431b4
 import com.hedera.node.app.service.mono.state.adapters.VirtualMapLike;
 import com.hedera.node.app.service.mono.state.merkle.MerkleNetworkContext;
 import com.hedera.node.app.service.mono.state.merkle.MerkleScheduledTransactions;
@@ -82,11 +74,8 @@
 import com.hedera.node.app.service.mono.state.virtual.IterableContractValue;
 import com.hedera.node.app.service.mono.state.virtual.UniqueTokenKey;
 import com.hedera.node.app.service.mono.state.virtual.UniqueTokenValue;
-<<<<<<< HEAD
-=======
 import com.hedera.node.app.service.mono.state.virtual.VirtualBlobKey;
 import com.hedera.node.app.service.mono.state.virtual.VirtualBlobValue;
->>>>>>> 618431b4
 import com.hedera.node.app.service.mono.state.virtual.entities.OnDiskAccount;
 import com.hedera.node.app.service.mono.state.virtual.entities.OnDiskTokenRel;
 import com.hedera.node.app.service.mono.stream.RecordsRunningHashLeaf;
@@ -476,26 +465,18 @@
             // --------------------- UNIQUE_TOKENS (0)
             final VirtualMap<UniqueTokenKey, UniqueTokenValue> uniqTokensFromState = state.getChild(UNIQUE_TOKENS);
             if (uniqTokensFromState != null) {
-<<<<<<< HEAD
-                TOKEN_SERVICE.setNftsFromState(uniqTokensFromState);
-=======
                 // Copy this virtual map, so it doesn't get released before the migration is done
                 final var copy = uniqTokensFromState.copy();
                 TOKEN_SERVICE.setNftsFromState(copy);
->>>>>>> 618431b4
             }
 
             // --------------------- TOKEN_ASSOCIATIONS (1)
             final VirtualMap<EntityNumVirtualKey, OnDiskTokenRel> tokenRelsFromState =
                     state.getChild(TOKEN_ASSOCIATIONS);
             if (tokenRelsFromState != null) {
-<<<<<<< HEAD
-                TOKEN_SERVICE.setTokenRelsFromState(tokenRelsFromState);
-=======
                 // Copy this virtual map, so it doesn't get released before the migration is done
                 final var copy = tokenRelsFromState.copy();
                 TOKEN_SERVICE.setTokenRelsFromState(copy);
->>>>>>> 618431b4
             }
 
             // --------------------- TOPICS (2)
@@ -505,10 +486,6 @@
             }
 
             // --------------------- STORAGE (3)     // only "non-special" files
-<<<<<<< HEAD
-            if (state.getChild(STORAGE) != null) {
-                FILE_SERVICE.setFs(() -> VirtualMapLike.from(state.getChild(STORAGE)));
-=======
             final VirtualMap<VirtualBlobKey, VirtualBlobValue> filesFromState = state.getChild(STORAGE);
             if (filesFromState != null) {
                 // Copy this virtual map, so it doesn't get released before the migration is done
@@ -517,20 +494,15 @@
 
                 // We also need to make this available to the contract service, so it can extract contract bytecode
                 CONTRACT_SERVICE.setBytecodeFromState(() -> VirtualMapLike.from(copy));
->>>>>>> 618431b4
             }
             // Note: some files have no metadata, e.g. contract bytecode files
 
             // --------------------- ACCOUNTS (4)
             final VirtualMap<EntityNumVirtualKey, OnDiskAccount> acctsFromState = state.getChild(ACCOUNTS);
             if (acctsFromState != null) {
-<<<<<<< HEAD
-                TOKEN_SERVICE.setAcctsFromState(acctsFromState);
-=======
                 // Copy this virtual map, so it doesn't get released before the migration is done
                 final var copy = acctsFromState.copy();
                 TOKEN_SERVICE.setAcctsFromState(copy);
->>>>>>> 618431b4
             }
 
             // --------------------- TOKENS (5)
@@ -540,11 +512,8 @@
             }
 
             // --------------------- NETWORK_CTX (6)
-<<<<<<< HEAD
-=======
             // Here we assign the network context, but don't migrate it by itself. These properties have been split out
             // to various services in the modular code, and will each be migrated in its appropriate service.
->>>>>>> 618431b4
             final MerkleNetworkContext fromNetworkContext = state.getChild(NETWORK_CTX);
             // ??? the translator is using firstConsTimeOfLastBlock instead of CURRENTBlock...is that ok???
             // firstConsTimeOfCurrentBlock – needed in blockInfo
@@ -571,14 +540,9 @@
             // --------------------- CONTRACT_STORAGE (11)
             final VirtualMap<ContractKey, IterableContractValue> contractFromStorage = state.getChild(CONTRACT_STORAGE);
             if (contractFromStorage != null) {
-<<<<<<< HEAD
-                CONTRACT_SERVICE.setStorageFromState(VirtualMapLike.from(contractFromStorage));
-                CONTRACT_SERVICE.setBytecodeFromState(() -> VirtualMapLike.from(state.getChild(STORAGE)));
-=======
                 // Copy this virtual map, so it doesn't get released before the migration is done
                 final var copy = contractFromStorage.copy();
                 CONTRACT_SERVICE.setStorageFromState(VirtualMapLike.from(copy));
->>>>>>> 618431b4
             }
 
             // --------------------- STAKING_INFO (12)
@@ -603,12 +567,9 @@
                 ENTITY_SERVICE.setFs(fromNetworkContext.seqNo().current());
             }
 
-<<<<<<< HEAD
-=======
             // Here we release all mono children so that we don't have a bunch of null routes in state
             state.addDeserializedChildren(List.of(), 0);
 
->>>>>>> 618431b4
             // --------------------- END OF MONO -> MODULAR MIGRATION ---------------------
         }
 
@@ -620,12 +581,9 @@
         //noinspection ConstantValue
         assert platformState != null : "Platform should never pass a null platform state";
         logger.info(
-                "Initializing Hedera state with trigger {} and previous version {} instance of {}",
+                "Initializing Hedera state with trigger {} and previous version {}",
                 () -> trigger,
-                () -> previousVersion == null ? "<NONE>" : previousVersion,
-                () -> previousVersion == null
-                        ? "<NONE>"
-                        : previousVersion.getClass().getName());
+                () -> previousVersion == null ? "<NONE>" : previousVersion);
 
         // We do not support downgrading from one version to an older version.
         final HederaSoftwareVersion deserializedVersion;
@@ -638,18 +596,14 @@
                         version);
                 System.exit(1);
             }
-<<<<<<< HEAD
-        } else if (previousVersion instanceof SerializableSemVers) {
-            // On restart the RuntimeConstructable instantiates a ServicesState because of CLASS_ID
-            final var servicesVersion = ((SerializableSemVers) previousVersion).getServices();
-            final var hapiVersion = ((SerializableSemVers) previousVersion).getProto();
-            deserializedVersion = new HederaSoftwareVersion(toPbj(hapiVersion), toPbj(servicesVersion));
-=======
->>>>>>> 618431b4
         } else {
             deserializedVersion = new HederaSoftwareVersion(SemanticVersion.DEFAULT, SemanticVersion.DEFAULT);
         }
-        logger.info("Deserialized version is {}, version {}", deserializedVersion, version);
+
+        // This is the *FIRST* time in the initialization sequence that we have access to the platform. Grab it!
+        // This instance should never change on us, once it has been set
+        assert this.platform == null || this.platform == platform : "Platform should never change once set";
+        this.platform = platform;
 
         // Different paths for different triggers. Every trigger should be handled here. If a new trigger is added,
         // since there is no 'default' case, it will cause a compile error, so you will know you have to deal with it
@@ -657,8 +611,10 @@
         try {
             switch (trigger) {
                 case GENESIS -> genesis(state);
+                case RESTART -> restart(state, deserializedVersion);
                 case RECONNECT -> reconnect(state, deserializedVersion);
-                case RESTART, EVENT_STREAM_RECOVERY -> restart(state, deserializedVersion);
+                    // We exited from this method early if we were recovering from an event stream.
+                case EVENT_STREAM_RECOVERY -> throw new RuntimeException("Should never be reached");
             }
         } catch (final Throwable th) {
             logger.fatal("Critical failure during initialization", th);
@@ -706,7 +662,6 @@
         final var networkInfo = new NetworkInfoImpl(selfNodeInfo, platform, bootstrapConfigProvider);
 
         final var migrator = new OrderedServiceMigrator(servicesRegistry, backendThrottle);
-        logger.info("Migration versions are {} to {}", previousVersion, currentVersion);
         migrator.doMigrations(state, currentVersion, previousVersion, configProvider.getConfiguration(), networkInfo);
 
         final var isUpgrade = isSoOrdered(previousVersion, currentVersion);
