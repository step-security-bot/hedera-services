/*
 * Copyright (C) 2023 Hedera Hashgraph, LLC
 *
 * Licensed under the Apache License, Version 2.0 (the "License");
 * you may not use this file except in compliance with the License.
 * You may obtain a copy of the License at
 *
 *      http://www.apache.org/licenses/LICENSE-2.0
 *
 * Unless required by applicable law or agreed to in writing, software
 * distributed under the License is distributed on an "AS IS" BASIS,
 * WITHOUT WARRANTIES OR CONDITIONS OF ANY KIND, either express or implied.
 * See the License for the specific language governing permissions and
 * limitations under the License.
 */

package com.hedera.node.app.workflows.dispatcher;

import com.hedera.node.app.service.consensus.impl.WritableTopicStore;
<<<<<<< HEAD
=======
import com.hedera.node.app.service.token.impl.WritableAccountStore;
>>>>>>> 2d4152b2
import com.hedera.node.app.service.token.impl.WritableTokenRelationStore;
import com.hedera.node.app.service.token.impl.WritableTokenStore;

/**
 * Factory for all writable stores.
 */
public interface WritableStoreFactory {
    /**
     * Get a {@link WritableTopicStore}.
     *
     * @return a new {@link WritableTopicStore}
     */
    WritableTopicStore createTopicStore();

    /**
     * Get a {@link WritableTokenStore}.
     *
     * @return a new {@link WritableTokenStore}
     */
    WritableTokenStore createTokenStore();

    /**
<<<<<<< HEAD
     * Get a {@link WritableTokenStore}.
=======
     * Get a {@link WritableTokenRelationStore}.
>>>>>>> 2d4152b2
     *
     * @return a new {@link WritableTokenRelationStore}
     */
    WritableTokenRelationStore createTokenRelStore();
<<<<<<< HEAD
=======

    /**
     * Get a {@link WritableAccountStore}.
     *
     * @return a new {@link WritableAccountStore}
     */
    WritableAccountStore createAccountStore();
>>>>>>> 2d4152b2
}<|MERGE_RESOLUTION|>--- conflicted
+++ resolved
@@ -17,10 +17,7 @@
 package com.hedera.node.app.workflows.dispatcher;
 
 import com.hedera.node.app.service.consensus.impl.WritableTopicStore;
-<<<<<<< HEAD
-=======
 import com.hedera.node.app.service.token.impl.WritableAccountStore;
->>>>>>> 2d4152b2
 import com.hedera.node.app.service.token.impl.WritableTokenRelationStore;
 import com.hedera.node.app.service.token.impl.WritableTokenStore;
 
@@ -43,17 +40,11 @@
     WritableTokenStore createTokenStore();
 
     /**
-<<<<<<< HEAD
-     * Get a {@link WritableTokenStore}.
-=======
      * Get a {@link WritableTokenRelationStore}.
->>>>>>> 2d4152b2
      *
      * @return a new {@link WritableTokenRelationStore}
      */
     WritableTokenRelationStore createTokenRelStore();
-<<<<<<< HEAD
-=======
 
     /**
      * Get a {@link WritableAccountStore}.
@@ -61,5 +52,4 @@
      * @return a new {@link WritableAccountStore}
      */
     WritableAccountStore createAccountStore();
->>>>>>> 2d4152b2
 }