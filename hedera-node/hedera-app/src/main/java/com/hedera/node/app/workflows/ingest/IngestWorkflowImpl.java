/*
 * Copyright (C) 2022-2023 Hedera Hashgraph, LLC
 *
 * Licensed under the Apache License, Version 2.0 (the "License");
 * you may not use this file except in compliance with the License.
 * You may obtain a copy of the License at
 *
 *      http://www.apache.org/licenses/LICENSE-2.0
 *
 * Unless required by applicable law or agreed to in writing, software
 * distributed under the License is distributed on an "AS IS" BASIS,
 * WITHOUT WARRANTIES OR CONDITIONS OF ANY KIND, either express or implied.
 * See the License for the specific language governing permissions and
 * limitations under the License.
 */

package com.hedera.node.app.workflows.ingest;

import static com.hederahashgraph.api.proto.java.ResponseCodeEnum.BUSY;
import static com.hederahashgraph.api.proto.java.ResponseCodeEnum.INVALID_NODE_ACCOUNT;
import static com.hederahashgraph.api.proto.java.ResponseCodeEnum.OK;
import static com.hederahashgraph.api.proto.java.ResponseCodeEnum.PAYER_ACCOUNT_NOT_FOUND;
import static com.hederahashgraph.api.proto.java.ResponseCodeEnum.PLATFORM_NOT_ACTIVE;
import static com.swirlds.common.system.PlatformStatus.ACTIVE;
import static java.util.Objects.requireNonNull;

import com.hedera.node.app.SessionContext;
import com.hedera.node.app.service.mono.context.CurrentPlatformStatus;
import com.hedera.node.app.service.mono.context.NodeInfo;
import com.hedera.node.app.service.mono.stats.HapiOpCounters;
import com.hedera.node.app.service.token.TokenService;
import com.hedera.node.app.service.token.impl.ReadableAccountStore;
import com.hedera.node.app.spi.state.ReadableStates;
import com.hedera.node.app.spi.workflows.InsufficientBalanceException;
import com.hedera.node.app.spi.workflows.PreCheckException;
import com.hedera.node.app.state.HederaState;
import com.hedera.node.app.throttle.ThrottleAccumulator;
import com.hedera.node.app.workflows.onset.WorkflowOnset;
import com.hederahashgraph.api.proto.java.ResponseCodeEnum;
import com.hederahashgraph.api.proto.java.TransactionResponse;
import com.swirlds.common.utility.AutoCloseableWrapper;
import edu.umd.cs.findbugs.annotations.NonNull;
import java.nio.ByteBuffer;
import java.util.function.Function;
import java.util.function.Supplier;
import javax.inject.Inject;

/** Implementation of {@link IngestWorkflow} */
public final class IngestWorkflowImpl implements IngestWorkflow {

    private final NodeInfo nodeInfo;
    private final CurrentPlatformStatus currentPlatformStatus;
    private final Supplier<AutoCloseableWrapper<HederaState>> stateAccessor;
    private final WorkflowOnset onset;
    private final IngestChecker checker;
    private final ThrottleAccumulator throttleAccumulator;
    private final SubmissionManager submissionManager;
    private final HapiOpCounters opCounters;

    /**
     * Constructor of {@code IngestWorkflowImpl}
     *
     * @param nodeInfo the {@link NodeInfo} of the current node
     * @param currentPlatformStatus the {@link CurrentPlatformStatus}
     * @param stateAccessor a {@link Supplier} that provides the latest immutable state
     * @param onset the {@link WorkflowOnset} that pre-processes the {@link ByteBuffer} of a transaction
     * @param checker the {@link IngestChecker} with specific checks of an ingest-workflow
     * @param throttleAccumulator the {@link ThrottleAccumulator} for throttling
     * @param submissionManager the {@link SubmissionManager} to submit transactions to the platform
     * @param opCounters the {@link HapiOpCounters} with workflow-specific metrics
     * @throws NullPointerException if one of the arguments is {@code null}
     */
    @Inject
    public IngestWorkflowImpl(
            @NonNull final NodeInfo nodeInfo,
            @NonNull final CurrentPlatformStatus currentPlatformStatus,
            @NonNull final Supplier<AutoCloseableWrapper<HederaState>> stateAccessor,
            @NonNull final WorkflowOnset onset,
            @NonNull final IngestChecker checker,
            @NonNull final ThrottleAccumulator throttleAccumulator,
            @NonNull final SubmissionManager submissionManager,
            @NonNull final HapiOpCounters opCounters) {
        this.nodeInfo = requireNonNull(nodeInfo);
        this.currentPlatformStatus = requireNonNull(currentPlatformStatus);
        this.stateAccessor = requireNonNull(stateAccessor);
        this.onset = requireNonNull(onset);
        this.checker = requireNonNull(checker);
        this.throttleAccumulator = requireNonNull(throttleAccumulator);
        this.submissionManager = requireNonNull(submissionManager);
        this.opCounters = requireNonNull(opCounters);
    }

    @Override
    public void submitTransaction(
            @NonNull final SessionContext ctx,
            @NonNull final ByteBuffer requestBuffer,
            @NonNull final ByteBuffer responseBuffer) {
        submitTransaction(ctx, requestBuffer, responseBuffer, ReadableAccountStore::new);
    }

    // Package-private for testing
    void submitTransaction(
            @NonNull final SessionContext ctx,
            @NonNull final ByteBuffer requestBuffer,
            @NonNull final ByteBuffer responseBuffer,
            @NonNull final Function<ReadableStates, ReadableAccountStore> storeSupplier) {
        requireNonNull(ctx);
        requireNonNull(requestBuffer);
        requireNonNull(responseBuffer);
        requireNonNull(storeSupplier);

        ResponseCodeEnum result = OK;
        long estimatedFee = 0L;

        // Do some general pre-checks
        if (nodeInfo.isSelfZeroStake()) {
            result = INVALID_NODE_ACCOUNT;
        } else if (currentPlatformStatus.get() != ACTIVE) {
            result = PLATFORM_NOT_ACTIVE;
        }

        if (result == OK) {
            try (final var wrappedState = stateAccessor.get()) {
                final var state = wrappedState.get();

                // 1. Parse the TransactionBody and check the syntax
                final var onsetResult = onset.parseAndCheck(ctx, requestBuffer);
                if (onsetResult.errorCode() != OK) {
                    throw new PreCheckException(onsetResult.errorCode());
                }

                final var txBody = onsetResult.txBody();
                final var signatureMap = onsetResult.signatureMap();
                final var functionality = onsetResult.functionality();

                opCounters.countReceived(functionality);

                // 2. Check throttles
                if (throttleAccumulator.shouldThrottle(functionality)) {
                    throw new PreCheckException(BUSY);
                }

                // 3. Check semantics
                checker.checkTransactionSemantics(txBody, functionality);

                // 4. Get payer account
                final var payerID = txBody.getTransactionID().getAccountID();
                final var tokenStates = state.createReadableStates(TokenService.NAME);
                final var accountStore = storeSupplier.apply(tokenStates);
                final var payer = accountStore
                        .getAccount(payerID)
                        .orElseThrow(() -> new PreCheckException(PAYER_ACCOUNT_NOT_FOUND));

                // 5. Check payer's signature
                checker.checkPayerSignature(state, requestBuffer, signatureMap, payerID);

                // 6. Check account balance
                checker.checkSolvency(txBody, functionality, payer);

                // 7. Submit to platform
                final var byteArray = checker.extractByteArray(requestBuffer);
                submissionManager.submit(txBody, byteArray, ctx.txBodyParser());

                opCounters.countSubmitted(functionality);
            } catch (InsufficientBalanceException e) {
                estimatedFee = e.getEstimatedFee();
                result = e.responseCode();
            } catch (PreCheckException e) {
                result = e.responseCode();
            }
        }

<<<<<<< HEAD
        if (result != OK) {
            opCounters.countResponseCodes(result);
        }

        // 8. Return PreCheck code and evtl. estimated fee
        final var transactionResponse =
                TransactionResponse.newBuilder()
                        .setNodeTransactionPrecheckCode(result)
                        .setCost(estimatedFee)
                        .build();
=======
        // 8. Return PreCheck code and eventually estimated fee
        final var transactionResponse = TransactionResponse.newBuilder()
                .setNodeTransactionPrecheckCode(result)
                .setCost(estimatedFee)
                .build();
>>>>>>> 89ec1fab
        responseBuffer.put(transactionResponse.toByteArray());
    }
}<|MERGE_RESOLUTION|>--- conflicted
+++ resolved
@@ -170,7 +170,6 @@
             }
         }
 
-<<<<<<< HEAD
         if (result != OK) {
             opCounters.countResponseCodes(result);
         }
@@ -181,13 +180,6 @@
                         .setNodeTransactionPrecheckCode(result)
                         .setCost(estimatedFee)
                         .build();
-=======
-        // 8. Return PreCheck code and eventually estimated fee
-        final var transactionResponse = TransactionResponse.newBuilder()
-                .setNodeTransactionPrecheckCode(result)
-                .setCost(estimatedFee)
-                .build();
->>>>>>> 89ec1fab
         responseBuffer.put(transactionResponse.toByteArray());
     }
 }