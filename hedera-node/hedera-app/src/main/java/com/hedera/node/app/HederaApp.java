--- conflicted
+++ resolved
@@ -98,11 +98,7 @@
             SubmissionModule.class,
             TransactionsModule.class,
             ExpiryModule.class,
-<<<<<<< HEAD
-            ServiceModule.class,
-=======
             ServicesModule.class,
->>>>>>> 2d4152b2
             IngestModule.class,
             QueryWorkflowModule.class,
             HandleWorkflowModule.class,
