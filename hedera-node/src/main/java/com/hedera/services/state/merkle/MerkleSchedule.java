--- conflicted
+++ resolved
@@ -34,12 +34,8 @@
 import org.bouncycastle.util.Arrays;
 
 import java.io.IOException;
-<<<<<<< HEAD
 import java.util.ArrayList;
 import java.util.List;
-=======
-import java.util.LinkedHashSet;
->>>>>>> abfe5194
 import java.util.Objects;
 import java.util.Optional;
 import java.util.Set;
@@ -86,15 +82,6 @@
         this.transactionBody = transactionBody;
         this.schedulingAccount = schedulingAccount;
         this.schedulingTXValidStart = schedulingTXValidStart;
-    }
-
-<<<<<<< HEAD
-    @Deprecated
-    public static class Provider implements SerializedObjectProvider {
-        @Override
-        public FastCopyable deserialize(DataInputStream in) throws IOException {
-            throw new UnsupportedOperationException();
-        }
     }
 
     /* Notary functions */
@@ -113,8 +100,6 @@
     	return notary.contains(copyFrom(key));
     }
 
-=======
->>>>>>> abfe5194
     /* Object */
     @Override
     public boolean equals(Object o) {
