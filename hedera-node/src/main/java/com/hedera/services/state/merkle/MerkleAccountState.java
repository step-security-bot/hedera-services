--- conflicted
+++ resolved
@@ -145,12 +145,9 @@
 			final int numAssociations,
 			final int numPositiveBalances,
 			final long headTokenId,
-<<<<<<< HEAD
 			final long nftsOwned,
-			final int numTreasuryTitles
-=======
+			final int numTreasuryTitles,
 			final long ethereumNonce
->>>>>>> d62590a6
 	) {
 		this.key = key;
 		this.expiry = expiry;
@@ -259,44 +256,14 @@
 		out.writeInt(numAssociations);
 		out.writeInt(numPositiveBalances);
 		out.writeLong(headTokenId);
-<<<<<<< HEAD
 		out.writeInt(numTreasuryTitles);
-=======
 		out.writeLong(ethereumNonce);
->>>>>>> d62590a6
 	}
 
 	/* --- Copyable --- */
 	public MerkleAccountState copy() {
 		setImmutable(true);
-<<<<<<< HEAD
 		return new MerkleAccountState(this);
-=======
-		var copied = new MerkleAccountState(
-				key,
-				expiry,
-				hbarBalance,
-				autoRenewSecs,
-				memo,
-				deleted,
-				smartContract,
-				receiverSigRequired,
-				proxy,
-				number,
-				maxAutoAssociations,
-				usedAutoAssociations,
-				alias,
-				numContractKvPairs,
-				cryptoAllowances,
-				fungibleTokenAllowances,
-				approveForAllNfts,
-				numAssociations,
-				numPositiveBalances,
-				headTokenId,
-				ethereumNonce);
-		copied.setNftsOwned(nftsOwned);
-		return copied;
->>>>>>> d62590a6
 	}
 
 	@Override
@@ -358,11 +325,8 @@
 				numAssociations,
 				numPositiveBalances,
 				headTokenId,
-<<<<<<< HEAD
-				numTreasuryTitles);
-=======
+				numTreasuryTitles,
 				ethereumNonce);
->>>>>>> d62590a6
 	}
 
 	/* --- Bean --- */
