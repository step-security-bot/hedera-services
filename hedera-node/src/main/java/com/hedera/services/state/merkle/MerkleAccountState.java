package com.hedera.services.state.merkle;

/*-
 * ‌
 * Hedera Services Node
 * ​
 * Copyright (C) 2018 - 2020 Hedera Hashgraph, LLC
 * ​
 * Licensed under the Apache License, Version 2.0 (the "License");
 * you may not use this file except in compliance with the License.
 * You may obtain a copy of the License at
 *
 *      http://www.apache.org/licenses/LICENSE-2.0
 *
 * Unless required by applicable law or agreed to in writing, software
 * distributed under the License is distributed on an "AS IS" BASIS,
 * WITHOUT WARRANTIES OR CONDITIONS OF ANY KIND, either express or implied.
 * See the License for the specific language governing permissions and
 * limitations under the License.
 * ‍
 */

import com.google.common.base.MoreObjects;
import com.hedera.services.legacy.core.jproto.JKey;
import com.hedera.services.state.serdes.DomainSerdes;
import com.hedera.services.state.submerkle.EntityId;
<<<<<<< HEAD
=======
import com.hedera.services.state.submerkle.RawTokenRelationship;
>>>>>>> 59b29334
import com.hederahashgraph.api.proto.java.ResponseCodeEnum;
import com.hederahashgraph.api.proto.java.TokenBalance;
import com.hederahashgraph.api.proto.java.TokenID;
import com.swirlds.common.io.SerializableDataInputStream;
import com.swirlds.common.io.SerializableDataOutputStream;
import com.swirlds.common.merkle.MerkleLeaf;
import com.swirlds.common.merkle.utility.AbstractMerkleNode;
import org.apache.logging.log4j.LogManager;
import org.apache.logging.log4j.Logger;

import java.io.IOException;
import java.util.Arrays;
import java.util.List;
import java.util.Objects;
import java.util.Optional;
import java.util.stream.Collectors;
import java.util.stream.IntStream;

import static com.hedera.services.context.properties.StandardizedPropertySources.MAX_MEMO_UTF8_BYTES;
import static com.hedera.services.legacy.core.jproto.JKey.equalUpToDecodability;
import static com.hedera.services.utils.EntityIdUtils.readableId;
import static com.hedera.services.utils.MiscUtils.describe;
import static com.hederahashgraph.api.proto.java.ResponseCodeEnum.ACCOUNT_FROZEN_FOR_TOKEN;
<<<<<<< HEAD
import static com.hederahashgraph.api.proto.java.ResponseCodeEnum.OK;
import static com.hederahashgraph.api.proto.java.ResponseCodeEnum.SETTING_NEGATIVE_ACCOUNT_BALANCE;
=======
import static com.hederahashgraph.api.proto.java.ResponseCodeEnum.ACCOUNT_HAS_NO_TOKEN_RELATIONSHIP;
import static com.hederahashgraph.api.proto.java.ResponseCodeEnum.ACCOUNT_KYC_NOT_GRANTED_FOR_TOKEN;
import static com.hederahashgraph.api.proto.java.ResponseCodeEnum.INSUFFICIENT_TOKEN_BALANCE;
import static com.hederahashgraph.api.proto.java.ResponseCodeEnum.OK;
>>>>>>> 59b29334
import static java.util.stream.Collectors.toList;

public class MerkleAccountState extends AbstractMerkleNode implements MerkleLeaf {
	private static final Logger log = LogManager.getLogger(MerkleAccountState.class);

	static final int MAX_CONCEIVABLE_TOKEN_BALANCES_SIZE = 4_096;
<<<<<<< HEAD
	static final long[] NO_TOKEN_BALANCES = new long[0];
=======
	static final long NOOP_MASK = -1L;
	static final long[] NO_TOKEN_RELATIONSHIPS = new long[0];
>>>>>>> 59b29334
	static final int NUM_TOKEN_PROPS = 3;
	static final int BALANCE_OFFSET = 1;
	static final int FLAGS_OFFSET = 2;

	public static long FREEZE_MASK = 1L;
<<<<<<< HEAD
=======
	public static long KYC_MASK = 1L << 1;
>>>>>>> 59b29334

	static final int RELEASE_070_VERSION = 1;
	static final int RELEASE_080_VERSION = 2;
	static final int MERKLE_VERSION = RELEASE_080_VERSION;
	static final long RUNTIME_CONSTRUCTABLE_ID = 0x354cfc55834e7f12L;

	static DomainSerdes serdes = new DomainSerdes();

	public static final String DEFAULT_MEMO = "";

	private JKey key;
	private long expiry;
	private long hbarBalance;
	private long autoRenewSecs;
	private long senderThreshold;
	private long receiverThreshold;
	private String memo = DEFAULT_MEMO;
	private boolean deleted;
	private boolean smartContract;
	private boolean receiverSigRequired;
	private EntityId proxy;

<<<<<<< HEAD
	long[] tokenRels = NO_TOKEN_BALANCES;

	public MerkleAccountState() {
	}
=======
	long[] tokenRels = NO_TOKEN_RELATIONSHIPS;

	public MerkleAccountState() { }
>>>>>>> 59b29334

	public MerkleAccountState(
			JKey key,
			long expiry,
			long hbarBalance,
			long autoRenewSecs,
			long senderThreshold,
			long receiverThreshold,
			String memo,
			boolean deleted,
			boolean smartContract,
			boolean receiverSigRequired,
			EntityId proxy,
			long[] tokenRels
	) {
		if (tokenRels.length % NUM_TOKEN_PROPS != 0) {
			throw new IllegalArgumentException(
					"The token relationships array length must be divisible by " + NUM_TOKEN_PROPS + "!");
		}
		this.key = key;
		this.expiry = expiry;
		this.hbarBalance = hbarBalance;
		this.autoRenewSecs = autoRenewSecs;
		this.senderThreshold = senderThreshold;
		this.receiverThreshold = receiverThreshold;
		this.memo = Optional.ofNullable(memo).orElse(DEFAULT_MEMO);
		this.deleted = deleted;
		this.smartContract = smartContract;
		this.receiverSigRequired = receiverSigRequired;
		this.proxy = proxy;
		this.tokenRels = tokenRels;
	}

	/* --- MerkleLeaf --- */
	@Override
	public long getClassId() {
		return RUNTIME_CONSTRUCTABLE_ID;
	}

	@Override
	public int getVersion() {
		return MERKLE_VERSION;
	}

	@Override
	public void deserialize(SerializableDataInputStream in, int version) throws IOException {
		key = serdes.readNullable(in, serdes::deserializeKey);
		expiry = in.readLong();
		hbarBalance = in.readLong();
		autoRenewSecs = in.readLong();
		senderThreshold = in.readLong();
		receiverThreshold = in.readLong();
		memo = in.readNormalisedString(MAX_MEMO_UTF8_BYTES);
		deleted = in.readBoolean();
		smartContract = in.readBoolean();
		receiverSigRequired = in.readBoolean();
		proxy = serdes.readNullableSerializable(in);
		if (version >= RELEASE_080_VERSION) {
			tokenRels = in.readLongArray(MAX_CONCEIVABLE_TOKEN_BALANCES_SIZE);
		}
	}

	@Override
	public void serialize(SerializableDataOutputStream out) throws IOException {
		serdes.writeNullable(key, out, serdes::serializeKey);
		out.writeLong(expiry);
		out.writeLong(hbarBalance);
		out.writeLong(autoRenewSecs);
		out.writeLong(senderThreshold);
		out.writeLong(receiverThreshold);
		out.writeNormalisedString(memo);
		out.writeBoolean(deleted);
		out.writeBoolean(smartContract);
		out.writeBoolean(receiverSigRequired);
		serdes.writeNullableSerializable(proxy, out);
		out.writeLongArray(tokenRels);
	}

	/* --- Copyable --- */
	public MerkleAccountState copy() {
		return new MerkleAccountState(
				key,
				expiry,
				hbarBalance,
				autoRenewSecs,
				senderThreshold,
				receiverThreshold,
				memo,
				deleted,
				smartContract,
				receiverSigRequired,
				proxy,
				Arrays.copyOf(tokenRels, tokenRels.length));
	}

	@Override
	public boolean equals(Object o) {
		if (this == o) {
			return true;
		}
		if (o == null || MerkleAccountState.class != o.getClass()) {
			return false;
		}

		var that = (MerkleAccountState) o;

		return this.expiry == that.expiry &&
				this.hbarBalance == that.hbarBalance &&
				this.autoRenewSecs == that.autoRenewSecs &&
				this.senderThreshold == that.senderThreshold &&
				this.receiverThreshold == that.receiverThreshold &&
				Objects.equals(this.memo, that.memo) &&
				this.deleted == that.deleted &&
				this.smartContract == that.smartContract &&
				this.receiverSigRequired == that.receiverSigRequired &&
				Objects.equals(this.proxy, that.proxy) &&
				equalUpToDecodability(this.key, that.key) &&
				Arrays.equals(this.tokenRels, that.tokenRels);
	}

	@Override
	public int hashCode() {
		return Objects.hash(
				key,
				expiry,
				hbarBalance,
				autoRenewSecs,
				senderThreshold,
				receiverThreshold,
				memo,
				deleted,
				smartContract,
				receiverSigRequired,
				proxy,
				Arrays.hashCode(tokenRels));
	}

	/* --- Bean --- */
	@Override
	public String toString() {
		return MoreObjects.toStringHelper(this)
				.add("key", describe(key))
				.add("expiry", expiry)
				.add("balance", hbarBalance)
				.add("autoRenewSecs", autoRenewSecs)
				.add("senderThreshold", senderThreshold)
				.add("receiverThreshold", receiverThreshold)
				.add("memo", memo)
				.add("deleted", deleted)
				.add("smartContract", smartContract)
				.add("receiverSigRequired", receiverSigRequired)
				.add("proxy", proxy)
				.add("tokenRels", Arrays.toString(tokenRels))
				.toString();
	}

<<<<<<< HEAD
=======
	public List<RawTokenRelationship> explicitTokenRels() {
		return IntStream.range(0, numTokenRelationships())
				.mapToObj(i -> new RawTokenRelationship(
						tokenRels[balance(i)],
						tokenRels[num(i)],
						isFrozen(i),
						isKycGranted(i)))
				.collect(toList());
	}

>>>>>>> 59b29334
	public String readableTokenRels() {
		var sb = new StringBuilder("[");
		for (int i = 0, n = numTokenRelationships(); i < n; i++) {
			sb.append("0.0.")
					.append(tokenRels[num(i)])
					.append("(balance=")
					.append(tokenRels[balance(i)]);
			if (isFrozen(i)) {
				sb.append(",FROZEN");
			}
<<<<<<< HEAD
=======
			if (isKycGranted(i)) {
				sb.append(",KYC");
			}
>>>>>>> 59b29334
			sb.append(")");
			if (i < n - 1) {
				sb.append(", ");
			}
		}
		sb.append("]");

		return sb.toString();
	}

<<<<<<< HEAD
=======
	public ResponseCodeEnum wipeTokenRelationship(TokenID id) {
		int at = logicalIndexOf(id);
		if (at < 0) {
			return ACCOUNT_HAS_NO_TOKEN_RELATIONSHIP;
		} else {
			removeRelationship(at);
		}
		return OK;
	}

>>>>>>> 59b29334
	public JKey key() {
		return key;
	}

	public long expiry() {
		return expiry;
	}

	public long balance() {
		return hbarBalance;
	}

	public long autoRenewSecs() {
		return autoRenewSecs;
	}

	public long senderThreshold() {
		return senderThreshold;
	}

	public long receiverThreshold() {
		return receiverThreshold;
	}

	public String memo() {
		return memo;
	}

	public boolean isDeleted() {
		return deleted;
	}

	public boolean isSmartContract() {
		return smartContract;
	}

	public boolean isReceiverSigRequired() {
		return receiverSigRequired;
	}

	public EntityId proxy() {
		return proxy;
	}

	public void setKey(JKey key) {
		this.key = key;
	}

	public void setExpiry(long expiry) {
		this.expiry = expiry;
	}

	public void setHbarBalance(long hbarBalance) {
		this.hbarBalance = hbarBalance;
	}

	public void setAutoRenewSecs(long autoRenewSecs) {
		this.autoRenewSecs = autoRenewSecs;
	}

	public void setSenderThreshold(long senderThreshold) {
		this.senderThreshold = senderThreshold;
	}

	public void setReceiverThreshold(long receiverThreshold) {
		this.receiverThreshold = receiverThreshold;
	}

	public void setMemo(String memo) {
		this.memo = memo;
	}

	public void setDeleted(boolean deleted) {
		this.deleted = deleted;
	}

	public void setSmartContract(boolean smartContract) {
		this.smartContract = smartContract;
	}

	public void setReceiverSigRequired(boolean receiverSigRequired) {
		this.receiverSigRequired = receiverSigRequired;
	}

	public void setProxy(EntityId proxy) {
		this.proxy = proxy;
	}

	long[] getTokenRels() {
		return tokenRels;
	}

	public void setTokenRels(long[] tokenRels) {
		this.tokenRels = tokenRels;
	}

	/* --- Token Manipulation --- */
	public int numTokenRelationships() {
		return tokenRels.length / NUM_TOKEN_PROPS;
	}

	public boolean hasRelationshipWith(TokenID id) {
		return logicalIndexOf(id) >= 0;
	}

	public List<TokenBalance> getAllExplicitTokenBalances() {
		return IntStream.range(0, numTokenRelationships())
				.mapToObj(i -> TokenBalance.newBuilder()
						.setTokenId(TokenID.newBuilder()
								.setShardNum(0)
								.setRealmNum(0)
								.setTokenNum(tokenRels[num(i)]))
						.setBalance(tokenRels[balance(i)]).build())
				.collect(toList());
	}

	public long getTokenBalance(TokenID id) {
		int i = logicalIndexOf(id);
		return (i < 0) ? 0 : tokenRels[balance(i)];
	}

	public boolean isFrozen(TokenID id, MerkleToken token) {
		if (token.freezeKey().isEmpty()) {
			return false;
		}
		int i = logicalIndexOf(id);
		return (i < 0) ? token.accountsAreFrozenByDefault() : isFrozen(i);
	}

<<<<<<< HEAD
=======
	public boolean isKycGranted(TokenID id, MerkleToken token) {
		if (token.kycKey().isEmpty()) {
			return true;
		}
		int i = logicalIndexOf(id);
		return (i < 0) ? token.accountKycGrantedByDefault() : isKycGranted(i);
	}

>>>>>>> 59b29334
	public void freeze(TokenID id, MerkleToken token) {
		if (token.freezeKey().isEmpty()) {
			return;
		}
<<<<<<< HEAD
		int i = logicalIndexOf(id), at = i;
		if (i < 0) {
			if (token.accountsAreFrozenByDefault()) {
				return;
			}
			at = -i - 1;
			insertNewRelationship(id, at);
		}
		set(FREEZE_MASK, at);
=======
		long defaultForNewRel = token.accountsAreFrozenByDefault()
				? NOOP_MASK
				: FREEZE_MASK | defaultKycMaskFor(token);
		updateFlag(FREEZE_MASK, defaultForNewRel, id, this::set);
>>>>>>> 59b29334
	}

	public void unfreeze(TokenID id, MerkleToken token) {
		if (token.freezeKey().isEmpty()) {
			return;
		}
<<<<<<< HEAD
		int i = logicalIndexOf(id), at = i;
		if (i < 0) {
			if (!token.accountsAreFrozenByDefault()) {
				return;
			}
			at = -i - 1;
			insertNewRelationship(id, at);
		}
		unset(FREEZE_MASK, at);
	}


=======
		long defaultForNewRel = !token.accountsAreFrozenByDefault()
				? NOOP_MASK
				: defaultKycMaskFor(token);
		updateFlag(FREEZE_MASK, defaultForNewRel, id, this::unset);
	}

	public void grantKyc(TokenID id, MerkleToken token) {
		if (token.kycKey().isEmpty()) {
			return;
		}
		long defaultForNewRel = token.accountKycGrantedByDefault()
				? NOOP_MASK
				: KYC_MASK | defaultFreezeMaskFor(token);
		updateFlag(KYC_MASK, defaultForNewRel, id, this::set);
	}

	public void revokeKyc(TokenID id, MerkleToken token) {
		if (token.kycKey().isEmpty()) {
			return;
		}
		long defaultForNewRel = !token.accountKycGrantedByDefault()
				? NOOP_MASK
				: defaultFreezeMaskFor(token);
		updateFlag(KYC_MASK, defaultForNewRel, id, this::unset);
	}

	public ResponseCodeEnum validityOfAdjustment(TokenID id, MerkleToken token, long adjustment) {
		int i = logicalIndexOf(id), at = i;
		if (i < 0) {
			if (!token.accountKycGrantedByDefault()) {
				return ACCOUNT_KYC_NOT_GRANTED_FOR_TOKEN;
			}
			if (token.accountsAreFrozenByDefault()) {
				return ACCOUNT_FROZEN_FOR_TOKEN;
			}
			if (adjustment < 0) {
				return INSUFFICIENT_TOKEN_BALANCE;
			}
		} else {
			if (!isKycGranted(at)) {
				return ACCOUNT_KYC_NOT_GRANTED_FOR_TOKEN;
			}
			if (isFrozen(at)) {
				return ACCOUNT_FROZEN_FOR_TOKEN;
			}
			if (tokenRels[balance(at)] + adjustment < 0) {
				return INSUFFICIENT_TOKEN_BALANCE;
			}
		}
		return OK;
	}

>>>>>>> 59b29334
	public void adjustTokenBalance(TokenID id, MerkleToken token, long adjustment) {
		int i = logicalIndexOf(id), at = i;
		if (i < 0) {
			if (adjustment < 0) {
				throwBalanceIse(id, adjustment);
			}
<<<<<<< HEAD
=======
			if (!token.accountKycGrantedByDefault()) {
				throwNoKycIse(id);
			}
>>>>>>> 59b29334
			if (token.accountsAreFrozenByDefault()) {
				throwFrozenIse(id);
			}
			at = -i - 1;
<<<<<<< HEAD
			insertNewRelationship(id, at);
		} else {
=======
			insertNewRelationship(id, at, KYC_MASK);
		} else {
			if (!isKycGranted(at)) {
				throwNoKycIse(id);
			}
>>>>>>> 59b29334
			if (isFrozen(at)) {
				throwFrozenIse(id);
			}
		}
		int pos = balance(at);
		long newBalance = tokenRels[pos] + adjustment;
		if (newBalance < 0) {
			throwBalanceIse(id, newBalance);
		}
		tokenRels[pos] = newBalance;
	}

<<<<<<< HEAD
	private void throwFrozenIse(TokenID id) {
		throw new IllegalStateException(String.format(
				"Account frozen for token '%s'!", readableId(id)));
	}

	private void throwBalanceIse(TokenID id, long balance) {
		throw new IllegalArgumentException(String.format(
				"Account cannot have balance %d for token '%s'!", balance, readableId(id)));
	}

	public ResponseCodeEnum validityOfAdjustment(TokenID id, MerkleToken token, long adjustment) {
		int i = logicalIndexOf(id), at = i;
		if (i < 0) {
			if (token.accountsAreFrozenByDefault()) {
				return ACCOUNT_FROZEN_FOR_TOKEN;
			}
			if (adjustment < 0) {
				return SETTING_NEGATIVE_ACCOUNT_BALANCE;
			}
		} else {
			if (isFrozen(at)) {
				return ACCOUNT_FROZEN_FOR_TOKEN;
			}
			if (tokenRels[balance(at)] + adjustment < 0) {
				return SETTING_NEGATIVE_ACCOUNT_BALANCE;
			}
		}
		return OK;
	}

	/* --- Helpers --- */
	private void insertNewRelationship(TokenID id, int at) {
=======
	/* --- Helpers --- */
	private void insertNewRelationship(TokenID id, int at, long flags) {
>>>>>>> 59b29334
		int newNumTokens = tokenRels.length / NUM_TOKEN_PROPS + 1;

		long[] newTokenRels = new long[newNumTokens * NUM_TOKEN_PROPS];
		if (at != 0) {
			System.arraycopy(tokenRels, 0, newTokenRels, 0, at * NUM_TOKEN_PROPS);
		}

		newTokenRels[num(at)] = id.getTokenNum();
<<<<<<< HEAD
=======
		newTokenRels[flags(at)] = flags;
>>>>>>> 59b29334

		if (at != newNumTokens) {
			System.arraycopy(
					tokenRels,
					at * NUM_TOKEN_PROPS,
					newTokenRels,
					(at + 1) * NUM_TOKEN_PROPS,
					(newNumTokens - at - 1) * NUM_TOKEN_PROPS);
		}
		tokenRels = newTokenRels;
	}

<<<<<<< HEAD
=======
	private void removeRelationship(int at) {
		int n;
		if ((n = numTokenRelationships()) == 1) {
			tokenRels = NO_TOKEN_RELATIONSHIPS;
			return;
		}
		long[] newTokenRels = new long[(n - 1) * NUM_TOKEN_PROPS];
		if (at != 0) {
			System.arraycopy(tokenRels, 0, newTokenRels, 0, at * NUM_TOKEN_PROPS);
		}
		if (at < (n - 1)) {
			System.arraycopy(
					tokenRels,
					(at + 1) * NUM_TOKEN_PROPS,
					newTokenRels,
					at * NUM_TOKEN_PROPS,
					(n - at - 1) * NUM_TOKEN_PROPS);
		}
		tokenRels = newTokenRels;
	}

	@FunctionalInterface
	private interface FlagMutator {
		void apply(long mask, int at);
	}

	private void updateFlag(
			long mask,
			long defaultForNewRel,
			TokenID id,
			FlagMutator flagMutator
	) {
		int i = logicalIndexOf(id), at = i;
		if (i < 0) {
			if (defaultForNewRel == NOOP_MASK) {
				return;
			}
			at = -i - 1;
			insertNewRelationship(id, at, defaultForNewRel);
		} else {
			flagMutator.apply(mask, at);
		}
	}

	private void throwFrozenIse(TokenID id) {
		throw new IllegalStateException(String.format(
				"Account frozen for token '%s'!", readableId(id)));
	}

	private void throwNoKycIse(TokenID id) {
		throw new IllegalStateException(String.format(
				"Account KYC has not been granted for token '%s'!", readableId(id)));
	}

	private void throwBalanceIse(TokenID id, long balance) {
		throw new IllegalArgumentException(String.format(
				"Account cannot have balance %d for token '%s'!", balance, readableId(id)));
	}

	private long defaultKycMaskFor(MerkleToken token) {
		var flag = !token.hasKycKey() || token.accountKycGrantedByDefault();
		return flag ? KYC_MASK : 0;
	}

	private long defaultFreezeMaskFor(MerkleToken token) {
		var flag = token.hasFreezeKey() && token.accountsAreFrozenByDefault();
		return flag ? FREEZE_MASK : 0;
	}

>>>>>>> 59b29334
	private void set(long mask, int i) {
		tokenRels[flags(i)] |= mask;
	}

	private void unset(long mask, int i) {
		tokenRels[flags(i)] &= ~mask;
	}

	private boolean isFrozen(int i) {
		return (tokenRels[flags(i)] & FREEZE_MASK) == FREEZE_MASK;
	}

<<<<<<< HEAD
=======
	private boolean isKycGranted(int i) {
		return (tokenRels[flags(i)] & KYC_MASK) == KYC_MASK;
	}

>>>>>>> 59b29334
	private int num(int i) {
		return i * NUM_TOKEN_PROPS;
	}

	private int balance(int i) {
		return i * NUM_TOKEN_PROPS + BALANCE_OFFSET;
	}

	private int flags(int i) {
		return i * NUM_TOKEN_PROPS + FLAGS_OFFSET;
	}

	int logicalIndexOf(TokenID token) {
		int lo = 0, hi = tokenRels.length / NUM_TOKEN_PROPS - 1;
		long num = token.getTokenNum();
		while (lo <= hi) {
			int mid = (lo + (hi - lo) / NUM_TOKEN_PROPS), i = mid * NUM_TOKEN_PROPS;
			long midNum = tokenRels[i];
			if (midNum == num) {
				return mid;
			} else if (midNum < num) {
				lo = mid + 1;
			} else {
				hi = mid - 1;
			}
		}
		return -(lo + 1);
	}
<<<<<<< HEAD
=======

>>>>>>> 59b29334
}<|MERGE_RESOLUTION|>--- conflicted
+++ resolved
@@ -24,10 +24,7 @@
 import com.hedera.services.legacy.core.jproto.JKey;
 import com.hedera.services.state.serdes.DomainSerdes;
 import com.hedera.services.state.submerkle.EntityId;
-<<<<<<< HEAD
-=======
 import com.hedera.services.state.submerkle.RawTokenRelationship;
->>>>>>> 59b29334
 import com.hederahashgraph.api.proto.java.ResponseCodeEnum;
 import com.hederahashgraph.api.proto.java.TokenBalance;
 import com.hederahashgraph.api.proto.java.TokenID;
@@ -51,36 +48,24 @@
 import static com.hedera.services.utils.EntityIdUtils.readableId;
 import static com.hedera.services.utils.MiscUtils.describe;
 import static com.hederahashgraph.api.proto.java.ResponseCodeEnum.ACCOUNT_FROZEN_FOR_TOKEN;
-<<<<<<< HEAD
-import static com.hederahashgraph.api.proto.java.ResponseCodeEnum.OK;
-import static com.hederahashgraph.api.proto.java.ResponseCodeEnum.SETTING_NEGATIVE_ACCOUNT_BALANCE;
-=======
 import static com.hederahashgraph.api.proto.java.ResponseCodeEnum.ACCOUNT_HAS_NO_TOKEN_RELATIONSHIP;
 import static com.hederahashgraph.api.proto.java.ResponseCodeEnum.ACCOUNT_KYC_NOT_GRANTED_FOR_TOKEN;
 import static com.hederahashgraph.api.proto.java.ResponseCodeEnum.INSUFFICIENT_TOKEN_BALANCE;
 import static com.hederahashgraph.api.proto.java.ResponseCodeEnum.OK;
->>>>>>> 59b29334
 import static java.util.stream.Collectors.toList;
 
 public class MerkleAccountState extends AbstractMerkleNode implements MerkleLeaf {
 	private static final Logger log = LogManager.getLogger(MerkleAccountState.class);
 
 	static final int MAX_CONCEIVABLE_TOKEN_BALANCES_SIZE = 4_096;
-<<<<<<< HEAD
-	static final long[] NO_TOKEN_BALANCES = new long[0];
-=======
 	static final long NOOP_MASK = -1L;
 	static final long[] NO_TOKEN_RELATIONSHIPS = new long[0];
->>>>>>> 59b29334
 	static final int NUM_TOKEN_PROPS = 3;
 	static final int BALANCE_OFFSET = 1;
 	static final int FLAGS_OFFSET = 2;
 
 	public static long FREEZE_MASK = 1L;
-<<<<<<< HEAD
-=======
 	public static long KYC_MASK = 1L << 1;
->>>>>>> 59b29334
 
 	static final int RELEASE_070_VERSION = 1;
 	static final int RELEASE_080_VERSION = 2;
@@ -103,16 +88,9 @@
 	private boolean receiverSigRequired;
 	private EntityId proxy;
 
-<<<<<<< HEAD
-	long[] tokenRels = NO_TOKEN_BALANCES;
-
-	public MerkleAccountState() {
-	}
-=======
 	long[] tokenRels = NO_TOKEN_RELATIONSHIPS;
 
 	public MerkleAccountState() { }
->>>>>>> 59b29334
 
 	public MerkleAccountState(
 			JKey key,
@@ -269,8 +247,6 @@
 				.toString();
 	}
 
-<<<<<<< HEAD
-=======
 	public List<RawTokenRelationship> explicitTokenRels() {
 		return IntStream.range(0, numTokenRelationships())
 				.mapToObj(i -> new RawTokenRelationship(
@@ -281,7 +257,6 @@
 				.collect(toList());
 	}
 
->>>>>>> 59b29334
 	public String readableTokenRels() {
 		var sb = new StringBuilder("[");
 		for (int i = 0, n = numTokenRelationships(); i < n; i++) {
@@ -292,12 +267,9 @@
 			if (isFrozen(i)) {
 				sb.append(",FROZEN");
 			}
-<<<<<<< HEAD
-=======
 			if (isKycGranted(i)) {
 				sb.append(",KYC");
 			}
->>>>>>> 59b29334
 			sb.append(")");
 			if (i < n - 1) {
 				sb.append(", ");
@@ -308,8 +280,6 @@
 		return sb.toString();
 	}
 
-<<<<<<< HEAD
-=======
 	public ResponseCodeEnum wipeTokenRelationship(TokenID id) {
 		int at = logicalIndexOf(id);
 		if (at < 0) {
@@ -320,7 +290,6 @@
 		return OK;
 	}
 
->>>>>>> 59b29334
 	public JKey key() {
 		return key;
 	}
@@ -450,8 +419,6 @@
 		return (i < 0) ? token.accountsAreFrozenByDefault() : isFrozen(i);
 	}
 
-<<<<<<< HEAD
-=======
 	public boolean isKycGranted(TokenID id, MerkleToken token) {
 		if (token.kycKey().isEmpty()) {
 			return true;
@@ -460,47 +427,20 @@
 		return (i < 0) ? token.accountKycGrantedByDefault() : isKycGranted(i);
 	}
 
->>>>>>> 59b29334
 	public void freeze(TokenID id, MerkleToken token) {
 		if (token.freezeKey().isEmpty()) {
 			return;
 		}
-<<<<<<< HEAD
-		int i = logicalIndexOf(id), at = i;
-		if (i < 0) {
-			if (token.accountsAreFrozenByDefault()) {
-				return;
-			}
-			at = -i - 1;
-			insertNewRelationship(id, at);
-		}
-		set(FREEZE_MASK, at);
-=======
 		long defaultForNewRel = token.accountsAreFrozenByDefault()
 				? NOOP_MASK
 				: FREEZE_MASK | defaultKycMaskFor(token);
 		updateFlag(FREEZE_MASK, defaultForNewRel, id, this::set);
->>>>>>> 59b29334
 	}
 
 	public void unfreeze(TokenID id, MerkleToken token) {
 		if (token.freezeKey().isEmpty()) {
 			return;
 		}
-<<<<<<< HEAD
-		int i = logicalIndexOf(id), at = i;
-		if (i < 0) {
-			if (!token.accountsAreFrozenByDefault()) {
-				return;
-			}
-			at = -i - 1;
-			insertNewRelationship(id, at);
-		}
-		unset(FREEZE_MASK, at);
-	}
-
-
-=======
 		long defaultForNewRel = !token.accountsAreFrozenByDefault()
 				? NOOP_MASK
 				: defaultKycMaskFor(token);
@@ -553,33 +493,24 @@
 		return OK;
 	}
 
->>>>>>> 59b29334
 	public void adjustTokenBalance(TokenID id, MerkleToken token, long adjustment) {
 		int i = logicalIndexOf(id), at = i;
 		if (i < 0) {
 			if (adjustment < 0) {
 				throwBalanceIse(id, adjustment);
 			}
-<<<<<<< HEAD
-=======
 			if (!token.accountKycGrantedByDefault()) {
 				throwNoKycIse(id);
 			}
->>>>>>> 59b29334
 			if (token.accountsAreFrozenByDefault()) {
 				throwFrozenIse(id);
 			}
 			at = -i - 1;
-<<<<<<< HEAD
-			insertNewRelationship(id, at);
-		} else {
-=======
 			insertNewRelationship(id, at, KYC_MASK);
 		} else {
 			if (!isKycGranted(at)) {
 				throwNoKycIse(id);
 			}
->>>>>>> 59b29334
 			if (isFrozen(at)) {
 				throwFrozenIse(id);
 			}
@@ -592,43 +523,8 @@
 		tokenRels[pos] = newBalance;
 	}
 
-<<<<<<< HEAD
-	private void throwFrozenIse(TokenID id) {
-		throw new IllegalStateException(String.format(
-				"Account frozen for token '%s'!", readableId(id)));
-	}
-
-	private void throwBalanceIse(TokenID id, long balance) {
-		throw new IllegalArgumentException(String.format(
-				"Account cannot have balance %d for token '%s'!", balance, readableId(id)));
-	}
-
-	public ResponseCodeEnum validityOfAdjustment(TokenID id, MerkleToken token, long adjustment) {
-		int i = logicalIndexOf(id), at = i;
-		if (i < 0) {
-			if (token.accountsAreFrozenByDefault()) {
-				return ACCOUNT_FROZEN_FOR_TOKEN;
-			}
-			if (adjustment < 0) {
-				return SETTING_NEGATIVE_ACCOUNT_BALANCE;
-			}
-		} else {
-			if (isFrozen(at)) {
-				return ACCOUNT_FROZEN_FOR_TOKEN;
-			}
-			if (tokenRels[balance(at)] + adjustment < 0) {
-				return SETTING_NEGATIVE_ACCOUNT_BALANCE;
-			}
-		}
-		return OK;
-	}
-
-	/* --- Helpers --- */
-	private void insertNewRelationship(TokenID id, int at) {
-=======
 	/* --- Helpers --- */
 	private void insertNewRelationship(TokenID id, int at, long flags) {
->>>>>>> 59b29334
 		int newNumTokens = tokenRels.length / NUM_TOKEN_PROPS + 1;
 
 		long[] newTokenRels = new long[newNumTokens * NUM_TOKEN_PROPS];
@@ -637,10 +533,7 @@
 		}
 
 		newTokenRels[num(at)] = id.getTokenNum();
-<<<<<<< HEAD
-=======
 		newTokenRels[flags(at)] = flags;
->>>>>>> 59b29334
 
 		if (at != newNumTokens) {
 			System.arraycopy(
@@ -653,8 +546,6 @@
 		tokenRels = newTokenRels;
 	}
 
-<<<<<<< HEAD
-=======
 	private void removeRelationship(int at) {
 		int n;
 		if ((n = numTokenRelationships()) == 1) {
@@ -724,7 +615,6 @@
 		return flag ? FREEZE_MASK : 0;
 	}
 
->>>>>>> 59b29334
 	private void set(long mask, int i) {
 		tokenRels[flags(i)] |= mask;
 	}
@@ -737,13 +627,10 @@
 		return (tokenRels[flags(i)] & FREEZE_MASK) == FREEZE_MASK;
 	}
 
-<<<<<<< HEAD
-=======
 	private boolean isKycGranted(int i) {
 		return (tokenRels[flags(i)] & KYC_MASK) == KYC_MASK;
 	}
 
->>>>>>> 59b29334
 	private int num(int i) {
 		return i * NUM_TOKEN_PROPS;
 	}
@@ -772,8 +659,5 @@
 		}
 		return -(lo + 1);
 	}
-<<<<<<< HEAD
-=======
-
->>>>>>> 59b29334
+
 }