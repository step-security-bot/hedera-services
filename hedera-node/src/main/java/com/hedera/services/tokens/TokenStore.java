package com.hedera.services.tokens;

/*-
 * ‌
 * Hedera Services Node
 * ​
 * Copyright (C) 2018 - 2020 Hedera Hashgraph, LLC
 * ​
 * Licensed under the Apache License, Version 2.0 (the "License");
 * you may not use this file except in compliance with the License.
 * You may obtain a copy of the License at
 *
 *      http://www.apache.org/licenses/LICENSE-2.0
 *
 * Unless required by applicable law or agreed to in writing, software
 * distributed under the License is distributed on an "AS IS" BASIS,
 * WITHOUT WARRANTIES OR CONDITIONS OF ANY KIND, either express or implied.
 * See the License for the specific language governing permissions and
 * limitations under the License.
 * ‍
 */

import com.hedera.services.ledger.HederaLedger;
import com.hedera.services.ledger.TransactionalLedger;
import com.hedera.services.ledger.properties.AccountProperty;
import com.hedera.services.state.merkle.MerkleAccount;
import com.hedera.services.state.merkle.MerkleToken;
import com.hederahashgraph.api.proto.java.AccountID;
import com.hederahashgraph.api.proto.java.ResponseCodeEnum;
import com.hederahashgraph.api.proto.java.TokenCreateTransactionBody;
import com.hederahashgraph.api.proto.java.TokenID;
import com.hederahashgraph.api.proto.java.TokenUpdateTransactionBody;

import java.util.List;
import java.util.function.Consumer;

import static com.hederahashgraph.api.proto.java.ResponseCodeEnum.*;

/**
 * Defines a type able to manage arbitrary tokens.
 *
 * @author Michael Tinker
 */
public interface TokenStore {
	TokenID MISSING_TOKEN = TokenID.getDefaultInstance();
	Consumer<MerkleToken> DELETION = token -> token.setTokenDeleted(true);

	void setAccountsLedger(TransactionalLedger<AccountID, AccountProperty, MerkleAccount> accountsLedger);
	void setHederaLedger(HederaLedger ledger);

	void apply(TokenID id, Consumer<MerkleToken> change);
	boolean exists(TokenID id);
	MerkleToken get(TokenID id);

	ResponseCodeEnum burn(TokenID tId, long amount);
	ResponseCodeEnum mint(TokenID tId, long amount);
	ResponseCodeEnum wipe(AccountID aId, TokenID tId, long wipingAmount, boolean skipKeyCheck);
	ResponseCodeEnum freeze(AccountID aId, TokenID tId);
	ResponseCodeEnum update(TokenUpdateTransactionBody changes, long now);
	ResponseCodeEnum unfreeze(AccountID aId, TokenID tId);
	ResponseCodeEnum grantKyc(AccountID aId, TokenID tId);
	ResponseCodeEnum revokeKyc(AccountID aId, TokenID tId);
<<<<<<< HEAD
	ResponseCodeEnum associate(AccountID aId, List<TokenRef> tokens);
	ResponseCodeEnum dissociate(AccountID aId, List<TokenRef> tokens);
=======
	ResponseCodeEnum associate(AccountID aId, List<TokenID> tokens);
	ResponseCodeEnum dissociate(AccountID aId, List<TokenID> tokens);
>>>>>>> 2e4284e8
	ResponseCodeEnum adjustBalance(AccountID aId, TokenID tId, long adjustment);

	TokenCreationResult createProvisionally(TokenCreateTransactionBody request, AccountID sponsor, long now);
	void commitCreation();
	void rollbackCreation();
	boolean isCreationPending();

	default TokenID resolve(TokenID id) {
		return exists(id) ? id : MISSING_TOKEN;
	}

	default ResponseCodeEnum delete(TokenID id) {
		var idRes = resolve(id);
		if (idRes == MISSING_TOKEN) {
			return INVALID_TOKEN_ID;
		}

		var token = get(id);
		if (token.adminKey().isEmpty()) {
			return TOKEN_IS_IMMUTABlE;
		}
<<<<<<< HEAD
		if (token.isTokenDeleted()) {
=======
		if (token.isDeleted()) {
>>>>>>> 2e4284e8
			return TOKEN_WAS_DELETED;
		}

		apply(id, DELETION);
		return OK;
	}
}<|MERGE_RESOLUTION|>--- conflicted
+++ resolved
@@ -60,13 +60,8 @@
 	ResponseCodeEnum unfreeze(AccountID aId, TokenID tId);
 	ResponseCodeEnum grantKyc(AccountID aId, TokenID tId);
 	ResponseCodeEnum revokeKyc(AccountID aId, TokenID tId);
-<<<<<<< HEAD
-	ResponseCodeEnum associate(AccountID aId, List<TokenRef> tokens);
-	ResponseCodeEnum dissociate(AccountID aId, List<TokenRef> tokens);
-=======
 	ResponseCodeEnum associate(AccountID aId, List<TokenID> tokens);
 	ResponseCodeEnum dissociate(AccountID aId, List<TokenID> tokens);
->>>>>>> 2e4284e8
 	ResponseCodeEnum adjustBalance(AccountID aId, TokenID tId, long adjustment);
 
 	TokenCreationResult createProvisionally(TokenCreateTransactionBody request, AccountID sponsor, long now);
@@ -88,11 +83,7 @@
 		if (token.adminKey().isEmpty()) {
 			return TOKEN_IS_IMMUTABlE;
 		}
-<<<<<<< HEAD
 		if (token.isTokenDeleted()) {
-=======
-		if (token.isDeleted()) {
->>>>>>> 2e4284e8
 			return TOKEN_WAS_DELETED;
 		}
 
