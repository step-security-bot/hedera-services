package com.hedera.services.tokens;

/*-
 * ‌
 * Hedera Services Node
 * ​
 * Copyright (C) 2018 - 2020 Hedera Hashgraph, LLC
 * ​
 * Licensed under the Apache License, Version 2.0 (the "License");
 * you may not use this file except in compliance with the License.
 * You may obtain a copy of the License at
 *
 *      http://www.apache.org/licenses/LICENSE-2.0
 *
 * Unless required by applicable law or agreed to in writing, software
 * distributed under the License is distributed on an "AS IS" BASIS,
 * WITHOUT WARRANTIES OR CONDITIONS OF ANY KIND, either express or implied.
 * See the License for the specific language governing permissions and
 * limitations under the License.
 * ‍
 */

import com.hedera.services.context.properties.GlobalDynamicProperties;
import com.hedera.services.ledger.HederaLedger;
import com.hedera.services.ledger.TransactionalLedger;
import com.hedera.services.ledger.ids.EntityIdSource;
import com.hedera.services.ledger.properties.AccountProperty;
import com.hedera.services.ledger.properties.TokenRelProperty;
import com.hedera.services.legacy.core.jproto.JKey;
import com.hedera.services.state.merkle.MerkleAccount;
import com.hedera.services.state.merkle.MerkleEntityId;
import com.hedera.services.state.merkle.MerkleToken;
import com.hedera.services.state.merkle.MerkleTokenRelStatus;
import com.hedera.services.txns.validation.OptionValidator;
import com.hederahashgraph.api.proto.java.AccountID;
import com.hederahashgraph.api.proto.java.Duration;
import com.hederahashgraph.api.proto.java.ResponseCodeEnum;
import com.hederahashgraph.api.proto.java.TokenCreateTransactionBody;
import com.hederahashgraph.api.proto.java.TokenID;
import com.hederahashgraph.api.proto.java.TokenUpdateTransactionBody;
import com.swirlds.fcmap.FCMap;

import java.util.ArrayList;
import java.util.HashMap;
import java.util.HashSet;
import java.util.List;
import java.util.Map;
import java.util.Optional;
import java.util.concurrent.atomic.AtomicReference;
import java.util.function.BiFunction;
import java.util.function.Consumer;
import java.util.function.Function;
import java.util.function.Supplier;

import static com.hedera.services.ledger.accounts.BackingTokenRels.asTokenRel;
import static com.hedera.services.ledger.properties.TokenRelProperty.IS_FROZEN;
import static com.hedera.services.ledger.properties.TokenRelProperty.IS_KYC_GRANTED;
import static com.hedera.services.ledger.properties.TokenRelProperty.TOKEN_BALANCE;
import static com.hedera.services.state.merkle.MerkleEntityId.fromTokenId;
import static com.hedera.services.state.submerkle.EntityId.ofNullableAccountId;
import static com.hedera.services.tokens.TokenCreationResult.failure;
import static com.hedera.services.tokens.TokenCreationResult.success;
import static com.hedera.services.utils.EntityIdUtils.readableId;
import static com.hedera.services.utils.MiscUtils.asFcKeyUnchecked;
import static com.hedera.services.utils.MiscUtils.asUsableFcKey;
import static com.hederahashgraph.api.proto.java.ResponseCodeEnum.ACCOUNT_DELETED;
import static com.hederahashgraph.api.proto.java.ResponseCodeEnum.ACCOUNT_FROZEN_FOR_TOKEN;
import static com.hederahashgraph.api.proto.java.ResponseCodeEnum.ACCOUNT_KYC_NOT_GRANTED_FOR_TOKEN;
import static com.hederahashgraph.api.proto.java.ResponseCodeEnum.CANNOT_WIPE_TOKEN_TREASURY_ACCOUNT;
import static com.hederahashgraph.api.proto.java.ResponseCodeEnum.INSUFFICIENT_TOKEN_BALANCE;
import static com.hederahashgraph.api.proto.java.ResponseCodeEnum.INVALID_ACCOUNT_ID;
import static com.hederahashgraph.api.proto.java.ResponseCodeEnum.INVALID_ADMIN_KEY;
import static com.hederahashgraph.api.proto.java.ResponseCodeEnum.INVALID_AUTORENEW_ACCOUNT;
import static com.hederahashgraph.api.proto.java.ResponseCodeEnum.INVALID_EXPIRATION_TIME;
import static com.hederahashgraph.api.proto.java.ResponseCodeEnum.INVALID_FREEZE_KEY;
import static com.hederahashgraph.api.proto.java.ResponseCodeEnum.INVALID_KYC_KEY;
import static com.hederahashgraph.api.proto.java.ResponseCodeEnum.INVALID_RENEWAL_PERIOD;
import static com.hederahashgraph.api.proto.java.ResponseCodeEnum.INVALID_SUPPLY_KEY;
import static com.hederahashgraph.api.proto.java.ResponseCodeEnum.INVALID_TOKEN_BURN_AMOUNT;
import static com.hederahashgraph.api.proto.java.ResponseCodeEnum.INVALID_TOKEN_DECIMALS;
import static com.hederahashgraph.api.proto.java.ResponseCodeEnum.INVALID_TOKEN_INITIAL_SUPPLY;
import static com.hederahashgraph.api.proto.java.ResponseCodeEnum.INVALID_TOKEN_ID;
import static com.hederahashgraph.api.proto.java.ResponseCodeEnum.INVALID_TOKEN_MINT_AMOUNT;
import static com.hederahashgraph.api.proto.java.ResponseCodeEnum.INVALID_TOKEN_SYMBOL;
import static com.hederahashgraph.api.proto.java.ResponseCodeEnum.INVALID_TREASURY_ACCOUNT_FOR_TOKEN;
import static com.hederahashgraph.api.proto.java.ResponseCodeEnum.INVALID_WIPE_KEY;
import static com.hederahashgraph.api.proto.java.ResponseCodeEnum.INVALID_WIPING_AMOUNT;
import static com.hederahashgraph.api.proto.java.ResponseCodeEnum.MISSING_TOKEN_NAME;
import static com.hederahashgraph.api.proto.java.ResponseCodeEnum.MISSING_TOKEN_SYMBOL;
import static com.hederahashgraph.api.proto.java.ResponseCodeEnum.OK;
import static com.hederahashgraph.api.proto.java.ResponseCodeEnum.TOKENS_PER_ACCOUNT_LIMIT_EXCEEDED;
import static com.hederahashgraph.api.proto.java.ResponseCodeEnum.TOKEN_ALREADY_ASSOCIATED_TO_ACCOUNT;
import static com.hederahashgraph.api.proto.java.ResponseCodeEnum.TOKEN_HAS_NO_FREEZE_KEY;
import static com.hederahashgraph.api.proto.java.ResponseCodeEnum.TOKEN_HAS_NO_KYC_KEY;
import static com.hederahashgraph.api.proto.java.ResponseCodeEnum.TOKEN_HAS_NO_SUPPLY_KEY;
import static com.hederahashgraph.api.proto.java.ResponseCodeEnum.TOKEN_HAS_NO_WIPE_KEY;
import static com.hederahashgraph.api.proto.java.ResponseCodeEnum.TOKEN_NAME_TOO_LONG;
import static com.hederahashgraph.api.proto.java.ResponseCodeEnum.TOKEN_IS_IMMUTABlE;
import static com.hederahashgraph.api.proto.java.ResponseCodeEnum.TOKEN_NOT_ASSOCIATED_TO_ACCOUNT;
import static com.hederahashgraph.api.proto.java.ResponseCodeEnum.TOKEN_SYMBOL_TOO_LONG;
import static com.hederahashgraph.api.proto.java.ResponseCodeEnum.TOKEN_WAS_DELETED;
import static com.hederahashgraph.api.proto.java.ResponseCodeEnum.TRANSACTION_REQUIRES_ZERO_TOKEN_BALANCES;
import static java.util.stream.IntStream.range;

/**
 * Provides a managing store for arbitrary tokens.
 *
 * @author Michael Tinker
 */
public class HederaTokenStore implements TokenStore {
	static final TokenID NO_PENDING_ID = TokenID.getDefaultInstance();

	private final EntityIdSource ids;
	private final OptionValidator validator;
	private final GlobalDynamicProperties properties;
	private final Supplier<FCMap<MerkleEntityId, MerkleToken>> tokens;
	private final TransactionalLedger<
			Map.Entry<AccountID, TokenID>,
			TokenRelProperty,
			MerkleTokenRelStatus> tokenRelsLedger;

	private HederaLedger hederaLedger;
	private TransactionalLedger<AccountID, AccountProperty, MerkleAccount> accountsLedger;

	TokenID pendingId = NO_PENDING_ID;
	MerkleToken pendingCreation;

	public HederaTokenStore(
			EntityIdSource ids,
			OptionValidator validator,
			GlobalDynamicProperties properties,
			Supplier<FCMap<MerkleEntityId, MerkleToken>> tokens,
			TransactionalLedger<Map.Entry<AccountID, TokenID>, TokenRelProperty, MerkleTokenRelStatus> tokenRelsLedger
	) {
		this.ids = ids;
		this.tokens = tokens;
		this.validator = validator;
		this.properties = properties;
		this.tokenRelsLedger = tokenRelsLedger;
	}

	@Override
	public boolean isCreationPending() {
		return pendingId != NO_PENDING_ID;
	}

	@Override
	public void setHederaLedger(HederaLedger hederaLedger) {
		hederaLedger.setTokenRelsLedger(tokenRelsLedger);
		this.hederaLedger = hederaLedger;
	}

	@Override
	public void setAccountsLedger(TransactionalLedger<AccountID, AccountProperty, MerkleAccount> accountsLedger) {
		this.accountsLedger = accountsLedger;
	}

	@Override
	public ResponseCodeEnum associate(AccountID aId, List<TokenID> tokens) {
		return fullySanityChecked(aId, tokens, (account, tokenIds) -> {
			var accountTokens = hederaLedger.getAssociatedTokens(aId);
			for (TokenID id : tokenIds) {
				if (accountTokens.includes(id)) {
					return TOKEN_ALREADY_ASSOCIATED_TO_ACCOUNT;
				}
			}
			int effectiveRelationships = accountTokens.purge(id -> !exists(id), id -> get(id).isDeleted());
			var validity = OK;
			if ((effectiveRelationships + tokenIds.size()) > properties.maxTokensPerAccount()) {
				validity = TOKENS_PER_ACCOUNT_LIMIT_EXCEEDED;
			} else {
				accountTokens.associateAll(new HashSet<>(tokenIds));
				for (TokenID id : tokenIds) {
					var relationship = asTokenRel(aId, id);
					tokenRelsLedger.create(relationship);
					var token = get(id);
					tokenRelsLedger.set(
							relationship,
							TokenRelProperty.IS_FROZEN,
							token.hasFreezeKey() && token.accountsAreFrozenByDefault());
					tokenRelsLedger.set(
							relationship,
							TokenRelProperty.IS_KYC_GRANTED,
							!token.hasKycKey());
				}
			}
			hederaLedger.setAssociatedTokens(aId, accountTokens);
			return validity;
		});
	}

	@Override
	public ResponseCodeEnum dissociate(AccountID aId, List<TokenID> tokens) {
		return fullySanityChecked(aId, tokens, (account, tokenIds) -> {
			var accountTokens = hederaLedger.getAssociatedTokens(aId);
			for (TokenID tId : tokenIds) {
				if (!accountTokens.includes(tId)) {
					return TOKEN_NOT_ASSOCIATED_TO_ACCOUNT;
				}
				var relationship = asTokenRel(aId, tId);
				long balance = (long)tokenRelsLedger.get(relationship, TOKEN_BALANCE);
				if (balance > 0) {
					return TRANSACTION_REQUIRES_ZERO_TOKEN_BALANCES;
				}
			}
			accountTokens.dissociateAll(new HashSet<>(tokenIds));
			tokenIds.forEach(id -> tokenRelsLedger.destroy(asTokenRel(aId, id)));
			hederaLedger.setAssociatedTokens(aId, accountTokens);
			return OK;
		});
	}

	@Override
	public boolean exists(TokenID id) {
		return pendingId.equals(id) || tokens.get().containsKey(fromTokenId(id));
	}

	@Override
	public MerkleToken get(TokenID id) {
		throwIfMissing(id);

		return pendingId.equals(id) ? pendingCreation : tokens.get().get(fromTokenId(id));
	}

	@Override
	public void apply(TokenID id, Consumer<MerkleToken> change) {
		throwIfMissing(id);

		var key = fromTokenId(id);
		var token = tokens.get().getForModify(key);
		Exception thrown = null;
		try {
			change.accept(token);
		} catch (Exception e) {
			thrown = e;
		}
		tokens.get().replace(key, token);
		if (thrown != null) {
			throw new IllegalArgumentException("Token change failed unexpectedly!", thrown);
		}
	}

	@Override
	public ResponseCodeEnum grantKyc(AccountID aId, TokenID tId) {
		return setHasKyc(aId, tId, true);
	}

	@Override
	public ResponseCodeEnum revokeKyc(AccountID aId, TokenID tId) {
		return setHasKyc(aId, tId, false);
	}

	@Override
	public ResponseCodeEnum unfreeze(AccountID aId, TokenID tId) {
		return setIsFrozen(aId, tId, false);
	}

	@Override
	public ResponseCodeEnum freeze(AccountID aId, TokenID tId) {
		return setIsFrozen(aId, tId, true);
	}

	private ResponseCodeEnum setHasKyc(
			AccountID aId,
			TokenID tId,
			boolean value
	) {
		return manageFlag(
				aId,
				tId,
				value,
				TOKEN_HAS_NO_KYC_KEY,
				TokenRelProperty.IS_KYC_GRANTED,
				MerkleToken::kycKey);
	}

	private ResponseCodeEnum setIsFrozen(
			AccountID aId,
			TokenID tId,
			boolean value
	) {
		return manageFlag(
				aId,
				tId,
				value,
				TOKEN_HAS_NO_FREEZE_KEY,
				TokenRelProperty.IS_FROZEN,
				MerkleToken::freezeKey);
	}

	@Override
	public ResponseCodeEnum adjustBalance(AccountID aId, TokenID tId, long adjustment) {
<<<<<<< HEAD
		return sanityChecked(aId, tId, token -> validateAndAdjustUnchecked(token, aId, tId, adjustment));
=======
		return sanityChecked(aId, tId, token -> tryAdjustment(aId, tId, adjustment));
>>>>>>> e53af22a
	}

	@Override
	public ResponseCodeEnum wipe(AccountID aId, TokenID tId, long amount, boolean skipKeyCheck) {
		return sanityChecked(aId, tId, token -> {
			if (!skipKeyCheck && !token.hasWipeKey()) {
				return TOKEN_HAS_NO_WIPE_KEY;
			}
			if (ofNullableAccountId(aId).equals(token.treasury())) {
				return CANNOT_WIPE_TOKEN_TREASURY_ACCOUNT;
			}
			if (amount <= 0) {
				return INVALID_WIPING_AMOUNT;
			}

			var relationship = asTokenRel(aId, tId);
			long balance = (long)tokenRelsLedger.get(relationship, TOKEN_BALANCE);
			if (amount > balance) {
				return INVALID_WIPING_AMOUNT;
			}
			tokenRelsLedger.set(relationship, TOKEN_BALANCE, balance - amount);
			hederaLedger.updateTokenXfers(tId, aId, -amount);
			apply(tId, t -> t.adjustTotalSupplyBy(-amount));

			return OK;
		});
	}

	@Override
	public ResponseCodeEnum burn(TokenID tId, long amount) {
		return changeSupply(tId, amount, -1, INVALID_TOKEN_BURN_AMOUNT);
	}

	@Override
	public ResponseCodeEnum mint(TokenID tId, long amount) {
		return changeSupply(tId, amount, +1, INVALID_TOKEN_MINT_AMOUNT);
	}

	private ResponseCodeEnum changeSupply(
			TokenID tId,
			long amount,
			long sign,
			ResponseCodeEnum failure
	) {
		return tokenSanityCheck(tId, token -> {
			if (amount <= 0) {
				return failure;
			}
			if (!token.hasSupplyKey()) {
				return TOKEN_HAS_NO_SUPPLY_KEY;
			}

			var change = sign * amount;
			var toBeUpdatedTotalSupply = token.totalSupply() + change;
			if (toBeUpdatedTotalSupply < 0) {
				return failure;
			}

<<<<<<< HEAD
			var accountId = token.treasury().toGrpcAccountId();
			var validity = validateAndAdjustUnchecked(token, accountId, tId, change);
=======
			var aId = token.treasury().toGrpcAccountId();
			var validity = tryAdjustment(aId, tId, change);
>>>>>>> e53af22a
			if (validity != OK) {
				return validity;
			}

			apply(tId, t -> t.adjustTotalSupplyBy(change));

			return OK;
		});
	}

	@Override
	public TokenCreationResult createProvisionally(TokenCreateTransactionBody request, AccountID sponsor, long now) {
		var validity = symbolCheck(request.getSymbol());
		if (validity != OK) {
			return failure(validity);
		}
		validity = nameCheck(request.getName());
		if (validity != OK) {
			return failure(validity);
		}
		validity = accountCheck(request.getTreasury(), INVALID_TREASURY_ACCOUNT_FOR_TOKEN);
		if (validity != OK) {
			return failure(validity);
		}
		if (request.hasAutoRenewAccount()) {
			validity = accountCheck(request.getAutoRenewAccount(), INVALID_AUTORENEW_ACCOUNT);
			if (validity == OK) {
				validity = isValidAutoRenewPeriod(request.getAutoRenewPeriod()) ? OK : INVALID_RENEWAL_PERIOD;
			}
			if (validity != OK) {
				return failure(validity);
			}
		} else {
			if (request.getExpiry() <= now) {
				return failure(INVALID_EXPIRATION_TIME);
			}
		}
		validity = initialSupplyAndDecimalsCheck(request.getInitialSupply(), request.getDecimals());
		if (validity != OK) {
			return failure(validity);
		}
		var freezeKey = asUsableFcKey(request.getFreezeKey());
		validity = freezeSemanticsCheck(freezeKey, request.getFreezeDefault());
		if (validity != OK) {
			return failure(validity);
		}
		var adminKey = asUsableFcKey(request.getAdminKey());
		var kycKey = asUsableFcKey(request.getKycKey());
		var wipeKey = asUsableFcKey(request.getWipeKey());
		var supplyKey = asUsableFcKey(request.getSupplyKey());

		var expiry = expiryOf(request, now);
		pendingId = ids.newTokenId(sponsor);
		pendingCreation = new MerkleToken(
				expiry,
				request.getInitialSupply(),
				request.getDecimals(),
				request.getSymbol(),
				request.getName(),
				request.getFreezeDefault(),
				kycKey.isEmpty(),
				ofNullableAccountId(request.getTreasury()));
		adminKey.ifPresent(pendingCreation::setAdminKey);
		kycKey.ifPresent(pendingCreation::setKycKey);
		wipeKey.ifPresent(pendingCreation::setWipeKey);
		freezeKey.ifPresent(pendingCreation::setFreezeKey);
		supplyKey.ifPresent(pendingCreation::setSupplyKey);
		if (request.hasAutoRenewAccount()) {
			pendingCreation.setAutoRenewAccount(ofNullableAccountId(request.getAutoRenewAccount()));
			pendingCreation.setAutoRenewPeriod(request.getAutoRenewPeriod());
		}

		return success(pendingId);
	}

<<<<<<< HEAD
	private ResponseCodeEnum validateAndAdjustUnchecked(MerkleToken token, AccountID aId, TokenID tId, long adjustment) {
		var account = ledger.getTokenRef(aId);
		if (!unsaturated(account) && !account.hasRelationshipWith(tId)) {
			return TOKENS_PER_ACCOUNT_LIMIT_EXCEEDED;
		}

		var validity = account.validityOfAdjustment(tId, token, adjustment);
		if (validity != OK) {
			return validity;
		}
		adjustUnchecked(aId, tId, token, adjustment);
=======
	private ResponseCodeEnum tryAdjustment(AccountID aId, TokenID tId, long adjustment) {
		var relationship = asTokenRel(aId, tId);
		if ((boolean)tokenRelsLedger.get(relationship, IS_FROZEN)) {
			return ACCOUNT_FROZEN_FOR_TOKEN;
		}
		if (!(boolean)tokenRelsLedger.get(relationship, IS_KYC_GRANTED)) {
			return ACCOUNT_KYC_NOT_GRANTED_FOR_TOKEN;
		}
		long balance = (long)tokenRelsLedger.get(relationship, TOKEN_BALANCE);
		long newBalance = balance + adjustment;
		if (newBalance < 0) {
			return INSUFFICIENT_TOKEN_BALANCE;
		}
		tokenRelsLedger.set(relationship, TOKEN_BALANCE, newBalance);
>>>>>>> e53af22a
		hederaLedger.updateTokenXfers(tId, aId, adjustment);
		return OK;
	}

	private ResponseCodeEnum initialSupplyAndDecimalsCheck(long initialSupply, int decimals) {
		if (initialSupply < 0) {
<<<<<<< HEAD
			return INVALID_INITIAL_SUPPLY;
=======
			return INVALID_TOKEN_INITIAL_SUPPLY;
>>>>>>> e53af22a
		}
		return decimals < 0 ? INVALID_TOKEN_DECIMALS : OK;
	}

	private boolean isValidAutoRenewPeriod(long secs) {
		return validator.isValidAutoRenewPeriod(Duration.newBuilder().setSeconds(secs).build());
	}

	private long expiryOf(TokenCreateTransactionBody request, long now) {
		return request.hasAutoRenewAccount()
				? now + request.getAutoRenewPeriod()
				: request.getExpiry();
	}

	@Override
	public void commitCreation() {
		throwIfNoCreationPending();

		tokens.get().put(fromTokenId(pendingId), pendingCreation);

		resetPendingCreation();
	}

	@Override
	public void rollbackCreation() {
		throwIfNoCreationPending();

		ids.reclaimLastId();
		resetPendingCreation();
	}

	@Override
	public ResponseCodeEnum update(TokenUpdateTransactionBody changes, long now) {
		var tId = resolve(changes.getToken());
		if (tId == MISSING_TOKEN) {
			return INVALID_TOKEN_ID;
		}
		var validity = OK;
		var isExpiryOnly = affectsExpiryAtMost(changes);
		var hasNewSymbol = changes.getSymbol().length() > 0;
		if (hasNewSymbol) {
			validity = symbolCheck(changes.getSymbol());
			if (validity != OK) {
				return validity;
			}
		}
		var hasNewTokenName = changes.getName().length() > 0;
		if (hasNewTokenName) {
			validity = nameCheck(changes.getName());
			if (validity != OK) {
				return validity;
			}
		}
		var hasAutoRenewAccount = changes.hasAutoRenewAccount();
		if (hasAutoRenewAccount) {
			validity = accountCheck(changes.getAutoRenewAccount(), INVALID_AUTORENEW_ACCOUNT);
			if (validity != OK) {
				return validity;
			}
		}

		Optional<JKey> newKycKey = changes.hasKycKey() ? asUsableFcKey(changes.getKycKey()) : Optional.empty();
		Optional<JKey> newWipeKey = changes.hasWipeKey() ? asUsableFcKey(changes.getWipeKey()) : Optional.empty();
		Optional<JKey> newAdminKey = changes.hasAdminKey() ? asUsableFcKey(changes.getAdminKey()) : Optional.empty();
		Optional<JKey> newSupplyKey = changes.hasSupplyKey() ? asUsableFcKey(changes.getSupplyKey()) : Optional.empty();
		Optional<JKey> newFreezeKey = changes.hasFreezeKey() ? asUsableFcKey(changes.getFreezeKey()) : Optional.empty();

		var keyValidity = keyValidity(changes, newKycKey, newAdminKey, newWipeKey, newSupplyKey, newFreezeKey);
		if (keyValidity != OK) {
			return keyValidity;
		}
		var appliedValidity = new AtomicReference<>(OK);
		apply(tId, token -> {
			var candidateExpiry = changes.getExpiry();
			if (candidateExpiry != 0 && candidateExpiry < token.expiry()) {
				appliedValidity.set(INVALID_EXPIRATION_TIME);
			}
			if (hasAutoRenewAccount || token.hasAutoRenewAccount()) {
				if ((changes.getAutoRenewPeriod() != 0 || !token.hasAutoRenewAccount())
						&& !isValidAutoRenewPeriod(changes.getAutoRenewPeriod())) {
					appliedValidity.set(INVALID_RENEWAL_PERIOD);
				}
			}
			if (!token.hasKycKey() && newKycKey.isPresent()) {
				appliedValidity.set(TOKEN_HAS_NO_KYC_KEY);
			}
			if (!token.hasFreezeKey() && newFreezeKey.isPresent()) {
				appliedValidity.set(TOKEN_HAS_NO_FREEZE_KEY);
			}
			if (!token.hasWipeKey() && newWipeKey.isPresent()) {
				appliedValidity.set(TOKEN_HAS_NO_WIPE_KEY);
			}
			if (!token.hasSupplyKey() && newSupplyKey.isPresent()) {
				appliedValidity.set(TOKEN_HAS_NO_SUPPLY_KEY);
			}
			if (!token.hasAdminKey() && !isExpiryOnly) {
				appliedValidity.set(TOKEN_IS_IMMUTABlE);
			}
			if (OK != appliedValidity.get()) {
				return;
			}
			if (changes.hasAdminKey()) {
				token.setAdminKey(asFcKeyUnchecked(changes.getAdminKey()));
			}
			if (changes.hasAutoRenewAccount()) {
				token.setAutoRenewAccount(ofNullableAccountId(changes.getAutoRenewAccount()));
			}
			if (token.hasAutoRenewAccount()) {
				if (changes.getAutoRenewPeriod() > 0) {
					token.setAutoRenewPeriod(changes.getAutoRenewPeriod());
				}
			}
			if (changes.hasFreezeKey()) {
				token.setFreezeKey(asFcKeyUnchecked(changes.getFreezeKey()));
			}
			if (changes.hasKycKey()) {
				token.setKycKey(asFcKeyUnchecked(changes.getKycKey()));
			}
			if (changes.hasSupplyKey()) {
				token.setSupplyKey(asFcKeyUnchecked(changes.getSupplyKey()));
			}
			if (changes.hasWipeKey()) {
				token.setWipeKey(asFcKeyUnchecked(changes.getWipeKey()));
			}
			if (hasNewSymbol) {
				var newSymbol = changes.getSymbol();
				token.setSymbol(newSymbol);
			}
			if (hasNewTokenName) {
				var newName = changes.getName();
				token.setName(newName);
			}
			if (changes.hasTreasury()) {
				var treasuryId = ofNullableAccountId(changes.getTreasury());
				token.setTreasury(treasuryId);
			}
			if (changes.getExpiry() != 0) {
				token.setExpiry(changes.getExpiry());
			}
		});
		return appliedValidity.get();
	}

	public static boolean affectsExpiryAtMost(TokenUpdateTransactionBody op) {
		return !op.hasAdminKey() &&
				!op.hasKycKey() &&
				!op.hasWipeKey() &&
				!op.hasFreezeKey() &&
				!op.hasSupplyKey() &&
				!op.hasTreasury() &&
				!op.hasAutoRenewAccount() &&
				op.getSymbol().length() == 0 &&
				op.getName().length() == 0 &&
				op.getAutoRenewPeriod() == 0;
	}

	private ResponseCodeEnum fullySanityChecked(
			AccountID aId,
			List<TokenID> tokens,
			BiFunction<AccountID, List<TokenID>, ResponseCodeEnum> action
	) {
		var validity = checkAccountExistence(aId);
		if (validity != OK) {
			return validity;
		}
		List<TokenID> tokenIds = new ArrayList<>();
		for (TokenID tID : tokens) {
			var id = resolve(tID);
			if (id == MISSING_TOKEN) {
				return INVALID_TOKEN_ID;
			}
			var token = get(id);
			if (token.isDeleted()) {
				return TOKEN_WAS_DELETED;
			}
			tokenIds.add(id);
		}
		return action.apply(aId, tokenIds);
	}

	private ResponseCodeEnum keyValidity(
			TokenUpdateTransactionBody op,
			Optional<JKey> newKycKey,
			Optional<JKey> newAdminKey,
			Optional<JKey> newWipeKey,
			Optional<JKey> newSupplyKey,
			Optional<JKey> newFreezeKey
	) {
		if (op.hasAdminKey() && newAdminKey.isEmpty()) {
			return INVALID_ADMIN_KEY;
		}
		if (op.hasKycKey() && newKycKey.isEmpty()) {
			return INVALID_KYC_KEY;
		}
		if (op.hasWipeKey() && newWipeKey.isEmpty()) {
			return INVALID_WIPE_KEY;
		}
		if (op.hasSupplyKey() && newSupplyKey.isEmpty()) {
			return INVALID_SUPPLY_KEY;
		}
		if (op.hasFreezeKey() && newFreezeKey.isEmpty()) {
			return INVALID_FREEZE_KEY;
		}
		return OK;
	}

	private void resetPendingCreation() {
		pendingId = NO_PENDING_ID;
		pendingCreation = null;
	}

	private void throwIfNoCreationPending() {
		if (pendingId == NO_PENDING_ID) {
			throw new IllegalStateException("No pending token creation!");
		}
	}

	private void throwIfMissing(TokenID id) {
		if (!exists(id)) {
			throw new IllegalArgumentException(String.format("No such token '%s'!", readableId(id)));
		}
	}

	private ResponseCodeEnum freezeSemanticsCheck(Optional<JKey> candidate, boolean freezeDefault) {
		if (candidate.isEmpty() && freezeDefault) {
			return TOKEN_HAS_NO_FREEZE_KEY;
		}
		return OK;
	}

	private ResponseCodeEnum symbolCheck(String symbol) {
		if (symbol.length() < 1) {
			return MISSING_TOKEN_SYMBOL;
		}
		if (symbol.length() > properties.maxTokenSymbolLength()) {
			return TOKEN_SYMBOL_TOO_LONG;
		}
		return range(0, symbol.length()).mapToObj(symbol::charAt).allMatch(Character::isUpperCase)
				? OK
				: INVALID_TOKEN_SYMBOL;
	}

	private ResponseCodeEnum nameCheck(String name) {
		if (name.length() < 1) {
			return MISSING_TOKEN_NAME;
		}
		if (name.length() > properties.maxTokensNameLength()) {
			return TOKEN_NAME_TOO_LONG;
		}
		return OK;
	}

	private ResponseCodeEnum accountCheck(AccountID id, ResponseCodeEnum failure) {
		if (!accountsLedger.exists(id) || (boolean) accountsLedger.get(id, AccountProperty.IS_DELETED)) {
			return failure;
		}
		return OK;
	}

	private ResponseCodeEnum manageFlag(
			AccountID aId,
			TokenID tId,
			boolean value,
			ResponseCodeEnum keyFailure,
			TokenRelProperty flagProperty,
			Function<MerkleToken, Optional<JKey>> controlKeyFn
	) {
		return sanityChecked(aId, tId, token -> {
			if (controlKeyFn.apply(token).isEmpty()) {
				return keyFailure;
			}
			var relationship = asTokenRel(aId, tId);
			tokenRelsLedger.set(relationship, flagProperty, value);
			return OK;
		});
	}

	private ResponseCodeEnum sanityChecked(
			AccountID aId,
			TokenID tId,
			Function<MerkleToken, ResponseCodeEnum> action
	) {
		var validity = checkExistence(aId, tId);
		if (validity != OK) {
			return validity;
		}

		var token = get(tId);
		if (token.isDeleted()) {
			return TOKEN_WAS_DELETED;
		}

		var key = asTokenRel(aId, tId);
		if (!tokenRelsLedger.exists(key)) {
			return TOKEN_NOT_ASSOCIATED_TO_ACCOUNT;
		}

		return action.apply(token);
	}

	private ResponseCodeEnum tokenSanityCheck(
			TokenID tId,
			Function<MerkleToken, ResponseCodeEnum> action
	) {
		var validity = exists(tId) ? OK : INVALID_TOKEN_ID;
<<<<<<< HEAD
		if (validity != OK) {
			return validity;
		}

		var token = get(tId);
		if (token.isDeleted()) {
			return TOKEN_WAS_DELETED;
		}

		return action.apply(token);
	}

	private ResponseCodeEnum checkExistence(AccountID aId, TokenID tId) {
		var validity = ledger.exists(aId)
				? OK
				: INVALID_ACCOUNT_ID;
=======
>>>>>>> e53af22a
		if (validity != OK) {
			return validity;
		}

		var token = get(tId);
		if (token.isDeleted()) {
			return TOKEN_WAS_DELETED;
		}

		return action.apply(token);
	}

	private ResponseCodeEnum checkExistence(AccountID aId, TokenID tId) {
		var validity = checkAccountExistence(aId);
		if (validity != OK) {
			return validity;
		}
		return exists(tId) ? OK : INVALID_TOKEN_ID;
	}

	private ResponseCodeEnum checkAccountExistence(AccountID aId) {
		return accountsLedger.exists(aId)
				? (hederaLedger.isDeleted(aId) ? ACCOUNT_DELETED : OK)
				: INVALID_ACCOUNT_ID;
	}
}<|MERGE_RESOLUTION|>--- conflicted
+++ resolved
@@ -290,11 +290,7 @@
 
 	@Override
 	public ResponseCodeEnum adjustBalance(AccountID aId, TokenID tId, long adjustment) {
-<<<<<<< HEAD
-		return sanityChecked(aId, tId, token -> validateAndAdjustUnchecked(token, aId, tId, adjustment));
-=======
 		return sanityChecked(aId, tId, token -> tryAdjustment(aId, tId, adjustment));
->>>>>>> e53af22a
 	}
 
 	@Override
@@ -353,13 +349,8 @@
 				return failure;
 			}
 
-<<<<<<< HEAD
-			var accountId = token.treasury().toGrpcAccountId();
-			var validity = validateAndAdjustUnchecked(token, accountId, tId, change);
-=======
 			var aId = token.treasury().toGrpcAccountId();
 			var validity = tryAdjustment(aId, tId, change);
->>>>>>> e53af22a
 			if (validity != OK) {
 				return validity;
 			}
@@ -435,19 +426,6 @@
 		return success(pendingId);
 	}
 
-<<<<<<< HEAD
-	private ResponseCodeEnum validateAndAdjustUnchecked(MerkleToken token, AccountID aId, TokenID tId, long adjustment) {
-		var account = ledger.getTokenRef(aId);
-		if (!unsaturated(account) && !account.hasRelationshipWith(tId)) {
-			return TOKENS_PER_ACCOUNT_LIMIT_EXCEEDED;
-		}
-
-		var validity = account.validityOfAdjustment(tId, token, adjustment);
-		if (validity != OK) {
-			return validity;
-		}
-		adjustUnchecked(aId, tId, token, adjustment);
-=======
 	private ResponseCodeEnum tryAdjustment(AccountID aId, TokenID tId, long adjustment) {
 		var relationship = asTokenRel(aId, tId);
 		if ((boolean)tokenRelsLedger.get(relationship, IS_FROZEN)) {
@@ -462,18 +440,13 @@
 			return INSUFFICIENT_TOKEN_BALANCE;
 		}
 		tokenRelsLedger.set(relationship, TOKEN_BALANCE, newBalance);
->>>>>>> e53af22a
 		hederaLedger.updateTokenXfers(tId, aId, adjustment);
 		return OK;
 	}
 
 	private ResponseCodeEnum initialSupplyAndDecimalsCheck(long initialSupply, int decimals) {
 		if (initialSupply < 0) {
-<<<<<<< HEAD
-			return INVALID_INITIAL_SUPPLY;
-=======
 			return INVALID_TOKEN_INITIAL_SUPPLY;
->>>>>>> e53af22a
 		}
 		return decimals < 0 ? INVALID_TOKEN_DECIMALS : OK;
 	}
@@ -779,25 +752,6 @@
 			Function<MerkleToken, ResponseCodeEnum> action
 	) {
 		var validity = exists(tId) ? OK : INVALID_TOKEN_ID;
-<<<<<<< HEAD
-		if (validity != OK) {
-			return validity;
-		}
-
-		var token = get(tId);
-		if (token.isDeleted()) {
-			return TOKEN_WAS_DELETED;
-		}
-
-		return action.apply(token);
-	}
-
-	private ResponseCodeEnum checkExistence(AccountID aId, TokenID tId) {
-		var validity = ledger.exists(aId)
-				? OK
-				: INVALID_ACCOUNT_ID;
-=======
->>>>>>> e53af22a
 		if (validity != OK) {
 			return validity;
 		}
