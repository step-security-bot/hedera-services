--- conflicted
+++ resolved
@@ -180,15 +180,9 @@
 	void setCreated(TokenID id);
 
 	/**
-<<<<<<< HEAD
-	 * Record that the current transaction created a schedule.
-	 *
-	 * @param id the created schedule.
-=======
 	 * Record that the current transaction created a scheduled transaction.
 	 *
 	 * @param id the created scheduled transaction.
->>>>>>> f0a84be3
 	 */
 	void setCreated(ScheduleID id);
 
