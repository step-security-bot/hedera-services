package com.hedera.services.ledger;

/*-
 * ‌
 * Hedera Services Node
 * ​
 * Copyright (C) 2018 - 2020 Hedera Hashgraph, LLC
 * ​
 * Licensed under the Apache License, Version 2.0 (the "License");
 * you may not use this file except in compliance with the License.
 * You may obtain a copy of the License at
 * 
 *      http://www.apache.org/licenses/LICENSE-2.0
 * 
 * Unless required by applicable law or agreed to in writing, software
 * distributed under the License is distributed on an "AS IS" BASIS,
 * WITHOUT WARRANTIES OR CONDITIONS OF ANY KIND, either express or implied.
 * See the License for the specific language governing permissions and
 * limitations under the License.
 * ‍
 */

import java.util.Comparator;
import java.util.EnumMap;
import java.util.HashMap;
import java.util.HashSet;
import java.util.Map;
import java.util.Optional;
import java.util.Set;
import java.util.concurrent.atomic.AtomicBoolean;
import java.util.function.Function;
import java.util.function.Supplier;
import java.util.stream.Stream;

import static com.hedera.services.utils.EntityIdUtils.readableId;
import static com.hedera.services.utils.MiscUtils.readableProperty;
import static java.util.stream.Collectors.joining;
import com.hedera.services.exceptions.MissingAccountException;
import com.hedera.services.ledger.accounts.BackingAccounts;
import com.hedera.services.ledger.properties.BeanProperty;
import com.hedera.services.ledger.properties.ChangeSummaryManager;
import com.hedera.services.ledger.properties.TokenScopedPropertyValue;
import com.hedera.services.tokens.TokenScope;
import org.apache.logging.log4j.LogManager;
import org.apache.logging.log4j.Logger;

/**
 * Provides a ledger with transactional semantics. Changes during a transaction
 * are summarized in per-account changesets, which are then either saved to a
 * backing store when the transaction is committed; or dropped with no effects
 * upon a rollback.
 *
 * @param <K> the type of id used by the ledger.
 * @param <P> the family of properties associated to accounts in the ledger.
 * @param <A> the type of a ledger account.
 *
 * @author Michael Tinker
 */
public class TransactionalLedger<
		K,
		P extends Enum<P> & BeanProperty<A>,
		A extends TokenViewMergeable<A>> implements Ledger<K, P, A> {

	private static final Logger log = LogManager.getLogger(TransactionalLedger.class);

	private final Set<K> deadAccounts = new HashSet<>();
	private final Class<P> propertyType;
	private final Supplier<A> newAccount;
	private final BackingAccounts<K, A> accounts;
	private final ChangeSummaryManager<A, P> changeManager;
	private final Function<K, EnumMap<P, Object>> changeFactory;

	final Map<K, A> tokenRefs = new HashMap<>();
	final Map<K, EnumMap<P, Object>> changes = new HashMap<>();

	private boolean isInTransaction = false;
	private Optional<Comparator<K>> keyComparator = Optional.empty();

	public TransactionalLedger(
			Class<P> propertyType,
			Supplier<A> newAccount,
			BackingAccounts<K, A> accounts,
			ChangeSummaryManager<A, P> changeManager
	) {
		this.propertyType = propertyType;
		this.newAccount = newAccount;
		this.accounts = accounts;
		this.changeManager = changeManager;
		this.changeFactory = ignore -> new EnumMap<>(propertyType);
	}

	public void setKeyComparator(Comparator<K> keyComparator) {
		this.keyComparator = Optional.of(keyComparator);
	}

	void begin() {
		if (isInTransaction) {
			throw new IllegalStateException("A transaction is already active!");
		}
		isInTransaction = true;
	}

	void rollback() {
		if (!isInTransaction) {
			throw new IllegalStateException("Cannot perform rollback, no transaction is active!");
		}
		accounts.flushMutableRefs();

		changes.clear();
		deadAccounts.clear();
		tokenRefs.clear();

		isInTransaction = false;
	}

	void dropPendingTokenChanges() {
		tokenRefs.clear();
	}

	void commit() {
		if (!isInTransaction) {
			throw new IllegalStateException("Cannot perform commit, no transaction is active!");
		}

		log.debug("Changes to be committed: {}", this::changeSetSoFar);
		try {
			Stream<K> changedKeys = keyComparator.isPresent()
					? changes.keySet().stream().sorted(keyComparator.get())
					: changes.keySet().stream();
			changedKeys
					.filter(id -> !deadAccounts.contains(id))
					.forEach(id -> accounts.put(id, get(id)));
			changes.clear();
			tokenRefs.clear();

			Stream<K> deadKeys = keyComparator.isPresent()
					? deadAccounts.stream().sorted(keyComparator.get())
					: deadAccounts.stream();
			deadKeys.forEach(accounts::remove);
			deadAccounts.clear();

			accounts.flushMutableRefs();

			isInTransaction = false;
		} catch (Exception e) {
			String changeDesc = "<N/A>";
			try {
				changeDesc = changeSetSoFar();
			} catch (Exception f) {
				log.warn("Unable to describe pending change set!", f);
			}
			log.error("Catastrophic failure during commit of {}!", changeDesc);
			throw e;
		}
	}

	public String changeSetSoFar() {
		StringBuilder desc = new StringBuilder("{");
		AtomicBoolean isFirstChange = new AtomicBoolean(true);
		changes.entrySet().forEach(change -> {
			if (!isFirstChange.get()) {
				desc.append(", ");
			}
			K id = change.getKey();
			var accountInDeadAccounts = deadAccounts.contains(id) ? "*DEAD* " : "";
			var accountNotInDeadAccounts = deadAccounts.contains(id) ? "*NEW -> DEAD* " : "*NEW* ";
			var prefix = accounts.contains(id)
					? accountInDeadAccounts
					: accountNotInDeadAccounts;
			desc.append(prefix)
					.append(readableId(id))
					.append(": [");
			desc.append(
					change.getValue().entrySet().stream()
							.map(entry -> String.format("%s -> %s", entry.getKey(), readableProperty(entry.getValue())))
							.collect(joining(", ")));
			if (tokenRefs.containsKey(id)) {
				if (change.getValue().size() > 0) {
					desc.append(", ");
				}
				desc.append("TOKENS -> ");
				var view = tokenRefs.get(id);
				desc.append(view.readableTokenRelationships());
			}
			desc.append("]");
			isFirstChange.set(false);
		});
		deadAccounts.stream()
				.filter(id -> !changes.containsKey(id))
				.forEach(id -> {
					if (!isFirstChange.get()) {
						desc.append(", ");
					}
					desc.append("*DEAD* ").append(readableId(id));
					isFirstChange.set(false);
				});
		return desc.append("}").toString();
	}

	@Override
	public boolean exists(K id) {
		return existsOrIsPendingCreation(id) && !isZombie(id);
	}

	@Override
	public boolean existsPending(K id) {
		return isPendingCreation(id);
	}

	@Override
	public void set(K id, P property, Object value) {
		assertIsSettable(id);

		if (value instanceof TokenScopedPropertyValue) {
<<<<<<< HEAD
			var viewSoFar = tokenRefs.computeIfAbsent(id, ignore -> toDetachedTarget(id));
=======
			var viewSoFar = tokenRefs.computeIfAbsent(id, ignore -> toTokenTarget(id));
>>>>>>> 59b29334
			property.setter().accept(viewSoFar, value);
			changes.computeIfAbsent(id, changeFactory);
		} else {
			changeManager.update(changes.computeIfAbsent(id, changeFactory), property, value);
		}
	}

	@Override
	public A get(K id) {
		throwIfMissing(id);

		EnumMap<P, Object> changeSet = changes.get(id);
		boolean hasPendingChanges = changeSet != null;
		A account = accounts.contains(id) ? accounts.getRef(id) : newAccount.get();
		if (hasPendingChanges) {
			changeManager.persist(changeSet, account);
		}

		var viewSoFar = tokenRefs.get(id);
		if (viewSoFar != null) {
			account.mergeTokenPropertiesFrom(viewSoFar);
		}

		return account;
	}

	@Override
	public A getTokenRef(K id) {
		throwIfMissing(id);

<<<<<<< HEAD
		return tokenRefs.computeIfAbsent(id, ignore -> toDetachedTarget(id));
=======
		return tokenRefs.computeIfAbsent(id, ignore -> toTokenTarget(id));
	}

	public void markForMerge(K id) {
		changes.computeIfAbsent(id, changeFactory);
>>>>>>> 59b29334
	}

	@Override
	public Object get(K id, P property) {
		throwIfMissing(id);

		var changeSet = changes.get(id);
		if (changeSet != null && changeSet.containsKey(property)) {
			return changeSet.get(property);
		} else {
			return property.getter().apply(toGetterTarget(id));
		}
	}

	@Override
	public Object get(K id, P property, TokenScope scope) {
		throwIfMissing(id);

		var viewSoFar = tokenRefs.get(id);
		viewSoFar = (viewSoFar != null) ? viewSoFar : toGetterTarget(id);
		return property.scopedGetter().apply(viewSoFar, scope);
	}

	@Override
	public void create(K id) {
		assertIsCreatable(id);

		changes.put(id, new EnumMap<>(propertyType));
	}

	@Override
	public void destroy(K id) {
		throwIfNotInTxn();

		deadAccounts.add(id);
	}

	boolean isInTransaction() {
		return isInTransaction;
	}

	private A toGetterTarget(K id) {
		return isPendingCreation(id) ? newAccount.get() : accounts.getRef(id);
	}

<<<<<<< HEAD
	private A toDetachedTarget(K id) {
=======
	private A toTokenTarget(K id) {
>>>>>>> 59b29334
		return isPendingCreation(id) ? newAccount.get() : accounts.getTokenCopy(id);
	}

	private boolean isPendingCreation(K id) {
		return !accounts.contains(id) && changes.containsKey(id);
	}

	private void assertIsSettable(K id) {
		throwIfNotInTxn();
		throwIfMissing(id);
	}

	private void assertIsCreatable(K id) {
		if (!isInTransaction) {
			throw new IllegalStateException("No active transaction!");
		}
		if (existsOrIsPendingCreation(id)) {
			throw new IllegalArgumentException("An account already exists with key '" + id + "'!");
		}
	}

	void throwIfNotInTxn() {
		if (!isInTransaction) {
			throw new IllegalStateException("No active transaction!");
		}
	}

	private void throwIfMissing(K id) {
		if (!exists(id)) {
			throw new MissingAccountException(id);
		}
	}

	private boolean existsOrIsPendingCreation(K id) {
		return accounts.contains(id) || changes.containsKey(id);
	}

	private boolean isZombie(K id) {
		return deadAccounts.contains(id);
	}
}<|MERGE_RESOLUTION|>--- conflicted
+++ resolved
@@ -212,11 +212,7 @@
 		assertIsSettable(id);
 
 		if (value instanceof TokenScopedPropertyValue) {
-<<<<<<< HEAD
-			var viewSoFar = tokenRefs.computeIfAbsent(id, ignore -> toDetachedTarget(id));
-=======
 			var viewSoFar = tokenRefs.computeIfAbsent(id, ignore -> toTokenTarget(id));
->>>>>>> 59b29334
 			property.setter().accept(viewSoFar, value);
 			changes.computeIfAbsent(id, changeFactory);
 		} else {
@@ -247,15 +243,11 @@
 	public A getTokenRef(K id) {
 		throwIfMissing(id);
 
-<<<<<<< HEAD
-		return tokenRefs.computeIfAbsent(id, ignore -> toDetachedTarget(id));
-=======
 		return tokenRefs.computeIfAbsent(id, ignore -> toTokenTarget(id));
 	}
 
 	public void markForMerge(K id) {
 		changes.computeIfAbsent(id, changeFactory);
->>>>>>> 59b29334
 	}
 
 	@Override
@@ -301,11 +293,7 @@
 		return isPendingCreation(id) ? newAccount.get() : accounts.getRef(id);
 	}
 
-<<<<<<< HEAD
-	private A toDetachedTarget(K id) {
-=======
 	private A toTokenTarget(K id) {
->>>>>>> 59b29334
 		return isPendingCreation(id) ? newAccount.get() : accounts.getTokenCopy(id);
 	}
 
