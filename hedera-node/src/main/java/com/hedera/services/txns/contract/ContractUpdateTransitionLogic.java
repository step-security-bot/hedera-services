package com.hedera.services.txns.contract;

/*-
 * ‌
 * Hedera Services Node
 * ​
 * Copyright (C) 2018 - 2021 Hedera Hashgraph, LLC
 * ​
 * Licensed under the Apache License, Version 2.0 (the "License");
 * you may not use this file except in compliance with the License.
 * You may obtain a copy of the License at
 *
 *      http://www.apache.org/licenses/LICENSE-2.0
 *
 * Unless required by applicable law or agreed to in writing, software
 * distributed under the License is distributed on an "AS IS" BASIS,
 * WITHOUT WARRANTIES OR CONDITIONS OF ANY KIND, either express or implied.
 * See the License for the specific language governing permissions and
 * limitations under the License.
 * ‍
 */

import com.hedera.services.context.NodeInfo;
import com.hedera.services.context.TransactionContext;
import com.hedera.services.context.properties.GlobalDynamicProperties;
import com.hedera.services.ledger.HederaLedger;
import com.hedera.services.ledger.SigImpactHistorian;
import com.hedera.services.ledger.accounts.AliasManager;
import com.hedera.services.ledger.accounts.HederaAccountCustomizer;
import com.hedera.services.state.merkle.MerkleAccount;
import com.hedera.services.txns.TransitionLogic;
import com.hedera.services.txns.contract.helpers.UpdateCustomizerFactory;
import com.hedera.services.txns.validation.OptionValidator;
import com.hedera.services.utils.EntityNum;
import com.hederahashgraph.api.proto.java.AccountID;
import com.hederahashgraph.api.proto.java.ResponseCodeEnum;
import com.hederahashgraph.api.proto.java.TransactionBody;
import com.swirlds.merkle.map.MerkleMap;
import org.apache.logging.log4j.LogManager;
import org.apache.logging.log4j.Logger;

import java.util.function.Function;
import java.util.function.Predicate;
import java.util.function.Supplier;

<<<<<<< HEAD
import static com.hedera.services.ledger.accounts.HederaAccountCustomizer.hasStakedId;
import static com.hedera.services.ledger.accounts.staking.StakingUtils.validSentinel;
=======
import static com.hedera.services.ledger.properties.AccountProperty.MAX_AUTOMATIC_ASSOCIATIONS;
>>>>>>> 7f841d5c
import static com.hedera.services.utils.EntityIdUtils.unaliased;
import static com.hederahashgraph.api.proto.java.ResponseCodeEnum.AUTORENEW_DURATION_NOT_IN_RANGE;
import static com.hederahashgraph.api.proto.java.ResponseCodeEnum.EXISTING_AUTOMATIC_ASSOCIATIONS_EXCEED_GIVEN_LIMIT;
import static com.hederahashgraph.api.proto.java.ResponseCodeEnum.FAIL_INVALID;
import static com.hederahashgraph.api.proto.java.ResponseCodeEnum.INVALID_RENEWAL_PERIOD;
import static com.hederahashgraph.api.proto.java.ResponseCodeEnum.INVALID_STAKING_ID;
import static com.hederahashgraph.api.proto.java.ResponseCodeEnum.OK;
import static com.hederahashgraph.api.proto.java.ResponseCodeEnum.PROXY_ACCOUNT_ID_FIELD_IS_DEPRECATED;
import static com.hederahashgraph.api.proto.java.ResponseCodeEnum.REQUESTED_NUM_AUTOMATIC_ASSOCIATIONS_EXCEEDS_ASSOCIATION_LIMIT;
import static com.hederahashgraph.api.proto.java.ResponseCodeEnum.SUCCESS;

public class ContractUpdateTransitionLogic implements TransitionLogic {
	private static final Logger log = LogManager.getLogger(ContractUpdateTransitionLogic.class);

	private final HederaLedger ledger;
	private final AliasManager aliasManager;
	private final OptionValidator validator;
	private final SigImpactHistorian sigImpactHistorian;
	private final TransactionContext txnCtx;
	private final UpdateCustomizerFactory customizerFactory;
	private final Supplier<MerkleMap<EntityNum, MerkleAccount>> contracts;
	private final GlobalDynamicProperties properties;
	private final NodeInfo nodeInfo;

	public ContractUpdateTransitionLogic(
			final HederaLedger ledger,
			final AliasManager aliasManager,
			final OptionValidator validator,
			final SigImpactHistorian sigImpactHistorian,
			final TransactionContext txnCtx,
			final UpdateCustomizerFactory customizerFactory,
			final Supplier<MerkleMap<EntityNum, MerkleAccount>> contracts,
			final GlobalDynamicProperties properties,
			final NodeInfo nodeInfo
	) {
		this.ledger = ledger;
		this.validator = validator;
		this.aliasManager = aliasManager;
		this.txnCtx = txnCtx;
		this.contracts = contracts;
		this.sigImpactHistorian = sigImpactHistorian;
		this.customizerFactory = customizerFactory;
		this.properties = properties;
		this.nodeInfo = nodeInfo;
	}

	@Override
	public void doStateTransition() {
		try {
			final var contractUpdateTxn = txnCtx.accessor().getTxn();
			final var op = contractUpdateTxn.getContractUpdateInstance();
			final var id = unaliased(op.getContractID(), aliasManager);
			final var target = contracts.get().get(id);

			var result = customizerFactory.customizerFor(target, validator, op);
			var contractCustomizer = result.getLeft();
			if (contractCustomizer.isPresent()) {
				final var customizer = contractCustomizer.get();
				if (!properties.areContractAutoAssociationsEnabled()) {
					customizer.getChanges().remove(MAX_AUTOMATIC_ASSOCIATIONS);
				}
				final var validity = sanityCheckAutoAssociations(id, customizer);
				if (validity != OK) {
					txnCtx.setStatus(validity);
					return;
				}

				ledger.customize(id.toGrpcAccountId(), customizer);
				sigImpactHistorian.markEntityChanged(id.longValue());
				if (target.hasAlias()) {
					sigImpactHistorian.markAliasChanged(target.getAlias());
				}
				txnCtx.setStatus(SUCCESS);
				txnCtx.setTargetedContract(id.toGrpcContractID());
			} else {
				txnCtx.setStatus(result.getRight());
			}
		} catch (Exception e) {
			log.warn("Avoidable exception!", e);
			txnCtx.setStatus(FAIL_INVALID);
		}
	}

	private ResponseCodeEnum sanityCheckAutoAssociations(final EntityNum target,
			final HederaAccountCustomizer customizer) {
		final var changes = customizer.getChanges();
		if (changes.containsKey(MAX_AUTOMATIC_ASSOCIATIONS)) {
			final long newMax = (int) changes.get(MAX_AUTOMATIC_ASSOCIATIONS);
			if (newMax < ledger.alreadyUsedAutomaticAssociations(target.toGrpcAccountId())) {
				return EXISTING_AUTOMATIC_ASSOCIATIONS_EXCEED_GIVEN_LIMIT;
			}
			if (properties.areTokenAssociationsLimited() && newMax > properties.maxTokensPerAccount()) {
				return REQUESTED_NUM_AUTOMATIC_ASSOCIATIONS_EXCEEDS_ASSOCIATION_LIMIT;
			}
		}
		return OK;
	}

	@Override
	public Predicate<TransactionBody> applicability() {
		return TransactionBody::hasContractUpdateInstance;
	}

	@Override
	public Function<TransactionBody, ResponseCodeEnum> semanticCheck() {
		return this::validate;
	}

	public ResponseCodeEnum validate(TransactionBody contractUpdateTxn) {
		final var op = contractUpdateTxn.getContractUpdateInstance();

		final var id = unaliased(op.getContractID(), aliasManager);
		var status = validator.queryableContractStatus(id, contracts.get());
		if (status != OK) {
			return status;
		}

		if (op.hasAutoRenewPeriod()) {
			if (op.getAutoRenewPeriod().getSeconds() < 1) {
				return INVALID_RENEWAL_PERIOD;
			}
			if (!validator.isValidAutoRenewPeriod(op.getAutoRenewPeriod())) {
				return AUTORENEW_DURATION_NOT_IN_RANGE;
			}
		}

		final var newMemoIfAny = op.hasMemoWrapper() ? op.getMemoWrapper().getValue() : op.getMemo();
		if ((status = validator.memoCheck(newMemoIfAny)) != OK) {
			return status;
		}
		if (op.hasProxyAccountID() && !op.getProxyAccountID().equals(AccountID.getDefaultInstance())) {
			return PROXY_ACCOUNT_ID_FIELD_IS_DEPRECATED;
		}

		final var stakedIdCase = op.getStakedIdCase().name();
		if (hasStakedId(stakedIdCase)) {
			if (validSentinel(stakedIdCase, op.getStakedAccountId(), op.getStakedNodeId())) {
				return OK;
			} else if (!validator.isValidStakedId(
					stakedIdCase,
					op.getStakedAccountId(),
					op.getStakedNodeId(),
					contracts.get(),
					nodeInfo)) {
				return INVALID_STAKING_ID;
			}
		}
		return OK;
	}
}<|MERGE_RESOLUTION|>--- conflicted
+++ resolved
@@ -43,12 +43,8 @@
 import java.util.function.Predicate;
 import java.util.function.Supplier;
 
-<<<<<<< HEAD
 import static com.hedera.services.ledger.accounts.HederaAccountCustomizer.hasStakedId;
-import static com.hedera.services.ledger.accounts.staking.StakingUtils.validSentinel;
-=======
 import static com.hedera.services.ledger.properties.AccountProperty.MAX_AUTOMATIC_ASSOCIATIONS;
->>>>>>> 7f841d5c
 import static com.hedera.services.utils.EntityIdUtils.unaliased;
 import static com.hederahashgraph.api.proto.java.ResponseCodeEnum.AUTORENEW_DURATION_NOT_IN_RANGE;
 import static com.hederahashgraph.api.proto.java.ResponseCodeEnum.EXISTING_AUTOMATIC_ASSOCIATIONS_EXCEED_GIVEN_LIMIT;
@@ -132,8 +128,7 @@
 		}
 	}
 
-	private ResponseCodeEnum sanityCheckAutoAssociations(final EntityNum target,
-			final HederaAccountCustomizer customizer) {
+	private ResponseCodeEnum sanityCheckAutoAssociations(final EntityNum target, final HederaAccountCustomizer customizer) {
 		final var changes = customizer.getChanges();
 		if (changes.containsKey(MAX_AUTOMATIC_ASSOCIATIONS)) {
 			final long newMax = (int) changes.get(MAX_AUTOMATIC_ASSOCIATIONS);
@@ -184,18 +179,15 @@
 		}
 
 		final var stakedIdCase = op.getStakedIdCase().name();
-		if (hasStakedId(stakedIdCase)) {
-			if (validSentinel(stakedIdCase, op.getStakedAccountId(), op.getStakedNodeId())) {
-				return OK;
-			} else if (!validator.isValidStakedId(
-					stakedIdCase,
-					op.getStakedAccountId(),
-					op.getStakedNodeId(),
-					contracts.get(),
-					nodeInfo)) {
-				return INVALID_STAKING_ID;
-			}
+		if (hasStakedId(stakedIdCase) && !validator.isValidStakedId(
+				stakedIdCase,
+				op.getStakedAccountId(),
+				op.getStakedNodeId(),
+				contracts.get(),
+				nodeInfo)) {
+			return INVALID_STAKING_ID;
 		}
+
 		return OK;
 	}
 }