package com.hedera.services.queries.answering;

/*-
 * ‌
 * Hedera Services Node
 * ​
 * Copyright (C) 2018 - 2021 Hedera Hashgraph, LLC
 * ​
 * Licensed under the Apache License, Version 2.0 (the "License");
 * you may not use this file except in compliance with the License.
 * You may obtain a copy of the License at
 *
 *      http://www.apache.org/licenses/LICENSE-2.0
 *
 * Unless required by applicable law or agreed to in writing, software
 * distributed under the License is distributed on an "AS IS" BASIS,
 * WITHOUT WARRANTIES OR CONDITIONS OF ANY KIND, either express or implied.
 * See the License for the specific language governing permissions and
 * limitations under the License.
 * ‍
 */

import com.hedera.services.context.primitives.StateView;
import com.hedera.services.records.RecordCache;
import com.hedera.services.state.submerkle.ExpirableTxnRecord;
import com.hedera.services.state.submerkle.TxnId;
<<<<<<< HEAD
import com.hedera.services.utils.PermHashInteger;
=======
import com.hedera.services.utils.EntityNum;
>>>>>>> 56c2f253
import com.hederahashgraph.api.proto.java.CryptoGetAccountRecordsQuery;
import com.hederahashgraph.api.proto.java.TransactionGetRecordQuery;
import com.hederahashgraph.api.proto.java.TransactionRecord;

import javax.inject.Inject;
import javax.inject.Singleton;
import java.util.List;
import java.util.Optional;

@Singleton
public class AnswerFunctions {
	@Inject
	public AnswerFunctions() {
	}

	public List<TransactionRecord> accountRecords(final StateView view, final CryptoGetAccountRecordsQuery op) {
<<<<<<< HEAD
		final var key = PermHashInteger.fromAccountId(op.getAccountID());
=======
		final var key = EntityNum.fromAccountId(op.getAccountID());
>>>>>>> 56c2f253
		final var account = view.accounts().get(key);
		return ExpirableTxnRecord.allToGrpc(account.recordList());
	}

	public Optional<TransactionRecord> txnRecord(
			final RecordCache recordCache,
			final StateView view,
			final TransactionGetRecordQuery query
	) {
		final var txnId = query.getTransactionID();
		final var expirableTxnRecord = recordCache.getPriorityRecord(txnId);
		if (expirableTxnRecord != null) {
			return Optional.of(expirableTxnRecord.asGrpc());
		} else {
			try {
				final var id = txnId.getAccountID();
<<<<<<< HEAD
				final var account = view.accounts().get(PermHashInteger.fromAccountId(id));
=======
				final var account = view.accounts().get(EntityNum.fromAccountId(id));
>>>>>>> 56c2f253
				final var searchableId = TxnId.fromGrpc(txnId);
				return account.recordList()
						.stream()
						.filter(r -> r.getTxnId().equals(searchableId))
						.findAny()
						.map(ExpirableTxnRecord::asGrpc);
			} catch (final Exception ignore) {
				return Optional.empty();
			}
		}
	}
}<|MERGE_RESOLUTION|>--- conflicted
+++ resolved
@@ -24,11 +24,7 @@
 import com.hedera.services.records.RecordCache;
 import com.hedera.services.state.submerkle.ExpirableTxnRecord;
 import com.hedera.services.state.submerkle.TxnId;
-<<<<<<< HEAD
-import com.hedera.services.utils.PermHashInteger;
-=======
 import com.hedera.services.utils.EntityNum;
->>>>>>> 56c2f253
 import com.hederahashgraph.api.proto.java.CryptoGetAccountRecordsQuery;
 import com.hederahashgraph.api.proto.java.TransactionGetRecordQuery;
 import com.hederahashgraph.api.proto.java.TransactionRecord;
@@ -45,11 +41,7 @@
 	}
 
 	public List<TransactionRecord> accountRecords(final StateView view, final CryptoGetAccountRecordsQuery op) {
-<<<<<<< HEAD
-		final var key = PermHashInteger.fromAccountId(op.getAccountID());
-=======
 		final var key = EntityNum.fromAccountId(op.getAccountID());
->>>>>>> 56c2f253
 		final var account = view.accounts().get(key);
 		return ExpirableTxnRecord.allToGrpc(account.recordList());
 	}
@@ -66,11 +58,7 @@
 		} else {
 			try {
 				final var id = txnId.getAccountID();
-<<<<<<< HEAD
-				final var account = view.accounts().get(PermHashInteger.fromAccountId(id));
-=======
 				final var account = view.accounts().get(EntityNum.fromAccountId(id));
->>>>>>> 56c2f253
 				final var searchableId = TxnId.fromGrpc(txnId);
 				return account.recordList()
 						.stream()
