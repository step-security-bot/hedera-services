--- conflicted
+++ resolved
@@ -24,10 +24,6 @@
 import com.google.protobuf.InvalidProtocolBufferException;
 import com.hedera.services.legacy.core.jproto.TxnReceipt;
 import com.hedera.services.state.EntityCreator;
-<<<<<<< HEAD
-import com.hedera.services.state.expiry.MonotonicFullQueueExpiries;
-=======
->>>>>>> d90336ac
 import com.hedera.services.state.submerkle.EntityId;
 import com.hedera.services.state.submerkle.ExchangeRates;
 import com.hedera.services.state.submerkle.ExpirableTxnRecord;
@@ -73,12 +69,7 @@
 
 @ExtendWith(MockitoExtension.class)
 class RecordCacheTest {
-<<<<<<< HEAD
-	long someExpiry = 1_234_567L;
-	long submittingMember = 1L;
-=======
 	private static final long submittingMember = 1L;
->>>>>>> d90336ac
 
 	@Mock
 	private EntityCreator creator;
@@ -87,15 +78,7 @@
 	@Mock
 	private Map<TransactionID, TxnIdRecentHistory> histories;
 	@Mock
-<<<<<<< HEAD
-	private TxnAccessor accessor;
-	@Mock
 	private TxnIdRecentHistory recentHistory;
-	@Mock
-	MonotonicFullQueueExpiries<TransactionID> recordExpiries;
-=======
-	private TxnIdRecentHistory recentHistory;
->>>>>>> d90336ac
 
 	private RecordCache subject;
 
@@ -108,10 +91,6 @@
 
 	@Test
 	void getsReceiptWithKnownStatusPostConsensus() {
-<<<<<<< HEAD
-		// setup:
-=======
->>>>>>> d90336ac
 		given(recentHistory.priorityRecord()).willReturn(aRecord);
 		given(histories.get(txnIdA)).willReturn(recentHistory);
 
@@ -120,19 +99,11 @@
 
 	@Test
 	void getsDuplicateRecordsAsExpected() {
-<<<<<<< HEAD
-		// setup:
-		var duplicateRecords = List.of(aRecord);
-
-		given(recentHistory.duplicateRecords()).willReturn(duplicateRecords);
-		given(histories.get(txnIdA)).willReturn(recentHistory);
-=======
 		final var duplicateRecords = List.of(aRecord);
 		given(recentHistory.duplicateRecords()).willReturn(duplicateRecords);
 		given(histories.get(txnIdA)).willReturn(recentHistory);
 
 		final var actual = subject.getDuplicateRecords(txnIdA);
->>>>>>> d90336ac
 
 		assertEquals(List.of(aRecord.asGrpc()), actual);
 	}
@@ -201,10 +172,6 @@
 		given(recentHistory.priorityRecord()).willReturn(aRecord);
 		given(histories.get(txnIdA)).willReturn(recentHistory);
 
-<<<<<<< HEAD
-		// expect:
-=======
->>>>>>> d90336ac
 		assertEquals(aRecord, subject.getPriorityRecord(txnIdA));
 	}
 
@@ -223,11 +190,7 @@
 				txnIdA,
 				ResponseCodeEnum.valueOf(aRecord.getReceipt().getStatus()),
 				aRecord);
-<<<<<<< HEAD
-		// then:
-=======
-
->>>>>>> d90336ac
+
 		verify(recentHistory).observe(aRecord, ResponseCodeEnum.valueOf(aRecord.getReceipt().getStatus()));
 	}
 
@@ -241,19 +204,10 @@
 						.setMemo("Catastrophe!")
 						.build().toByteString())
 				.build();
-<<<<<<< HEAD
-		// and:
-		SwirldTransaction platformTxn = new SwirldTransaction(signedTxn.toByteArray());
-		// and:
-		AccountID effectivePayer = IdUtils.asAccount("0.0.3");
-
-		given(histories.computeIfAbsent(argThat(txnId::equals), any())).willReturn(recentHistory);
-=======
 		final var platformTxn = new SwirldTransaction(signedTxn.toByteArray());
 		final var effectivePayer = IdUtils.asAccount("0.0.3");
 		given(histories.computeIfAbsent(argThat(txnId::equals), any())).willReturn(recentHistory);
 		final var accessor = uncheckedAccessorFor(platformTxn);
->>>>>>> d90336ac
 
 		final var expirableTxnRecordBuilder = ExpirableTxnRecord.newBuilder()
 				.setTxnId(TxnId.fromGrpc(txnId))
@@ -271,10 +225,6 @@
 
 		subject.setFailInvalid(effectivePayer, accessor, consensusTime, submittingMember);
 
-<<<<<<< HEAD
-		// then:
-=======
->>>>>>> d90336ac
 		verify(recentHistory).observe(
 				argThat(expectedRecord::equals),
 				argThat(FAIL_INVALID::equals));
@@ -290,25 +240,12 @@
 						.setMemo("Catastrophe!")
 						.build().toByteString())
 				.build();
-<<<<<<< HEAD
-		// and:
-		AccountID effectivePayer = IdUtils.asAccount("0.0.3");
-		ScheduleID effectiveScheduleID = IdUtils.asSchedule("0.0.123");
-
-		given(histories.computeIfAbsent(argThat(txnId::equals), any())).willReturn(recentHistory);
-
-		// given:
-		TxnAccessor accessor = new TriggeredTxnAccessor(signedTxn.toByteArray(), effectivePayer, effectiveScheduleID);
-		// and:
-		var expirableTxnRecordBuilder = ExpirableTxnRecord.newBuilder()
-=======
 		final var effectivePayer = IdUtils.asAccount("0.0.3");
 		final var effectiveScheduleID = IdUtils.asSchedule("0.0.123");
 		given(histories.computeIfAbsent(argThat(txnId::equals), any())).willReturn(recentHistory);
 
 		final var accessor = new TriggeredTxnAccessor(signedTxn.toByteArray(), effectivePayer, effectiveScheduleID);
 		final var expirableTxnRecordBuilder = ExpirableTxnRecord.newBuilder()
->>>>>>> d90336ac
 				.setTxnId(TxnId.fromGrpc(txnId))
 				.setReceipt(TxnReceipt.newBuilder().setStatus(FAIL_INVALID.name()).build())
 				.setMemo(accessor.getTxn().getMemo())
@@ -319,7 +256,6 @@
 		given(creator.buildFailedExpiringRecord(any(), any())).willReturn(expirableTxnRecordBuilder);
 		given(creator.saveExpiringRecord(any(), any(), anyLong(), anyLong())).willReturn(expirableTxnRecord);
 
-<<<<<<< HEAD
 		// when:
 		subject.setFailInvalid(
 				effectivePayer,
@@ -328,10 +264,6 @@
 				submittingMember);
 
 		// then:
-=======
-		subject.setFailInvalid(effectivePayer, accessor, consensusTime, submittingMember);
-
->>>>>>> d90336ac
 		verify(recentHistory).observe(expirableTxnRecord, FAIL_INVALID);
 	}
 
@@ -339,10 +271,6 @@
 	@Test
 	void usesHistoryThenCacheToTestReceiptPresence() {
 		given(histories.containsKey(txnIdA)).willReturn(true);
-<<<<<<< HEAD
-		// and:
-=======
->>>>>>> d90336ac
 		given(histories.containsKey(txnIdB)).willReturn(false);
 		given(receiptCache.getIfPresent(txnIdB)).willReturn(RecordCache.MARKER);
 		given(histories.containsKey(txnIdC)).willReturn(false);
@@ -357,24 +285,6 @@
 		assertFalse(hasC);
 	}
 
-<<<<<<< HEAD
-	private final TransactionID txnIdA = TransactionID.newBuilder()
-			.setTransactionValidStart(Timestamp.newBuilder().setSeconds(12_345L).setNanos(54321))
-			.setAccountID(asAccount("0.0.2"))
-			.build();
-	private final TransactionID txnIdB = TransactionID.newBuilder()
-			.setAccountID(asAccount("2.2.0"))
-			.setTransactionValidStart(Timestamp.newBuilder().setSeconds(12_345L).setNanos(54321))
-			.build();
-	private final TransactionID txnIdC = TransactionID.newBuilder()
-			.setAccountID(asAccount("2.2.3"))
-			.setTransactionValidStart(Timestamp.newBuilder().setSeconds(12_345L).setNanos(54321))
-			.build();
-	private final TxnReceipt unknownReceipt = TxnReceipt.newBuilder()
-			.setStatus(UNKNOWN.name())
-			.build();
-	private final ExchangeRate rate = ExchangeRate.newBuilder()
-=======
 	private static final TransactionID txnIdA = TransactionID.newBuilder()
 			.setTransactionValidStart(Timestamp.newBuilder().setSeconds(12_345L).setNanos(54321))
 			.setAccountID(asAccount("0.0.2"))
@@ -391,26 +301,17 @@
 			.setStatus(UNKNOWN.name())
 			.build();
 	private static final ExchangeRate rate = ExchangeRate.newBuilder()
->>>>>>> d90336ac
 			.setCentEquiv(1)
 			.setHbarEquiv(12)
 			.setExpirationTime(TimestampSeconds.newBuilder().setSeconds(555L).build())
 			.build();
-<<<<<<< HEAD
-	private final TxnReceipt knownReceipt = TxnReceipt.newBuilder()
-=======
 	private static final TxnReceipt knownReceipt = TxnReceipt.newBuilder()
->>>>>>> d90336ac
 			.setStatus(SUCCESS.name())
 			.setAccountId(EntityId.fromGrpcAccountId(asAccount("0.0.2")))
 			.setExchangeRates(
 					ExchangeRates.fromGrpc(ExchangeRateSet.newBuilder().setCurrentRate(rate).setNextRate(rate).build()))
 			.build();
-<<<<<<< HEAD
 	private final ExpirableTxnRecord aRecord = ExpirableTxnRecord.newBuilder()
-=======
-	private static final ExpirableTxnRecord aRecord = ExpirableTxnRecord.newBuilder()
->>>>>>> d90336ac
 			.setMemo("Something")
 			.setConsensusTime(RichInstant.fromJava(Instant.ofEpochSecond(500L)))
 			.setReceipt(knownReceipt)
