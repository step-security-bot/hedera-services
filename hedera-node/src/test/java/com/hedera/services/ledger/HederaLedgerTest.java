--- conflicted
+++ resolved
@@ -146,13 +146,8 @@
 	TokenID missingId = IdUtils.tokenWith(333);
 
 	TokenTransfersTransactionBody multipleValidTokenTransfers = TokenTransfersTransactionBody.newBuilder()
-<<<<<<< HEAD
-			.addTokenTransfers(TokenRefTransferList.newBuilder()
-					.setToken(refWith(frozenSymbol))
-=======
 			.addTokenTransfers(TokenTransferList.newBuilder()
 					.setToken(frozenId)
->>>>>>> e53af22a
 					.addAllTransfers(List.of(
 							adjustFrom(misc, +1_000),
 							adjustFrom(rand, -1_000)
@@ -166,39 +161,24 @@
 			.build();
 
 	TokenTransfersTransactionBody missingSymbolTokenTransfers = TokenTransfersTransactionBody.newBuilder()
-<<<<<<< HEAD
-			.addTokenTransfers(TokenRefTransferList.newBuilder()
-					.setToken(refWith(missingSymbol))
-=======
 			.addTokenTransfers(TokenTransferList.newBuilder()
 					.setToken(missingId)
->>>>>>> e53af22a
 					.addAllTransfers(List.of(
 							adjustFrom(misc, +1_000),
 							adjustFrom(rand, -1_000)
 					)))
 			.build();
 	TokenTransfersTransactionBody missingIdTokenTransfers = TokenTransfersTransactionBody.newBuilder()
-<<<<<<< HEAD
-			.addTokenTransfers(TokenRefTransferList.newBuilder()
-					.setToken(refWith(missingId))
-=======
 			.addTokenTransfers(TokenTransferList.newBuilder()
 					.setToken(missingId)
->>>>>>> e53af22a
 					.addAllTransfers(List.of(
 							adjustFrom(misc, +1_000),
 							adjustFrom(rand, -1_000)
 					)))
 			.build();
 	TokenTransfersTransactionBody unmatchedTokenTransfers = TokenTransfersTransactionBody.newBuilder()
-<<<<<<< HEAD
-			.addTokenTransfers(TokenRefTransferList.newBuilder()
-					.setToken(refWith(otherSymbol))
-=======
 			.addTokenTransfers(TokenTransferList.newBuilder()
 					.setToken(tokenId)
->>>>>>> e53af22a
 					.addAllTransfers(List.of(
 							adjustFrom(misc, +2_000),
 							adjustFrom(rand, -1_000)
