--- conflicted
+++ resolved
@@ -9,15 +9,9 @@
  * Licensed under the Apache License, Version 2.0 (the "License");
  * you may not use this file except in compliance with the License.
  * You may obtain a copy of the License at
-<<<<<<< HEAD
- *
- *      http://www.apache.org/licenses/LICENSE-2.0
- *
-=======
  * 
  *      http://www.apache.org/licenses/LICENSE-2.0
  * 
->>>>>>> 0fccf4b5
  * Unless required by applicable law or agreed to in writing, software
  * distributed under the License is distributed on an "AS IS" BASIS,
  * WITHOUT WARRANTIES OR CONDITIONS OF ANY KIND, either express or implied.
@@ -26,11 +20,8 @@
  * ‍
  */
 
-<<<<<<< HEAD
 import com.google.protobuf.ByteString;
 import com.google.protobuf.InvalidProtocolBufferException;
-=======
->>>>>>> 0fccf4b5
 import com.hedera.services.context.TransactionContext;
 import com.hedera.services.keys.InHandleActivationHelper;
 import com.hedera.services.store.schedule.ScheduleStore;
