--- conflicted
+++ resolved
@@ -60,47 +60,7 @@
 import org.junit.jupiter.api.BeforeEach;
 import org.junit.jupiter.api.Test;
 
-import com.hedera.services.context.TransactionContext;
-import com.hedera.services.context.properties.GlobalDynamicProperties;
-import com.hedera.services.exceptions.InvalidTransactionException;
-import com.hedera.services.state.enums.TokenType;
-import com.hedera.services.state.merkle.MerkleToken;
-import com.hedera.services.store.AccountStore;
-import com.hedera.services.store.TypedTokenStore;
-import com.hedera.services.store.models.Account;
-import com.hedera.services.store.models.OwnershipTracker;
-import com.hedera.services.store.models.Token;
-import com.hedera.services.store.models.TokenRelationship;
-import com.hedera.services.txns.validation.ContextOptionValidator;
-import com.hedera.services.txns.validation.OptionValidator;
-import com.hedera.services.utils.accessors.SignedTxnAccessor;
-import com.hedera.test.utils.IdUtils;
-import com.hederahashgraph.api.proto.java.AccountID;
-import com.hederahashgraph.api.proto.java.TokenID;
-import com.hederahashgraph.api.proto.java.TokenWipeAccountTransactionBody;
-import com.hederahashgraph.api.proto.java.TransactionBody;
-import java.util.List;
-import org.junit.jupiter.api.BeforeEach;
-import org.junit.jupiter.api.Test;
-
 class TokenWipeTransitionLogicTest {
-<<<<<<< HEAD
-    private AccountID accountID = IdUtils.asAccount("1.2.4");
-    private TokenID id = IdUtils.asToken("1.2.3");
-    private long wipeAmount = 100;
-    private long totalAmount = 1000L;
-
-    private TransactionContext txnCtx;
-    private SignedTxnAccessor accessor;
-    private MerkleToken merkleToken;
-    private Token token;
-
-    private TransactionBody tokenWipeTxn;
-    private TokenWipeTransitionLogic subject;
-    private TypedTokenStore typedTokenStore;
-    private AccountStore accountStore;
-    private OptionValidator validator;
-=======
     private final AccountID accountID = IdUtils.asAccount("1.2.4");
     private final TokenID id = IdUtils.asToken("1.2.3");
     private final long totalAmount = 1000L;
@@ -116,17 +76,12 @@
     private TokenWipeTransitionLogic subject;
     private TypedTokenStore typedTokenStore;
     private AccountStore accountStore;
->>>>>>> 6f806782
     private GlobalDynamicProperties dynamicProperties;
     private Account account;
 
     @BeforeEach
     private void setup() {
-<<<<<<< HEAD
-        accessor = mock(SignedTxnAccessor.class);
-=======
         swirldsTxnAccessor = mock(SwirldsTxnAccessor.class);
->>>>>>> 6f806782
         merkleToken = mock(MerkleToken.class);
         token = mock(Token.class);
         account = mock(Account.class);
@@ -135,18 +90,6 @@
 
         typedTokenStore = mock(TypedTokenStore.class);
         accountStore = mock(AccountStore.class);
-<<<<<<< HEAD
-        validator = mock(ContextOptionValidator.class);
-        dynamicProperties = mock(GlobalDynamicProperties.class);
-        subject =
-                new TokenWipeTransitionLogic(
-                        validator, typedTokenStore, accountStore, txnCtx, dynamicProperties);
-        given(txnCtx.accessor()).willReturn(accessor);
-    }
-
-    @Test
-    void capturesInvalidWipe() {
-=======
         dynamicProperties = mock(GlobalDynamicProperties.class);
         WipeLogic wipeLogic = new WipeLogic(typedTokenStore, accountStore, dynamicProperties);
         subject = new TokenWipeTransitionLogic(txnCtx, wipeLogic);
@@ -156,7 +99,6 @@
 
     @Test
     void capturesInvalidWipe() throws InvalidProtocolBufferException {
->>>>>>> 6f806782
         givenValidCommonTxnCtx();
         // and:
         doThrow(new InvalidTransactionException(TOKEN_NOT_ASSOCIATED_TO_ACCOUNT))
@@ -172,11 +114,7 @@
     }
 
     @Test
-<<<<<<< HEAD
-    void followsHappyPathForCommon() {
-=======
     void followsHappyPathForCommon() throws InvalidProtocolBufferException {
->>>>>>> 6f806782
         givenValidCommonTxnCtx();
 
         // when:
@@ -187,18 +125,6 @@
     }
 
     @Test
-<<<<<<< HEAD
-    void rejectsUniqueWhenNftsNotEnabled() {
-        givenValidUniqueTxnCtx();
-        given(dynamicProperties.areNftsEnabled()).willReturn(false);
-
-        // expect:
-        assertEquals(NOT_SUPPORTED, subject.semanticCheck().apply(tokenWipeTxn));
-    }
-
-    @Test
-    void followsHappyPathForUnique() {
-=======
     void rejectsUniqueWhenNftsNotEnabled() throws InvalidProtocolBufferException {
         givenValidUniqueTxnCtx();
         given(dynamicProperties.areNftsEnabled()).willReturn(false);
@@ -211,7 +137,6 @@
 
     @Test
     void followsHappyPathForUnique() throws InvalidProtocolBufferException {
->>>>>>> 6f806782
         givenValidUniqueTxnCtx();
         // needed only in the context of this test
         Account acc = mock(Account.class);
@@ -232,28 +157,16 @@
     }
 
     @Test
-<<<<<<< HEAD
-    void hasCorrectApplicability() {
-        givenValidCommonTxnCtx();
-
-        // expect:
-        assertTrue(subject.applicability().test(tokenWipeTxn));
-=======
     void hasCorrectApplicability() throws InvalidProtocolBufferException {
         givenValidCommonTxnCtx();
 
         // expect:
         assertTrue(subject.applicability().test(tokenWipeTxnBody));
->>>>>>> 6f806782
         assertFalse(subject.applicability().test(TransactionBody.getDefaultInstance()));
     }
 
     @Test
-<<<<<<< HEAD
-    void setsFailInvalidIfUnhandledException() {
-=======
     void setsFailInvalidIfUnhandledException() throws InvalidProtocolBufferException {
->>>>>>> 6f806782
         givenValidCommonTxnCtx();
         // and:
         doThrow(InvalidTransactionException.class).when(token).wipe(any(), anyLong());
@@ -263,60 +176,6 @@
     }
 
     @Test
-<<<<<<< HEAD
-    void acceptsValidCommonTxn() {
-        givenValidCommonTxnCtx();
-
-        // expect:
-        assertEquals(OK, subject.semanticCheck().apply(tokenWipeTxn));
-    }
-
-    @Test
-    void acceptsValidUniqueTxn() {
-        givenValidUniqueTxnCtx();
-
-        // expect:
-        assertEquals(OK, subject.semanticCheck().apply(tokenWipeTxn));
-    }
-
-    @Test
-    void rejectsMissingToken() {
-        givenMissingToken();
-
-        // expect:
-        assertEquals(INVALID_TOKEN_ID, subject.semanticCheck().apply(tokenWipeTxn));
-    }
-
-    @Test
-    void rejectsMissingAccount() {
-        givenMissingAccount();
-
-        // expect:
-        assertEquals(INVALID_ACCOUNT_ID, subject.semanticCheck().apply(tokenWipeTxn));
-    }
-
-    @Test
-    void rejectsInvalidZeroAmount() {
-        givenInvalidZeroWipeAmount();
-
-        // expect:
-        assertEquals(INVALID_WIPING_AMOUNT, subject.semanticCheck().apply(tokenWipeTxn));
-    }
-
-    @Test
-    void rejectsInvalidNegativeAmount() {
-        givenInvalidNegativeWipeAmount();
-
-        // expect:
-        assertEquals(INVALID_WIPING_AMOUNT, subject.semanticCheck().apply(tokenWipeTxn));
-    }
-
-    @Test
-    void rejectsBothAmountAndSerialNumbers() {
-        given(dynamicProperties.areNftsEnabled()).willReturn(true);
-
-        tokenWipeTxn =
-=======
     void acceptsValidCommonTxn() throws InvalidProtocolBufferException {
         givenValidCommonTxnCtx();
 
@@ -367,7 +226,6 @@
     @Test
     void rejectsBothAmountAndSerialNumbers() throws InvalidProtocolBufferException {
         tokenWipeTxnBody =
->>>>>>> 6f806782
                 TransactionBody.newBuilder()
                         .setTokenWipe(
                                 TokenWipeAccountTransactionBody.newBuilder()
@@ -376,17 +234,6 @@
                                         .setAmount(10)
                                         .addAllSerialNumbers(List.of(1L, 2L)))
                         .build();
-<<<<<<< HEAD
-
-        assertEquals(INVALID_TRANSACTION_BODY, subject.semanticCheck().apply(tokenWipeTxn));
-    }
-
-    @Test
-    void rejectsInvalidNftId() {
-        given(dynamicProperties.areNftsEnabled()).willReturn(true);
-
-        tokenWipeTxn =
-=======
         addToTxn();
 
         assertEquals(INVALID_TRANSACTION_BODY, subject.validateSemantics(accessor));
@@ -395,7 +242,6 @@
     @Test
     void rejectsInvalidNftId() throws InvalidProtocolBufferException {
         tokenWipeTxnBody =
->>>>>>> 6f806782
                 TransactionBody.newBuilder()
                         .setTokenWipe(
                                 TokenWipeAccountTransactionBody.newBuilder()
@@ -403,23 +249,6 @@
                                         .setAccount(accountID)
                                         .addAllSerialNumbers(List.of(-1L)))
                         .build();
-<<<<<<< HEAD
-        given(validator.maxBatchSizeWipeCheck(anyInt())).willReturn(OK);
-
-        assertEquals(INVALID_NFT_ID, subject.semanticCheck().apply(tokenWipeTxn));
-    }
-
-    @Test
-    void propagatesErrorOnInvalidBatch() {
-        givenValidUniqueTxnCtx();
-        given(validator.maxBatchSizeWipeCheck(anyInt())).willReturn(BATCH_SIZE_LIMIT_EXCEEDED);
-
-        assertEquals(BATCH_SIZE_LIMIT_EXCEEDED, subject.semanticCheck().apply(tokenWipeTxn));
-    }
-
-    private void givenValidCommonTxnCtx() {
-        tokenWipeTxn =
-=======
         addToTxn();
 
         assertEquals(INVALID_NFT_ID, subject.validateSemantics(accessor));
@@ -437,21 +266,14 @@
 
     private void givenValidCommonTxnCtx() throws InvalidProtocolBufferException {
         tokenWipeTxnBody =
->>>>>>> 6f806782
-                TransactionBody.newBuilder()
-                        .setTokenWipe(
-                                TokenWipeAccountTransactionBody.newBuilder()
-                                        .setToken(id)
-                                        .setAccount(accountID)
-<<<<<<< HEAD
-                                        .setAmount(wipeAmount))
-                        .build();
-        given(accessor.getTxn()).willReturn(tokenWipeTxn);
-=======
+                TransactionBody.newBuilder()
+                        .setTokenWipe(
+                                TokenWipeAccountTransactionBody.newBuilder()
+                                        .setToken(id)
+                                        .setAccount(accountID)
                                         .setAmount(totalAmount))
                         .build();
         addToTxn();
->>>>>>> 6f806782
         given(txnCtx.accessor()).willReturn(accessor);
         given(merkleToken.totalSupply()).willReturn(totalAmount);
         given(merkleToken.tokenType()).willReturn(TokenType.FUNGIBLE_COMMON);
@@ -462,13 +284,8 @@
                 .willReturn(new TokenRelationship(token, account));
     }
 
-<<<<<<< HEAD
-    private void givenValidUniqueTxnCtx() {
-        tokenWipeTxn =
-=======
     private void givenValidUniqueTxnCtx() throws InvalidProtocolBufferException {
         tokenWipeTxnBody =
->>>>>>> 6f806782
                 TransactionBody.newBuilder()
                         .setTokenWipe(
                                 TokenWipeAccountTransactionBody.newBuilder()
@@ -476,39 +293,12 @@
                                         .setAccount(accountID)
                                         .addAllSerialNumbers(List.of(1L, 2L, 3L)))
                         .build();
-<<<<<<< HEAD
-        given(accessor.getTxn()).willReturn(tokenWipeTxn);
-=======
-        addToTxn();
->>>>>>> 6f806782
+        addToTxn();
         given(txnCtx.accessor()).willReturn(accessor);
         given(merkleToken.totalSupply()).willReturn(totalAmount);
         given(merkleToken.tokenType()).willReturn(TokenType.NON_FUNGIBLE_UNIQUE);
         given(typedTokenStore.loadToken(any())).willReturn(token);
         given(token.getType()).willReturn(TokenType.NON_FUNGIBLE_UNIQUE);
-<<<<<<< HEAD
-        given(dynamicProperties.areNftsEnabled()).willReturn(true);
-
-        given(validator.maxBatchSizeWipeCheck(anyInt())).willReturn(OK);
-    }
-
-    private void givenMissingToken() {
-        tokenWipeTxn =
-                TransactionBody.newBuilder()
-                        .setTokenWipe(TokenWipeAccountTransactionBody.newBuilder())
-                        .build();
-    }
-
-    private void givenMissingAccount() {
-        tokenWipeTxn =
-                TransactionBody.newBuilder()
-                        .setTokenWipe(TokenWipeAccountTransactionBody.newBuilder().setToken(id))
-                        .build();
-    }
-
-    private void givenInvalidZeroWipeAmount() {
-        tokenWipeTxn =
-=======
     }
 
     private void givenMissingToken() throws InvalidProtocolBufferException {
@@ -539,7 +329,6 @@
 
     private void givenInvalidZeroWipeAmount() throws InvalidProtocolBufferException {
         tokenWipeTxnBody =
->>>>>>> 6f806782
                 TransactionBody.newBuilder()
                         .setTokenWipe(
                                 TokenWipeAccountTransactionBody.newBuilder()
@@ -547,18 +336,11 @@
                                         .setAccount(accountID)
                                         .setAmount(0))
                         .build();
-<<<<<<< HEAD
-    }
-
-    private void givenInvalidNegativeWipeAmount() {
-        tokenWipeTxn =
-=======
         addToTxn();
     }
 
     private void givenInvalidNegativeWipeAmount() throws InvalidProtocolBufferException {
         tokenWipeTxnBody =
->>>>>>> 6f806782
                 TransactionBody.newBuilder()
                         .setTokenWipe(
                                 TokenWipeAccountTransactionBody.newBuilder()
@@ -566,9 +348,6 @@
                                         .setAccount(accountID)
                                         .setAmount(-1))
                         .build();
-<<<<<<< HEAD
-=======
-        addToTxn();
->>>>>>> 6f806782
+        addToTxn();
     }
 }