/*
 * Copyright (C) 2020-2022 Hedera Hashgraph, LLC
 *
 * Licensed under the Apache License, Version 2.0 (the "License");
 * you may not use this file except in compliance with the License.
 * You may obtain a copy of the License at
 *
 *      http://www.apache.org/licenses/LICENSE-2.0
 *
 * Unless required by applicable law or agreed to in writing, software
 * distributed under the License is distributed on an "AS IS" BASIS,
 * WITHOUT WARRANTIES OR CONDITIONS OF ANY KIND, either express or implied.
 * See the License for the specific language governing permissions and
 * limitations under the License.
 */
package com.hedera.services;

import static com.hedera.services.ServicesState.EMPTY_HASH;
import static com.hedera.services.context.AppsManager.APPS;
import static com.hedera.services.context.properties.SemanticVersions.SEMANTIC_VERSIONS;
import static com.hedera.services.context.properties.SerializableSemVers.forHapiAndHedera;
import static com.swirlds.common.system.InitTrigger.RECONNECT;
import static com.swirlds.common.system.InitTrigger.RESTART;
import static org.junit.jupiter.api.Assertions.assertDoesNotThrow;
import static org.junit.jupiter.api.Assertions.assertEquals;
import static org.junit.jupiter.api.Assertions.assertFalse;
import static org.junit.jupiter.api.Assertions.assertInstanceOf;
import static org.junit.jupiter.api.Assertions.assertNotNull;
import static org.junit.jupiter.api.Assertions.assertNull;
import static org.junit.jupiter.api.Assertions.assertSame;
import static org.junit.jupiter.api.Assertions.assertThrows;
import static org.junit.jupiter.api.Assertions.assertTrue;
import static org.mockito.ArgumentMatchers.any;
import static org.mockito.ArgumentMatchers.anyLong;
import static org.mockito.ArgumentMatchers.eq;
import static org.mockito.BDDMockito.given;
import static org.mockito.Mockito.doAnswer;
import static org.mockito.Mockito.inOrder;
import static org.mockito.Mockito.mock;
import static org.mockito.Mockito.never;
import static org.mockito.Mockito.verify;
import static org.mockito.Mockito.verifyNoInteractions;
import static org.mockito.Mockito.when;
import static org.mockito.internal.verification.VerificationModeFactory.times;

import com.google.common.primitives.Ints;
import com.google.common.primitives.Longs;
import com.google.protobuf.ByteString;
import com.hedera.services.context.MutableStateChildren;
import com.hedera.services.context.init.ServicesInitFlow;
import com.hedera.services.context.properties.BootstrapProperties;
import com.hedera.services.sigs.EventExpansion;
import com.hedera.services.state.DualStateAccessor;
import com.hedera.services.state.forensics.HashLogger;
import com.hedera.services.state.initialization.SystemAccountsCreator;
import com.hedera.services.state.initialization.SystemFilesManager;
import com.hedera.services.state.initialization.TreasuryCloner;
import com.hedera.services.state.merkle.MerkleAccount;
import com.hedera.services.state.merkle.MerkleNetworkContext;
import com.hedera.services.state.merkle.MerkleScheduledTransactions;
import com.hedera.services.state.merkle.MerkleSpecialFiles;
import com.hedera.services.state.merkle.MerkleTokenRelStatus;
import com.hedera.services.state.migration.LongTermScheduledTransactionsMigration;
import com.hedera.services.state.migration.ReleaseTwentySevenMigration;
import com.hedera.services.state.migration.ReleaseTwentySixMigration;
import com.hedera.services.state.migration.StateChildIndices;
import com.hedera.services.state.migration.StateVersions;
import com.hedera.services.state.org.StateMetadata;
import com.hedera.services.state.virtual.ContractKey;
import com.hedera.services.state.virtual.IterableContractValue;
import com.hedera.services.state.virtual.VirtualMapFactory;
import com.hedera.services.stream.RecordsRunningHashLeaf;
import com.hedera.services.txns.ProcessLogic;
import com.hedera.services.utils.EntityNum;
import com.hedera.services.utils.EntityNumPair;
import com.hedera.services.utils.SystemExits;
import com.hedera.test.extensions.LogCaptor;
import com.hedera.test.extensions.LogCaptureExtension;
import com.hedera.test.extensions.LoggingSubject;
import com.hedera.test.extensions.LoggingTarget;
import com.hedera.test.utils.ClassLoaderHelper;
import com.hedera.test.utils.IdUtils;
import com.hederahashgraph.api.proto.java.SemanticVersion;
import com.swirlds.common.crypto.CryptoFactory;
import com.swirlds.common.crypto.Hash;
import com.swirlds.common.crypto.RunningHash;
import com.swirlds.common.crypto.SerializablePublicKey;
import com.swirlds.common.crypto.engine.CryptoEngine;
import com.swirlds.common.exceptions.MutabilityException;
import com.swirlds.common.system.InitTrigger;
import com.swirlds.common.system.NodeId;
import com.swirlds.common.system.Platform;
import com.swirlds.common.system.Round;
import com.swirlds.common.system.SoftwareVersion;
import com.swirlds.common.system.SwirldDualState;
import com.swirlds.common.system.address.Address;
import com.swirlds.common.system.address.AddressBook;
import com.swirlds.common.system.events.Event;
import com.swirlds.fchashmap.FCHashMap;
import com.swirlds.merkle.map.MerkleMap;
import com.swirlds.platform.state.DualStateImpl;
import com.swirlds.platform.state.signed.SignedState;
import com.swirlds.platform.state.signed.SignedStateFileReader;
import com.swirlds.virtualmap.VirtualMap;
import java.io.File;
import java.io.IOException;
import java.nio.file.Paths;
import java.security.PublicKey;
import java.time.Instant;
import java.util.List;
import java.util.concurrent.atomic.AtomicReference;
import java.util.function.Consumer;
import java.util.function.Function;
import org.apache.commons.io.FileUtils;
import org.junit.jupiter.api.AfterEach;
import org.junit.jupiter.api.Assertions;
import org.junit.jupiter.api.BeforeEach;
import org.junit.jupiter.api.Test;
import org.junit.jupiter.api.extension.ExtendWith;
import org.mockito.Mock;
import org.mockito.junit.jupiter.MockitoExtension;

@ExtendWith({MockitoExtension.class, LogCaptureExtension.class})
class ServicesStateTest {
    private final String signedStateDir = "src/test/resources/signedState/";
    private final SoftwareVersion some025xVersion = forHapiAndHedera("0.25.0", "0.25.2");
    private final SoftwareVersion currentVersion = SEMANTIC_VERSIONS.deployedSoftwareVersion();
<<<<<<< HEAD
    private final SoftwareVersion futureVersion = forHapiAndHedera("0.28.0", "0.28.0");
=======
    private final SoftwareVersion futureVersion = forHapiAndHedera("1.0.0", "1.0.0");
    private final Instant creationTime = Instant.ofEpochSecond(1_234_567L, 8);
>>>>>>> 6f806782
    private final Instant consensusTime = Instant.ofEpochSecond(2_345_678L, 9);
    private final NodeId selfId = new NodeId(false, 1L);
    private static final String bookMemo = "0.0.4";

    @Mock private HashLogger hashLogger;
    @Mock private Platform platform;
    @Mock private AddressBook addressBook;
    @Mock private Address address;
    @Mock private ServicesApp app;
    @Mock private MerkleSpecialFiles specialFiles;
    @Mock private MerkleNetworkContext networkContext;
    @Mock private Round round;
    @Mock private Event event;
    @Mock private EventExpansion eventExpansion;
    @Mock private SwirldDualState dualState;
    @Mock private StateMetadata metadata;
    @Mock private ProcessLogic logic;
    @Mock private FCHashMap<ByteString, EntityNum> aliases;
    @Mock private MutableStateChildren workingState;
    @Mock private DualStateAccessor dualStateAccessor;
    @Mock private ServicesInitFlow initFlow;
    @Mock private TreasuryCloner treasuryCloner;
    @Mock private ServicesApp.Builder appBuilder;
    @Mock private MerkleMap<EntityNum, MerkleAccount> accounts;
    @Mock private MerkleMap<EntityNumPair, MerkleTokenRelStatus> tokenAssociations;
    @Mock private VirtualMapFactory virtualMapFactory;
    @Mock private VirtualMap<ContractKey, IterableContractValue> iterableStorage;
    @Mock private ServicesState.OwnedNftsLinkMigrator ownedNftsLinkMigrator;
    @Mock private ServicesState.StakingInfoBuilder stakingInfoBuilder;
    @Mock private ServicesState.IterableStorageMigrator iterableStorageMigrator;
    @Mock private ServicesState.ContractAutoRenewalMigrator autoRenewalMigrator;
    @Mock private Function<VirtualMapFactory.JasperDbBuilderFactory, VirtualMapFactory> vmf;
    @Mock private Consumer<ServicesState> scheduledTxnsMigrator;
    @Mock private BootstrapProperties bootstrapProperties;
    @Mock private SystemAccountsCreator accountsCreator;
    @Mock private SystemFilesManager systemFilesManager;

    @LoggingTarget private LogCaptor logCaptor;
    @LoggingSubject private ServicesState subject;

    @BeforeEach
    void setUp() {
        SEMANTIC_VERSIONS
                .deployedSoftwareVersion()
                .setProto(SemanticVersion.newBuilder().setMinor(28).build());
        SEMANTIC_VERSIONS
                .deployedSoftwareVersion()
                .setServices(SemanticVersion.newBuilder().setMinor(28).build());
        subject = new ServicesState();
        setAllChildren();
    }

    @AfterEach
    void cleanup() {
        if (APPS.includes(selfId.getId())) {
            APPS.clear(selfId.getId());
        }
    }

    @Test
    void doesNoMigrationsForLateEnoughVersion() {
        mockMigratorsOnly();
        subject.setMetadata(metadata);
        given(metadata.app()).willReturn(app);
        given(app.workingState()).willReturn(workingState);

        subject.migrateFrom(futureVersion);

        verifyNoInteractions(autoRenewalMigrator, iterableStorageMigrator);

        unmockMigrators();
    }

    @Test
    void doesAllMigrationsExceptAutoRenewFromRelease025VersionIfExpiryNotJustEnabled() {
        mockMigrators();
        final var inOrder =
                inOrder(iterableStorageMigrator, vmf, workingState, scheduledTxnsMigrator);

        ServicesState.setExpiryJustEnabled(false);
        subject.setChild(StateChildIndices.ACCOUNTS, accounts);
        subject.setChild(StateChildIndices.TOKEN_ASSOCIATIONS, tokenAssociations);
        subject.setChild(StateChildIndices.NETWORK_CTX, networkContext);
        subject.setChild(StateChildIndices.SCHEDULE_TXS, mock(MerkleMap.class));
        subject.setMetadata(metadata);

        given(metadata.app()).willReturn(app);
        given(app.workingState()).willReturn(workingState);
        given(virtualMapFactory.newVirtualizedIterableStorage()).willReturn(iterableStorage);
        given(vmf.apply(any())).willReturn(virtualMapFactory);
        doAnswer(
                        inv -> {
                            subject.setChild(
                                    StateChildIndices.SCHEDULE_TXS,
                                    new MerkleScheduledTransactions(1));
                            return null;
                        })
                .when(scheduledTxnsMigrator)
                .accept(subject);

        subject.migrateFrom(some025xVersion);

        inOrder.verify(iterableStorageMigrator)
                .makeStorageIterable(eq(subject), any(), any(), eq(iterableStorage));
        inOrder.verify(scheduledTxnsMigrator).accept(subject);
        inOrder.verify(workingState).updatePrimitiveChildrenFrom(subject);

        verifyNoInteractions(autoRenewalMigrator);

        unmockMigrators();
    }

    @Test
    void doesAllMigrationsFromRelease025VersionIfExpiryJustEnabled() {
        mockMigrators();
        final var inOrder =
                inOrder(
                        autoRenewalMigrator,
                        scheduledTxnsMigrator,
                        iterableStorageMigrator,
                        vmf,
                        workingState);

        ServicesState.setExpiryJustEnabled(true);
        subject.setChild(StateChildIndices.ACCOUNTS, accounts);
        subject.setChild(StateChildIndices.TOKEN_ASSOCIATIONS, tokenAssociations);
        subject.setChild(StateChildIndices.NETWORK_CTX, networkContext);
        subject.setChild(StateChildIndices.SCHEDULE_TXS, mock(MerkleMap.class));
        subject.setMetadata(metadata);
        given(networkContext.consensusTimeOfLastHandledTxn()).willReturn(consensusTime);

        given(metadata.app()).willReturn(app);
        given(app.workingState()).willReturn(workingState);
        given(virtualMapFactory.newVirtualizedIterableStorage()).willReturn(iterableStorage);
        given(vmf.apply(any())).willReturn(virtualMapFactory);
        doAnswer(
                        inv -> {
                            subject.setChild(
                                    StateChildIndices.SCHEDULE_TXS,
                                    new MerkleScheduledTransactions(1));
                            return null;
                        })
                .when(scheduledTxnsMigrator)
                .accept(subject);

        subject.migrateFrom(some025xVersion);
        ServicesState.setExpiryJustEnabled(false);

        inOrder.verify(iterableStorageMigrator)
                .makeStorageIterable(eq(subject), any(), any(), eq(iterableStorage));
        inOrder.verify(autoRenewalMigrator).grantFreeAutoRenew(subject, consensusTime);
        inOrder.verify(scheduledTxnsMigrator).accept(subject);
        inOrder.verify(workingState).updatePrimitiveChildrenFrom(subject);

        unmockMigrators();
    }

    @Test
    void doesScheduledTxnMigrationRegardlessOfVersion() {
        mockMigratorsOnly();

        subject.setMetadata(metadata);
        given(metadata.app()).willReturn(app);
        given(app.workingState()).willReturn(workingState);
        subject.setChild(StateChildIndices.SCHEDULE_TXS, mock(MerkleMap.class));
        doAnswer(
                        inv -> {
                            subject.setChild(
                                    StateChildIndices.SCHEDULE_TXS,
                                    new MerkleScheduledTransactions(1));
                            return null;
                        })
                .when(scheduledTxnsMigrator)
                .accept(subject);

        subject.migrateFrom(futureVersion);

        verify(iterableStorageMigrator, never()).makeStorageIterable(any(), any(), any(), any());
        verify(autoRenewalMigrator, never()).grantFreeAutoRenew(any(), any());

        verify(scheduledTxnsMigrator).accept(subject);

        unmockMigrators();
    }

    @Test
    void onlyInitializedIfMetadataIsSet() {
        assertFalse(subject.isInitialized());
        subject.setMetadata(metadata);
        assertTrue(subject.isInitialized());
    }

    @Test
    void getsAliasesFromMetadata() {
        given(metadata.aliases()).willReturn(aliases);
        subject.setMetadata(metadata);
        assertSame(aliases, subject.aliases());
    }

    @Test
    void logsSummaryAsExpectedWithAppAvailable() {
        // setup:
        final var consTime = Instant.ofEpochSecond(1_234_567L);
        subject.setMetadata(metadata);

        subject.setChild(StateChildIndices.NETWORK_CTX, networkContext);

        given(metadata.app()).willReturn(app);
        given(app.hashLogger()).willReturn(hashLogger);
        given(app.dualStateAccessor()).willReturn(dualStateAccessor);
        given(networkContext.getStateVersion()).willReturn(StateVersions.CURRENT_VERSION);
        given(networkContext.consensusTimeOfLastHandledTxn()).willReturn(consTime);
        given(networkContext.summarizedWith(dualStateAccessor)).willReturn("IMAGINE");

        // when:
        subject.logSummary();

        // then:
        verify(hashLogger).logHashesFor(subject);
        assertEquals("IMAGINE", logCaptor.infoLogs().get(0));
        assertEquals(consTime, subject.getTimeOfLastHandledTxn());
        assertEquals(StateVersions.CURRENT_VERSION, subject.getStateVersion());
    }

    @Test
    void logsSummaryAsExpectedWithNoAppAvailable() {
        subject.setChild(StateChildIndices.NETWORK_CTX, networkContext);

        given(networkContext.summarized()).willReturn("IMAGINE");

        // when:
        subject.logSummary();

        // then:
        assertEquals("IMAGINE", logCaptor.infoLogs().get(0));
    }

    @Test
    void getsAccountIdAsExpected() {
        // setup:
        subject.setChild(StateChildIndices.ADDRESS_BOOK, addressBook);

        given(addressBook.getAddress(selfId.getId())).willReturn(address);
        given(address.getMemo()).willReturn("0.0.3");

        // when:
        final var parsedAccount = subject.getAccountFromNodeId(selfId);

        // then:
        assertEquals(IdUtils.asAccount("0.0.3"), parsedAccount);
    }

    @Test
    void onReleaseAndArchiveNoopIfMetadataNull() {
        setAllMmsTo(mock(MerkleMap.class));
        Assertions.assertDoesNotThrow(subject::archive);
        Assertions.assertDoesNotThrow(subject::destroyNode);
    }

    @Test
    void onReleaseForwardsToMetadataIfNonNull() {
        // setup:
        subject.setMetadata(metadata);

        // when:
        subject.destroyNode();

        // then:
        verify(metadata).release();
    }

    @Test
    void archiveForwardsToMetadataAndMerkleMaps() {
        final MerkleMap<?, ?> mockMm = mock(MerkleMap.class);

        subject.setMetadata(metadata);
        setAllMmsTo(mockMm);

        // when:
        subject.archive();

        // then:
        verify(metadata).release();
        verify(mockMm, times(6)).archive();
    }

    @Test
    void preHandleUsesEventExpansion() {
        subject.setMetadata(metadata);
        given(metadata.app()).willReturn(app);
        given(app.eventExpansion()).willReturn(eventExpansion);

        subject.preHandle(event);

        verify(eventExpansion).expandAllSigs(event, subject);
    }

    @Test
    void handleThrowsIfImmutable() {
        subject.copy();

        assertThrows(
                MutabilityException.class, () -> subject.handleConsensusRound(round, dualState));
    }

    @Test
    void handlesRoundAsExpected() {
        subject.setMetadata(metadata);

        given(metadata.app()).willReturn(app);
        given(app.logic()).willReturn(logic);
        given(app.dualStateAccessor()).willReturn(dualStateAccessor);

        subject.handleConsensusRound(round, dualState);
        verify(dualStateAccessor).setDualState(dualState);
        verify(logic).incorporateConsensus(round);
    }

    @Test
    void addressBookCopyWorks() {
        given(addressBook.copy()).willReturn(addressBook);
        // and:
        subject.setChild(StateChildIndices.ADDRESS_BOOK, addressBook);

        // when:
        final var bookCopy = subject.getAddressBookCopy();

        // then:
        assertSame(addressBook, bookCopy);
        verify(addressBook).copy();
    }

    @Test
    void minimumVersionIsRelease025() {
        // expect:
        assertEquals(StateVersions.RELEASE_025X_VERSION, subject.getMinimumSupportedVersion());
    }

    @Test
    void minimumChildCountsAsExpected() {
        assertEquals(StateChildIndices.NUM_025X_CHILDREN, subject.getMinimumChildCount());
    }

    @Test
    void merkleMetaAsExpected() {
        // expect:
        assertEquals(0x8e300b0dfdafbb1aL, subject.getClassId());
        assertEquals(StateVersions.CURRENT_VERSION, subject.getVersion());
    }

    @Test
    void doesntThrowWhenDualStateIsNull() {
        subject.setChild(StateChildIndices.SPECIAL_FILES, specialFiles);
        subject.setChild(StateChildIndices.NETWORK_CTX, networkContext);
        subject.setChild(StateChildIndices.ACCOUNTS, accounts);

        given(app.hashLogger()).willReturn(hashLogger);
        given(app.initializationFlow()).willReturn(initFlow);
        given(app.dualStateAccessor()).willReturn(dualStateAccessor);
        given(app.sysFilesManager()).willReturn(systemFilesManager);
        given(app.treasuryCloner()).willReturn(treasuryCloner);
        given(platform.getSelfId()).willReturn(selfId);

        APPS.save(selfId.getId(), app);

        assertDoesNotThrow(
                () -> subject.init(platform, addressBook, null, RESTART, currentVersion));
    }

    @Test
    void genesisInitCreatesChildren() {
        // setup:
        ServicesState.setAppBuilder(() -> appBuilder);

        given(addressBook.getSize()).willReturn(3);
        given(addressBook.getAddress(anyLong())).willReturn(address);
        given(address.getMemo()).willReturn(bookMemo);
        given(appBuilder.bootstrapProps(any())).willReturn(appBuilder);
        given(appBuilder.crypto(any())).willReturn(appBuilder);
        given(appBuilder.staticAccountMemo(bookMemo)).willReturn(appBuilder);
        given(appBuilder.initialHash(EMPTY_HASH)).willReturn(appBuilder);
        given(appBuilder.platform(platform)).willReturn(appBuilder);
        given(appBuilder.selfId(1L)).willReturn(appBuilder);
        given(appBuilder.build()).willReturn(app);
        // and:
        given(app.hashLogger()).willReturn(hashLogger);
        given(app.initializationFlow()).willReturn(initFlow);
        given(app.dualStateAccessor()).willReturn(dualStateAccessor);
        given(platform.getSelfId()).willReturn(selfId);
        given(app.sysAccountsCreator()).willReturn(accountsCreator);
        given(app.workingState()).willReturn(workingState);
        given(app.sysFilesManager()).willReturn(systemFilesManager);

        // when:
        subject.init(platform, addressBook, dualState, InitTrigger.GENESIS, null);

        // then:
        assertFalse(subject.isImmutable());
        // and:
        assertSame(addressBook, subject.addressBook());
        assertNotNull(subject.accounts());
        assertNotNull(subject.storage());
        assertNotNull(subject.topics());
        assertNotNull(subject.tokens());
        assertNotNull(subject.tokenAssociations());
        assertNotNull(subject.scheduleTxs());
        assertNotNull(subject.networkCtx());
        assertNotNull(subject.runningHashLeaf());
        assertNotNull(subject.contractStorage());
        assertNotNull(subject.stakingInfo());
        assertNull(subject.networkCtx().consensusTimeOfLastHandledTxn());
        assertEquals(1001L, subject.networkCtx().seqNo().current());
        assertNotNull(subject.specialFiles());
        // and:
        verify(dualStateAccessor).setDualState(dualState);
        verify(initFlow).runWith(subject);
        verify(appBuilder).bootstrapProps(any());
        verify(appBuilder).initialHash(EMPTY_HASH);
        verify(appBuilder).platform(platform);
        verify(appBuilder).selfId(selfId.getId());
        // and:
        assertTrue(APPS.includes(selfId.getId()));

        // cleanup:
        ServicesState.setAppBuilder(DaggerServicesApp::builder);
    }

    @Test
    void nonGenesisInitReusesContextIfPresent() {
        subject.setChild(StateChildIndices.SPECIAL_FILES, specialFiles);
        subject.setChild(StateChildIndices.NETWORK_CTX, networkContext);
        subject.setChild(StateChildIndices.ACCOUNTS, accounts);

        given(app.hashLogger()).willReturn(hashLogger);
        given(app.initializationFlow()).willReturn(initFlow);
        given(app.dualStateAccessor()).willReturn(dualStateAccessor);
        given(platform.getSelfId()).willReturn(selfId);
        // and:
        APPS.save(selfId.getId(), app);

        // when:
        subject.init(platform, addressBook, dualState, RECONNECT, currentVersion);

        // then:
        assertSame(addressBook, subject.addressBook());
        assertSame(app, subject.getMetadata().app());
        // and:
        verify(initFlow).runWith(subject);
        verify(hashLogger).logHashesFor(subject);
    }

    @Test
    void nonGenesisInitExitsIfStateVersionLaterThanCurrentSoftware() {
        final var mockExit = mock(SystemExits.class);

        subject.setChild(StateChildIndices.SPECIAL_FILES, specialFiles);
        subject.setChild(StateChildIndices.NETWORK_CTX, networkContext);
        subject.setChild(StateChildIndices.ACCOUNTS, accounts);

        given(platform.getSelfId()).willReturn(selfId);
        given(app.systemExits()).willReturn(mockExit);
        given(app.dualStateAccessor()).willReturn(dualStateAccessor);
        // and:
        APPS.save(selfId.getId(), app);

        // when:
        subject.init(platform, addressBook, dualState, RESTART, futureVersion);

        verify(mockExit).fail(1);
    }

    @Test
    void nonGenesisInitClearsPreparedUpgradeIfNonNullLastFrozenMatchesFreezeTime() {
        subject.setChild(StateChildIndices.SPECIAL_FILES, specialFiles);
        subject.setChild(StateChildIndices.NETWORK_CTX, networkContext);
        subject.setChild(StateChildIndices.ACCOUNTS, accounts);

        final var when = Instant.ofEpochSecond(1_234_567L, 890);
        given(dualState.getFreezeTime()).willReturn(when);
        given(dualState.getLastFrozenTime()).willReturn(when);

        given(app.hashLogger()).willReturn(hashLogger);
        given(app.initializationFlow()).willReturn(initFlow);
        given(app.dualStateAccessor()).willReturn(dualStateAccessor);
        given(platform.getSelfId()).willReturn(selfId);
        given(app.sysFilesManager()).willReturn(systemFilesManager);
        given(app.treasuryCloner()).willReturn(treasuryCloner);
        // and:
        APPS.save(selfId.getId(), app);

        // when:
        subject.init(platform, addressBook, dualState, RESTART, currentVersion);

        verify(networkContext).discardPreparedUpgradeMeta();
        verify(dualState).setFreezeTime(null);
    }

    @Test
    void nonGenesisInitWithOldVersionMarksMigrationRecordsNotStreamed() {
        mockMigrators();
        givenSpecialAccountsForMigration();
        given(virtualMapFactory.newVirtualizedIterableStorage()).willReturn(iterableStorage);
        given(vmf.apply(any())).willReturn(virtualMapFactory);
        subject.setMetadata(metadata);
        given(app.workingState()).willReturn(workingState);

        subject.setChild(StateChildIndices.SPECIAL_FILES, specialFiles);
        subject.setChild(StateChildIndices.NETWORK_CTX, networkContext);
        subject.setChild(StateChildIndices.ACCOUNTS, accounts);
        subject.setDeserializedStateVersion(StateVersions.RELEASE_025X_VERSION);

        final var when = Instant.ofEpochSecond(1_234_567L, 890);
        given(dualState.getFreezeTime()).willReturn(when);
        given(dualState.getLastFrozenTime()).willReturn(when);

        given(app.hashLogger()).willReturn(hashLogger);
        given(app.initializationFlow()).willReturn(initFlow);
        given(app.dualStateAccessor()).willReturn(dualStateAccessor);
        given(platform.getSelfId()).willReturn(selfId);
        given(app.sysFilesManager()).willReturn(systemFilesManager);
        given(app.treasuryCloner()).willReturn(treasuryCloner);
        // and:
        APPS.save(selfId.getId(), app);

        // when:
        subject.init(platform, addressBook, dualState, RESTART, null);

        verify(networkContext).discardPreparedUpgradeMeta();
        verify(networkContext).markMigrationRecordsNotYetStreamed();
        verify(dualState).setFreezeTime(null);

        unmockMigrators();
    }

    @Test
    void nonGenesisInitThrowsWithUnsupportedStateVersionUsed() {
        subject.setDeserializedStateVersion(StateVersions.RELEASE_025X_VERSION - 1);

        assertThrows(
                IllegalStateException.class,
                () -> subject.init(platform, addressBook, dualState, RESTART, null));
    }

    @Test
    void nonGenesisInitDoesntClearPreparedUpgradeIfNotUpgrade() {
        subject.setChild(StateChildIndices.SPECIAL_FILES, specialFiles);
        subject.setChild(StateChildIndices.NETWORK_CTX, networkContext);
        subject.setChild(StateChildIndices.ACCOUNTS, accounts);

        given(app.hashLogger()).willReturn(hashLogger);
        given(app.initializationFlow()).willReturn(initFlow);
        given(app.dualStateAccessor()).willReturn(dualStateAccessor);
        given(platform.getSelfId()).willReturn(selfId);
        // and:
        APPS.save(selfId.getId(), app);

        // when:
        subject.init(platform, addressBook, dualState, RECONNECT, currentVersion);

        verify(networkContext, never()).discardPreparedUpgradeMeta();
    }

    @Test
    void initHandlesScheduledTxnMigration() {
        subject.setChild(StateChildIndices.SCHEDULE_TXS, mock(MerkleScheduledTransactions.class));
        assertInstanceOf(MerkleScheduledTransactions.class, subject.scheduleTxs());

        var mockLegacyScheduledTxns = mock(MerkleMap.class);
        given(mockLegacyScheduledTxns.size()).willReturn(2);

        subject.setChild(StateChildIndices.SCHEDULE_TXS, mockLegacyScheduledTxns);
        assertNull(subject.scheduleTxs());

        subject.setChild(StateChildIndices.SPECIAL_FILES, specialFiles);
        subject.setChild(StateChildIndices.NETWORK_CTX, networkContext);
        subject.setChild(StateChildIndices.ACCOUNTS, accounts);

        given(app.hashLogger()).willReturn(hashLogger);
        given(app.initializationFlow()).willReturn(initFlow);
        given(app.dualStateAccessor()).willReturn(dualStateAccessor);
        given(platform.getSelfId()).willReturn(selfId);
        given(app.sysFilesManager()).willReturn(systemFilesManager);
        given(app.treasuryCloner()).willReturn(treasuryCloner);
        // and:
        APPS.save(selfId.getId(), app);

        // when:
        subject.init(platform, addressBook, dualState, RESTART, currentVersion);

        var scheduledTxns = subject.scheduleTxs();

        assertInstanceOf(MerkleScheduledTransactions.class, scheduledTxns);
        assertEquals(2, scheduledTxns.getNumSchedules());
    }

    @Test
    void copySetsMutabilityAsExpected() {
        // when:
        final var copy = subject.copy();

        // then:
        assertTrue(subject.isImmutable());
        assertFalse(copy.isImmutable());
    }

    @Test
    void copyUpdateCtxWithNonNullMeta() {
        // setup:
        subject.setMetadata(metadata);

        given(metadata.app()).willReturn(app);
        given(app.workingState()).willReturn(workingState);

        // when:
        final var copy = subject.copy();

        // then:
        verify(workingState).updateFrom(copy);
    }

    @Test
    void copiesNonNullChildren() {
        // setup:
        subject.setChild(StateChildIndices.ADDRESS_BOOK, addressBook);
        subject.setChild(StateChildIndices.NETWORK_CTX, networkContext);
        subject.setChild(StateChildIndices.SPECIAL_FILES, specialFiles);
        // and:
        subject.setMetadata(metadata);
        subject.setDeserializedStateVersion(10);

        given(addressBook.copy()).willReturn(addressBook);
        given(networkContext.copy()).willReturn(networkContext);
        given(specialFiles.copy()).willReturn(specialFiles);
        given(metadata.copy()).willReturn(metadata);
        given(metadata.app()).willReturn(app);
        given(app.workingState()).willReturn(workingState);

        // when:
        final var copy = subject.copy();

        // then:
        assertEquals(10, copy.getDeserializedStateVersion());
        assertSame(metadata, copy.getMetadata());
        verify(metadata).copy();
        // and:
        assertSame(addressBook, copy.addressBook());
        assertSame(networkContext, copy.networkCtx());
        assertSame(specialFiles, copy.specialFiles());
    }

    @Test
    void testLoading0274State() {
        ClassLoaderHelper.loadClassPathDependencies();
        final AtomicReference<SignedState> ref = new AtomicReference<>();
        assertDoesNotThrow(
                () -> ref.set(loadSignedState(signedStateDir + "v0.27.4/SignedState.swh")));
        final var mockPlatform = createMockPlatformWithCrypto();
        ref.get()
                .getSwirldState()
                .init(
                        mockPlatform,
                        createPretendBookFrom(mockPlatform, false),
                        new DualStateImpl(),
                        RESTART,
                        null);
    }

    @Test
    void testGenesisState() {
        ClassLoaderHelper.loadClassPathDependencies();
        final var servicesState = new ServicesState();
        final var recordsRunningHashLeaf = new RecordsRunningHashLeaf();
        recordsRunningHashLeaf.setRunningHash(new RunningHash(EMPTY_HASH));
        servicesState.setChild(
                StateChildIndices.RECORD_STREAM_RUNNING_HASH, recordsRunningHashLeaf);
        final var platform = createMockPlatformWithCrypto();
        final var app = createApp(platform);

        APPS.save(platform.getSelfId().getId(), app);
        assertDoesNotThrow(
                () ->
                        servicesState.init(
                                platform,
                                createPretendBookFrom(platform, true),
                                new DualStateImpl(),
                                InitTrigger.GENESIS,
                                null));
    }

    private AddressBook createPretendBookFrom(
            final Platform platform, final boolean withKeyDetails) {
        final var pubKey = mock(PublicKey.class);
        given(pubKey.getAlgorithm()).willReturn("EC");
        if (withKeyDetails) {
            given(pubKey.getEncoded()).willReturn(Longs.toByteArray(Long.MAX_VALUE));
        }
        final var nodeId = platform.getSelfId().getId();
        final var address =
                new Address(
                        nodeId,
                        "",
                        "",
                        1L,
                        false,
                        null,
                        -1,
                        Ints.toByteArray(123456789),
                        -1,
                        null,
                        -1,
                        null,
                        -1,
                        new SerializablePublicKey(pubKey),
                        null,
                        new SerializablePublicKey(pubKey),
                        "");
        return new AddressBook(List.of(address));
    }

    private static ServicesApp createApp(Platform platform) {
        return DaggerServicesApp.builder()
                .initialHash(new Hash())
                .platform(platform)
                .crypto(CryptoFactory.getInstance())
                .selfId(platform.getSelfId().getId())
                .staticAccountMemo("memo")
                .bootstrapProps(new BootstrapProperties())
                .build();
    }

    private Platform createMockPlatformWithCrypto() {
        final var platform = mock(Platform.class);
        when(platform.getSelfId()).thenReturn(new NodeId(false, 0));
        when(platform.getCryptography()).thenReturn(new CryptoEngine());
        assertNotNull(platform.getCryptography());
        return platform;
    }

    private static SignedState loadSignedState(final String path) throws IOException {
        var signedPair = SignedStateFileReader.readStateFile(Paths.get(path));
        // Because it's possible we are loading old data, we cannot check equivalence of the hash.
        Assertions.assertNotNull(signedPair.signedState());
        return signedPair.signedState();
    }

    private void setAllMmsTo(final MerkleMap<?, ?> mockMm) {
        subject.setChild(StateChildIndices.ACCOUNTS, mockMm);
        subject.setChild(StateChildIndices.TOKEN_ASSOCIATIONS, mockMm);
        subject.setChild(StateChildIndices.TOKENS, mockMm);
        subject.setChild(StateChildIndices.UNIQUE_TOKENS, mockMm);
        subject.setChild(StateChildIndices.STORAGE, mockMm);
        subject.setChild(StateChildIndices.TOPICS, mockMm);
        subject.setChild(StateChildIndices.SCHEDULE_TXS, mockMm);
        subject.setChild(StateChildIndices.STAKING_INFO, mockMm);
    }

    private void setAllChildren() {
        given(addressBook.getSize()).willReturn(1);
        given(addressBook.getAddress(0)).willReturn(address);
        given(address.getId()).willReturn(0L);
        given(bootstrapProperties.getLongProperty("ledger.totalTinyBarFloat"))
                .willReturn(3_000_000_000L);
        given(bootstrapProperties.getIntProperty("staking.rewardHistory.numStoredPeriods"))
                .willReturn(2);
        File databaseFolder = new File("database");
        try {
            if (!databaseFolder.exists()) {
                databaseFolder.mkdir();
            }
            FileUtils.cleanDirectory(new File("database"));
        } catch (IllegalArgumentException | IOException e) {
            System.err.println("Exception thrown while cleaning up directory");
            e.printStackTrace();
        }
        subject.createGenesisChildren(addressBook, 0, bootstrapProperties);
    }

    private void mockMigrators() {
        mockMigratorsOnly();
        givenSpecialAccountsForMigration();
    }

    private void mockMigratorsOnly() {
        ServicesState.setAutoRenewalMigrator(autoRenewalMigrator);
        ServicesState.setIterableStorageMigrator(iterableStorageMigrator);
        ServicesState.setOwnedNftsLinkMigrator(ownedNftsLinkMigrator);
        ServicesState.setVmFactory(vmf);
        ServicesState.setScheduledTransactionsMigrator(scheduledTxnsMigrator);
        ServicesState.setStakingInfoBuilder(stakingInfoBuilder);
    }

    private void unmockMigrators() {
        ServicesState.setAutoRenewalMigrator(ReleaseTwentySixMigration::grantFreeAutoRenew);
        ServicesState.setIterableStorageMigrator(ReleaseTwentySixMigration::makeStorageIterable);
        ServicesState.setOwnedNftsLinkMigrator(
                ReleaseTwentySixMigration::buildAccountNftsOwnedLinkedList);
        ServicesState.setVmFactory(VirtualMapFactory::new);
        ServicesState.setScheduledTransactionsMigrator(
                LongTermScheduledTransactionsMigration::migrateScheduledTransactions);
        ServicesState.setStakingInfoBuilder(ReleaseTwentySevenMigration::buildStakingInfoMap);
    }

    private void givenSpecialAccountsForMigration() {
        given(accounts.get(EntityNum.fromLong(800L))).willReturn(new MerkleAccount());
        given(accounts.get(EntityNum.fromLong(801L))).willReturn(new MerkleAccount());
    }
}<|MERGE_RESOLUTION|>--- conflicted
+++ resolved
@@ -125,12 +125,7 @@
     private final String signedStateDir = "src/test/resources/signedState/";
     private final SoftwareVersion some025xVersion = forHapiAndHedera("0.25.0", "0.25.2");
     private final SoftwareVersion currentVersion = SEMANTIC_VERSIONS.deployedSoftwareVersion();
-<<<<<<< HEAD
-    private final SoftwareVersion futureVersion = forHapiAndHedera("0.28.0", "0.28.0");
-=======
     private final SoftwareVersion futureVersion = forHapiAndHedera("1.0.0", "1.0.0");
-    private final Instant creationTime = Instant.ofEpochSecond(1_234_567L, 8);
->>>>>>> 6f806782
     private final Instant consensusTime = Instant.ofEpochSecond(2_345_678L, 9);
     private final NodeId selfId = new NodeId(false, 1L);
     private static final String bookMemo = "0.0.4";
