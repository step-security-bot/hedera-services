package com.hedera.services;

/*-
 * ‌
 * Hedera Services Node
 * ​
 * Copyright (C) 2018 - 2020 Hedera Hashgraph, LLC
 * ​
 * Licensed under the Apache License, Version 2.0 (the "License");
 * you may not use this file except in compliance with the License.
 * You may obtain a copy of the License at
 *
 *      http://www.apache.org/licenses/LICENSE-2.0
 *
 * Unless required by applicable law or agreed to in writing, software
 * distributed under the License is distributed on an "AS IS" BASIS,
 * WITHOUT WARRANTIES OR CONDITIONS OF ANY KIND, either express or implied.
 * See the License for the specific language governing permissions and
 * limitations under the License.
 * ‍
 */

import com.google.protobuf.ByteString;
import com.google.protobuf.InvalidProtocolBufferException;
import com.hedera.services.context.ServicesContext;
<<<<<<< HEAD
=======
import com.hedera.services.records.AccountRecordsHistorian;
import com.hedera.services.records.TxnIdRecentHistory;
import com.hedera.services.state.initialization.SystemFilesManager;
import com.hedera.services.state.merkle.MerkleDiskFs;
import com.hedera.services.state.merkle.MerkleEntityAssociation;
import com.hedera.services.state.merkle.MerkleNetworkContext;
import com.hedera.services.state.merkle.MerkleAccount;
import com.hedera.services.state.merkle.MerkleSchedule;
import com.hedera.services.state.merkle.MerkleToken;
import com.hedera.services.state.merkle.MerkleTokenRelStatus;
import com.hedera.services.state.merkle.MerkleTopic;
>>>>>>> 7c5a874b
import com.hedera.services.context.properties.PropertySources;
import com.hedera.services.legacy.core.jproto.JEd25519Key;
import com.hedera.services.legacy.core.jproto.JKey;
import com.hedera.services.legacy.crypto.SignatureStatus;
import com.hedera.services.records.AccountRecordsHistorian;
import com.hedera.services.records.TxnIdRecentHistory;
import com.hedera.services.sigs.order.HederaSigningOrder;
import com.hedera.services.sigs.order.SigningOrderResult;
import com.hedera.services.state.initialization.SystemFilesManager;
import com.hedera.services.state.merkle.MerkleAccount;
import com.hedera.services.state.merkle.MerkleBlobMeta;
import com.hedera.services.state.merkle.MerkleDiskFs;
import com.hedera.services.state.merkle.MerkleEntityAssociation;
import com.hedera.services.state.merkle.MerkleEntityId;
import com.hedera.services.state.merkle.MerkleNetworkContext;
import com.hedera.services.state.merkle.MerkleOptionalBlob;
import com.hedera.services.state.merkle.MerkleToken;
import com.hedera.services.state.merkle.MerkleTokenRelStatus;
import com.hedera.services.state.merkle.MerkleTopic;
import com.hedera.services.state.submerkle.ExchangeRates;
import com.hedera.services.state.submerkle.SequenceNumber;
import com.hedera.services.stream.RecordStreamManager;
import com.hedera.services.stream.RecordsRunningHashLeaf;
import com.hedera.services.txns.ProcessLogic;
import com.hedera.services.utils.SystemExits;
import com.hedera.test.factories.txns.PlatformTxnFactory;
import com.hedera.test.utils.IdUtils;
import com.hederahashgraph.api.proto.java.AccountID;
import com.hederahashgraph.api.proto.java.SignatureMap;
import com.hederahashgraph.api.proto.java.SignaturePair;
import com.hederahashgraph.api.proto.java.SignedTransaction;
import com.hederahashgraph.api.proto.java.TransactionID;
import com.swirlds.blob.BinaryObjectStore;
import com.swirlds.common.Address;
import com.swirlds.common.AddressBook;
import com.swirlds.common.NodeId;
import com.swirlds.common.Platform;
import com.swirlds.common.Transaction;
import com.swirlds.common.crypto.CryptoFactory;
import com.swirlds.common.crypto.DigestType;
import com.swirlds.common.crypto.Hash;
import com.swirlds.common.crypto.ImmutableHash;
import com.swirlds.common.crypto.RunningHash;
import com.swirlds.common.io.SerializableDataInputStream;
import com.swirlds.common.io.SerializableDataOutputStream;
import com.swirlds.common.merkle.MerkleNode;
import com.swirlds.fcmap.FCMap;
import org.apache.logging.log4j.LogManager;
import org.apache.logging.log4j.Logger;
import org.junit.jupiter.api.AfterEach;
import org.junit.jupiter.api.BeforeEach;
import org.junit.jupiter.api.Test;
import org.junit.platform.runner.JUnitPlatform;
import org.junit.runner.RunWith;
import org.mockito.InOrder;

import java.time.Instant;
import java.util.Collections;
import java.util.List;
import java.util.Map;
import java.util.function.Consumer;
import java.util.function.Supplier;

import static com.hedera.services.ServicesState.RELEASE_0100_VERSION;
import static com.hedera.services.ServicesState.RELEASE_0110_VERSION;
import static com.hedera.services.ServicesState.RELEASE_070_VERSION;
import static com.hedera.services.ServicesState.RELEASE_080_VERSION;
import static com.hedera.services.ServicesState.RELEASE_090_VERSION;
import static com.hedera.services.context.SingletonContextsManager.CONTEXTS;
import static java.util.Collections.EMPTY_LIST;
import static org.junit.jupiter.api.Assertions.assertDoesNotThrow;
import static org.junit.jupiter.api.Assertions.assertEquals;
import static org.junit.jupiter.api.Assertions.assertFalse;
import static org.junit.jupiter.api.Assertions.assertNotNull;
import static org.junit.jupiter.api.Assertions.assertSame;
import static org.junit.jupiter.api.Assertions.assertThrows;
import static org.junit.jupiter.api.Assertions.assertTrue;
import static org.mockito.BDDMockito.any;
import static org.mockito.BDDMockito.argThat;
import static org.mockito.BDDMockito.given;
import static org.mockito.BDDMockito.inOrder;
import static org.mockito.BDDMockito.mock;
import static org.mockito.BDDMockito.never;
import static org.mockito.BDDMockito.verify;

@RunWith(JUnitPlatform.class)
class ServicesStateTest {
	Consumer<MerkleNode> mockDigest;
	Supplier<BinaryObjectStore> mockBlobStoreSupplier;
	BinaryObjectStore blobStore;
	Instant now = Instant.now();
	Transaction platformTxn;
	Address address;
	AddressBook book;
	AddressBook bookCopy;
	Platform platform;
	ProcessLogic logic;
	PropertySources propertySources;
	ServicesContext ctx;
	AccountRecordsHistorian historian;
	FCMap<MerkleEntityId, MerkleTopic> topics;
	FCMap<MerkleEntityId, MerkleAccount> accounts;
	FCMap<MerkleBlobMeta, MerkleOptionalBlob> storage;
	FCMap<MerkleEntityId, MerkleTopic> topicsCopy;
	FCMap<MerkleEntityId, MerkleAccount> accountsCopy;
	FCMap<MerkleBlobMeta, MerkleOptionalBlob> storageCopy;
	FCMap<MerkleEntityId, MerkleToken> tokens;
	FCMap<MerkleEntityId, MerkleSchedule> scheduledTxs;
	FCMap<MerkleEntityAssociation, MerkleTokenRelStatus> tokenAssociations;
	FCMap<MerkleEntityAssociation, MerkleTokenRelStatus> tokenAssociationsCopy;
	FCMap<MerkleEntityId, MerkleToken> tokensCopy;
	FCMap<MerkleEntityId, MerkleSchedule> scheduledTxsCopy;
	MerkleDiskFs diskFs;
	MerkleDiskFs diskFsCopy;
	RecordsRunningHashLeaf runningHashLeaf;
	RecordsRunningHashLeaf runningHashLeafCopy;
	RunningHash runningHash;
	Hash recordsHash;
	ExchangeRates midnightRates;
	SequenceNumber seqNo;
	MerkleNetworkContext networkCtx;
	MerkleNetworkContext networkCtxCopy;
	NodeId self = new NodeId(false, 1);
	SerializableDataInputStream in;
	SerializableDataOutputStream out;
	SystemExits systemExits;
	SystemFilesManager systemFilesManager;
	RecordStreamManager recordStreamManager;
	Map<TransactionID, TxnIdRecentHistory> txnHistories;

	ServicesState subject;

	private static final Hash EMPTY_HASH = new ImmutableHash(new byte[DigestType.SHA_384.digestLength()]);

	@BeforeEach
	private void setup() {
		CONTEXTS.clear();
		mockDigest = (Consumer<MerkleNode>) mock(Consumer.class);
		ServicesState.merkleDigest = mockDigest;
		blobStore = mock(BinaryObjectStore.class);
		mockBlobStoreSupplier = (Supplier<BinaryObjectStore>) mock(Supplier.class);
		given(mockBlobStoreSupplier.get()).willReturn(blobStore);
		ServicesState.blobStoreSupplier = mockBlobStoreSupplier;
		given(blobStore.isInitializing()).willReturn(false);

		out = mock(SerializableDataOutputStream.class);
		in = mock(SerializableDataInputStream.class);
		platformTxn = mock(Transaction.class);

		address = mock(Address.class);
		given(address.getMemo()).willReturn("0.0.3");
		bookCopy = mock(AddressBook.class);
		book = mock(AddressBook.class);
		given(book.copy()).willReturn(bookCopy);
		given(book.getAddress(1)).willReturn(address);

		logic = mock(ProcessLogic.class);
		ctx = mock(ServicesContext.class);
		given(ctx.id()).willReturn(self);
		given(ctx.logic()).willReturn(logic);

		systemFilesManager = mock(SystemFilesManager.class);
		historian = mock(AccountRecordsHistorian.class);
		txnHistories = mock(Map.class);
		recordStreamManager = mock(RecordStreamManager.class);

		topics = mock(FCMap.class);
		tokens = mock(FCMap.class);
		tokensCopy = mock(FCMap.class);
		tokenAssociations = mock(FCMap.class);
		tokenAssociationsCopy = mock(FCMap.class);
		diskFs = mock(MerkleDiskFs.class);
<<<<<<< HEAD
		runningHashLeaf = mock(RecordsRunningHashLeaf.class);
		runningHash = mock(RunningHash.class);
		recordsHash = mock(Hash.class);
		given(runningHash.getHash()).willReturn(recordsHash);
		given(runningHashLeaf.getRunningHash()).willReturn(runningHash);
=======
		scheduledTxs = mock(FCMap.class);
>>>>>>> 7c5a874b

		storage = mock(FCMap.class);
		accounts = mock(FCMap.class);
		topicsCopy = mock(FCMap.class);
		storageCopy = mock(FCMap.class);
		accountsCopy = mock(FCMap.class);
		diskFsCopy = mock(MerkleDiskFs.class);
<<<<<<< HEAD
		runningHashLeafCopy = mock(RecordsRunningHashLeaf.class);

=======
		scheduledTxsCopy = mock(FCMap.class);
>>>>>>> 7c5a874b
		given(topics.copy()).willReturn(topicsCopy);
		given(storage.copy()).willReturn(storageCopy);
		given(accounts.copy()).willReturn(accountsCopy);
		given(tokens.copy()).willReturn(tokensCopy);
		given(tokenAssociations.copy()).willReturn(tokenAssociationsCopy);
		given(diskFs.copy()).willReturn(diskFsCopy);
<<<<<<< HEAD
		given(runningHashLeaf.copy()).willReturn(runningHashLeafCopy);
=======
		given(scheduledTxs.copy()).willReturn(scheduledTxsCopy);
>>>>>>> 7c5a874b

		seqNo = mock(SequenceNumber.class);
		midnightRates = mock(ExchangeRates.class);
		networkCtx = mock(MerkleNetworkContext.class);
		networkCtxCopy = mock(MerkleNetworkContext.class);
		given(networkCtx.copy()).willReturn(networkCtxCopy);
		given(networkCtx.midnightRates()).willReturn(midnightRates);
		given(networkCtx.seqNo()).willReturn(seqNo);

		propertySources = mock(PropertySources.class);

		platform = mock(Platform.class);
		given(platform.getSelfId()).willReturn(self);

		given(ctx.platform()).willReturn(platform);
		given(ctx.recordsHistorian()).willReturn(historian);
		given(ctx.txnHistories()).willReturn(txnHistories);
		given(ctx.propertySources()).willReturn(propertySources);
		given(ctx.systemFilesManager()).willReturn(systemFilesManager);
		given(ctx.recordStreamManager()).willReturn(recordStreamManager);

		systemExits = mock(SystemExits.class);

		subject = new ServicesState();
	}


	@Test
	void ensuresNonNullTokenFcmsAfterReadingFromLegacySavedState() {
		// when:
		subject.initialize(null);

		// then:
		assertNotNull(subject.tokens());
		assertNotNull(subject.tokenAssociations());
		assertNotNull(subject.diskFs());
		assertNotNull(subject.runningHashLeaf());
		// and:
		assertTrue(subject.skipDiskFsHashCheck);
	}

	@Test
	public void hasExpectedMinChildCounts() {
		// given:
		subject = new ServicesState(ctx, self, Collections.emptyList());

		// expect:
<<<<<<< HEAD
		assertEquals(ServicesState.ChildIndices.NUM_070_CHILDREN, subject.getMinimumChildCount(RELEASE_070_VERSION));
		assertEquals(ServicesState.ChildIndices.NUM_080_CHILDREN, subject.getMinimumChildCount(RELEASE_080_VERSION));
		assertEquals(ServicesState.ChildIndices.NUM_090_CHILDREN, subject.getMinimumChildCount(RELEASE_090_VERSION));
		assertEquals(ServicesState.ChildIndices.NUM_090_CHILDREN, subject.getMinimumChildCount(RELEASE_0100_VERSION));
		assertEquals(ServicesState.ChildIndices.NUM_0110_CHILDREN, subject.getMinimumChildCount(RELEASE_0110_VERSION));

		Throwable throwable = assertThrows(IllegalArgumentException.class,
				() -> subject.getMinimumChildCount(RELEASE_0110_VERSION + 1));
		assertTrue(throwable.getMessage().contains("unknown version"));
=======
		assertEquals(ServicesState.ChildIndices.NUM_070_CHILDREN, subject.getMinimumChildCount(1));
		assertEquals(ServicesState.ChildIndices.NUM_080_CHILDREN, subject.getMinimumChildCount(2));
		assertEquals(ServicesState.ChildIndices.NUM_090_CHILDREN, subject.getMinimumChildCount(3));
		assertEquals(ServicesState.ChildIndices.NUM_0100_CHILDREN, subject.getMinimumChildCount(4));
>>>>>>> 7c5a874b
	}

	@Test
	public void fullArgsConstructorUpdatesContext() {
		// when:
		subject = new ServicesState(ctx, self, Collections.emptyList());

		// then:
		verify(ctx).update(subject);
	}

	@Test
	public void getsNodeAccount() {
		// setup:
		subject.nodeId = self;
		subject.setChild(ServicesState.ChildIndices.ADDRESS_BOOK, book);

		// when:
		AccountID actual = subject.getNodeAccountId();

		// then:
		assertEquals(IdUtils.asAccount("0.0.3"), actual);
	}

	@Test
	public void initsWithoutMerkleAsExpected() {
		// when:
		subject.init(platform, book);

		// then:
		ServicesContext actualCtx = CONTEXTS.lookup(self.getId());
		// and:
		assertFalse(subject.isImmutable());
		assertNotNull(subject.topics());
		assertNotNull(subject.storage());
		assertNotNull(subject.accounts());
		assertNotNull(subject.tokens());
		assertNotNull(subject.scheduleTxs());
		assertEquals(book, subject.addressBook());
		assertEquals(self, actualCtx.id());
		assertEquals(platform, actualCtx.platform());
		assertEquals(1001L, subject.networkCtx().seqNo().current());
		final RecordsRunningHashLeaf runningHashLeaf = subject.runningHashLeaf();
		assertNotNull(runningHashLeaf);
		final ImmutableHash emptyHash = new ImmutableHash(new byte[DigestType.SHA_384.digestLength()]);
		assertEquals(emptyHash, runningHashLeaf.getRunningHash().getHash());
		// and:
		verify(mockDigest, never()).accept(any());
	}

	@Test
	public void initializesContext() {
		InOrder inOrder = inOrder(ctx, txnHistories, historian, systemFilesManager);

		given(ctx.nodeAccount()).willReturn(AccountID.getDefaultInstance());
		// and:
		CONTEXTS.store(ctx);

		// when:
		subject.init(platform, book);

		// then:
		inOrder.verify(ctx).nodeAccount();
		// during migration, if the records directory doesn't have old files, initialHash will be empty hash
		inOrder.verify(ctx).setRecordsInitialHash(EMPTY_HASH);
		inOrder.verify(ctx).update(subject);
		inOrder.verify(ctx).rebuildBackingStoresIfPresent();
		inOrder.verify(historian).reviewExistingRecords();
		inOrder.verify(systemFilesManager).loadAllSystemFiles();
	}

	@Test
	public void doesntInitializeFilesIfStoreStillInitializing() {
		InOrder inOrder = inOrder(ctx, txnHistories, historian, systemFilesManager);

		given(blobStore.isInitializing()).willReturn(true);
		given(ctx.nodeAccount()).willReturn(AccountID.getDefaultInstance());
		// and:
		CONTEXTS.store(ctx);

		// when:
		subject.init(platform, book);

		// then:
		inOrder.verify(ctx).nodeAccount();
		inOrder.verify(ctx).update(subject);
		inOrder.verify(ctx).rebuildBackingStoresIfPresent();
		inOrder.verify(historian).reviewExistingRecords();
		inOrder.verify(systemFilesManager, never()).loadAllSystemFiles();
	}

	@Test
	public void catchesNonProtoExceptionInExpandSigs() {
		// setup:
		var platformTxn = mock(Transaction.class);

		given(platformTxn.getContents()).willReturn(
				com.hederahashgraph.api.proto.java.Transaction.getDefaultInstance().toByteArray());
		given(ctx.lookupRetryingKeyOrder()).willThrow(IllegalStateException.class);
		// and:
		subject.ctx = ctx;

		// expect:
		assertDoesNotThrow(() -> subject.expandSignatures(platformTxn));
	}

	@Test
	public void catchesProtobufParseException() {
		// setup:
		var platformTxn = mock(Transaction.class);

		given(platformTxn.getContents()).willReturn("not-a-grpc-txn".getBytes());

		// expect:
		assertDoesNotThrow(() -> subject.expandSignatures(platformTxn));
	}

	@Test
	public void skipsHashCheckIfNotAppropriate() {
		// setup:
		var mockLog = mock(Logger.class);
		ServicesMain.log = mockLog;
		given(ctx.nodeAccount()).willReturn(AccountID.getDefaultInstance());
		CONTEXTS.store(ctx);
		// and:
		subject.skipDiskFsHashCheck = true;
		// and:
		subject.setChild(ServicesState.ChildIndices.TOPICS, topics);
		subject.setChild(ServicesState.ChildIndices.STORAGE, storage);
		subject.setChild(ServicesState.ChildIndices.ACCOUNTS, accounts);
		subject.setChild(ServicesState.ChildIndices.ADDRESS_BOOK, book);
		subject.setChild(ServicesState.ChildIndices.NETWORK_CTX, networkCtx);
		subject.setChild(ServicesState.ChildIndices.TOKENS, tokens);
		subject.setChild(ServicesState.ChildIndices.TOKEN_ASSOCIATIONS, tokenAssociations);
		subject.setChild(ServicesState.ChildIndices.DISK_FS, diskFs);
<<<<<<< HEAD
		subject.setChild(ServicesState.ChildIndices.RECORD_STREAM_RUNNING_HASH, runningHashLeaf);
=======
		subject.setChild(ServicesState.ChildIndices.SCHEDULE_TXS, scheduledTxs);
>>>>>>> 7c5a874b

		// when:
		subject.init(platform, book);

		// then:
		verify(diskFs, never()).checkHashesAgainstDiskContents();

		// cleanup:
		ServicesMain.log = LogManager.getLogger(ServicesMain.class);
		ServicesState.merkleDigest = CryptoFactory.getInstance()::digestTreeSync;
	}

	@Test
	public void logsNonNullHashesFromSavedState() {
		// setup:
		var mockLog = mock(Logger.class);
		ServicesMain.log = mockLog;
		given(ctx.nodeAccount()).willReturn(AccountID.getDefaultInstance());
		CONTEXTS.store(ctx);

		// and:
		subject.setChild(ServicesState.ChildIndices.TOPICS, topics);
		subject.setChild(ServicesState.ChildIndices.STORAGE, storage);
		subject.setChild(ServicesState.ChildIndices.ACCOUNTS, accounts);
		subject.setChild(ServicesState.ChildIndices.ADDRESS_BOOK, book);
		subject.setChild(ServicesState.ChildIndices.NETWORK_CTX, networkCtx);
		subject.setChild(ServicesState.ChildIndices.TOKENS, tokens);
		subject.setChild(ServicesState.ChildIndices.TOKEN_ASSOCIATIONS, tokenAssociations);
		subject.setChild(ServicesState.ChildIndices.DISK_FS, diskFs);
<<<<<<< HEAD
		subject.setChild(ServicesState.ChildIndices.RECORD_STREAM_RUNNING_HASH, runningHashLeaf);
=======
		subject.setChild(ServicesState.ChildIndices.SCHEDULE_TXS, scheduledTxs);
>>>>>>> 7c5a874b

		// when:
		subject.init(platform, book);

		// then:
<<<<<<< HEAD
		InOrder inOrder = inOrder(diskFs, ctx, runningHashLeaf, mockDigest, accounts,
				storage, topics, tokens, tokenAssociations, networkCtx, book, mockLog);
=======
		InOrder inOrder = inOrder(scheduledTxs, diskFs, ctx, mockDigest, accounts, storage, topics,
				tokens, tokenAssociations, networkCtx, book, mockLog);
>>>>>>> 7c5a874b
		inOrder.verify(diskFs).setFsBaseDir(any());
		inOrder.verify(ctx).nodeAccount();
		inOrder.verify(diskFs).setFsNodeScopedDir(any());
		inOrder.verify(diskFs).checkHashesAgainstDiskContents();
		inOrder.verify(ctx).setRecordsInitialHash(recordsHash);
		inOrder.verify(mockDigest).accept(subject);
		inOrder.verify(accounts).getHash();
		inOrder.verify(storage).getHash();
		inOrder.verify(topics).getHash();
		inOrder.verify(tokens).getHash();
		inOrder.verify(tokenAssociations).getHash();
		inOrder.verify(diskFs).getHash();
		inOrder.verify(scheduledTxs).getHash();
		inOrder.verify(networkCtx).getHash();
		inOrder.verify(book).getHash();
		inOrder.verify(runningHashLeaf).getHash();
		inOrder.verify(mockLog).info(argThat((String s) -> s.startsWith("[SwirldState Hashes]")));
		inOrder.verify(ctx).update(subject);

		// cleanup:
		ServicesMain.log = LogManager.getLogger(ServicesMain.class);
		ServicesState.merkleDigest = CryptoFactory.getInstance()::digestTreeSync;
	}

	@Test
	public void hashesPrintedAsExpected() {
		// setup:
		var mockLog = mock(Logger.class);
		ServicesMain.log = mockLog;
		Hash ctxHash = new Hash("sdfysdfysdfysdfysdfysdfysdfysdfysdfysdfysdfysdfy".getBytes());
		Hash bookHash = new Hash("sdfzsdfzsdfzsdfzsdfzsdfzsdfzsdfzsdfzsdfzsdfzsdfz".getBytes());
		Hash topicRootHash = new Hash("sdfgsdfgsdfgsdfgsdfgsdfgsdfgsdfgsdfgsdfgsdfgsdfg".getBytes());
		Hash tokensRootHash = new Hash("szfgszfgszfgszfgszfgszfgszfgszfgszfgszfgszfgszfg".getBytes());
		Hash storageRootHash = new Hash("fdsafdsafdsafdsafdsafdsafdsafdsafdsafdsafdsafdsa".getBytes());
		Hash accountsRootHash = new Hash("asdfasdfasdfasdfasdfasdfasdfasdfasdfasdfasdfasdf".getBytes());
		Hash tokenRelsRootHash = new Hash("asdhasdhasdhasdhasdhasdhasdhasdhasdhasdhasdhasdh".getBytes());
		Hash specialFileSystemHash = new Hash("123456781234567812345678123456781234567812345678".getBytes());
<<<<<<< HEAD
		Hash runningHashLeafHash = new Hash("qasdhasdhasdhasdhasdhasdhasdhasdhasdhasdhasdhasd".getBytes());
		RunningHash runningHash = mock(RunningHash.class);
		Hash hashInRunningHash = new Hash("ttqasdhasdhasdhasdhasdhasdhasdhasdhasdhasdhasdha".getBytes());
=======
		Hash scheduledTxsRootHash = new Hash("qlqlqlqlqlqlllqqllqlqlqlqllqlqlqlqllqlqlqllqqlql".getBytes());

>>>>>>> 7c5a874b
		// and:
		Hash overallHash = new Hash("a!dfa!dfa!dfa!dfa!dfa!dfa!dfa!dfa!dfa!dfa!dfa!df".getBytes());
		// and:
		subject.setChild(ServicesState.ChildIndices.TOPICS, topics);
		subject.setChild(ServicesState.ChildIndices.STORAGE, storage);
		subject.setChild(ServicesState.ChildIndices.ACCOUNTS, accounts);
		subject.setChild(ServicesState.ChildIndices.TOKENS, tokens);
		subject.setChild(ServicesState.ChildIndices.ADDRESS_BOOK, book);
		subject.setChild(ServicesState.ChildIndices.NETWORK_CTX, networkCtx);
		subject.setChild(ServicesState.ChildIndices.TOKEN_ASSOCIATIONS, tokenAssociations);
		subject.setChild(ServicesState.ChildIndices.DISK_FS, diskFs);
<<<<<<< HEAD
		subject.setChild(ServicesState.ChildIndices.RECORD_STREAM_RUNNING_HASH, runningHashLeaf);
		// and:
		var expected = String.format("[SwirldState Hashes]\n" +
						"  Overall           :: %s\n" +
						"  Accounts          :: %s\n" +
						"  Storage           :: %s\n" +
						"  Topics            :: %s\n" +
						"  Tokens            :: %s\n" +
						"  TokenAssociations :: %s\n" +
						"  DiskFs            :: %s\n" +
						"  NetworkContext    :: %s\n" +
						"  AddressBook       :: %s\n" +
						"  RecordsRunningHashLeaf:: %s\n" +
						"  running Hash saved in RecordsRunningHashLeaf:: %s",
=======
		subject.setChild(ServicesState.ChildIndices.SCHEDULE_TXS, scheduledTxs);

		// and:
		var expected = String.format("[SwirldState Hashes]\n" +
				"  Overall           :: %s\n" +
				"  Accounts          :: %s\n" +
				"  Storage           :: %s\n" +
				"  Topics            :: %s\n" +
				"  Tokens            :: %s\n" +
				"  TokenAssociations :: %s\n" +
				"  DiskFs            :: %s\n" +
				"  ScheduledTxs      :: %s\n" +
				"  NetworkContext    :: %s\n" +
				"  AddressBook       :: %s",
>>>>>>> 7c5a874b
				overallHash,
				accountsRootHash,
				storageRootHash,
				topicRootHash,
				tokensRootHash,
				tokenRelsRootHash,
				specialFileSystemHash,
				scheduledTxsRootHash,
				ctxHash,
				bookHash,
				runningHashLeafHash,
				hashInRunningHash);
		subject.setHash(overallHash);

		given(topics.getHash()).willReturn(topicRootHash);
		given(accounts.getHash()).willReturn(accountsRootHash);
		given(storage.getHash()).willReturn(storageRootHash);
		given(tokens.getHash()).willReturn(tokensRootHash);
		given(tokenAssociations.getHash()).willReturn(tokenRelsRootHash);
		given(networkCtx.getHash()).willReturn(ctxHash);
		given(book.getHash()).willReturn(bookHash);
		given(diskFs.getHash()).willReturn(specialFileSystemHash);
<<<<<<< HEAD
		given(runningHashLeaf.getHash()).willReturn(runningHashLeafHash);
		given(runningHashLeaf.getRunningHash()).willReturn(runningHash);
		given(runningHash.getHash()).willReturn(hashInRunningHash);
=======
		given(scheduledTxs.getHash()).willReturn(scheduledTxsRootHash);

>>>>>>> 7c5a874b
		// when:
		subject.printHashes();

		// then:
		verify(mockLog).info(expected);

		// cleanup:
		ServicesMain.log = LogManager.getLogger(ServicesMain.class);
	}

	@Test
	public void fastCopyCopiesPrimitives() {
		// setup:
		subject.setChild(ServicesState.ChildIndices.TOPICS, topics);
		subject.setChild(ServicesState.ChildIndices.STORAGE, storage);
		subject.setChild(ServicesState.ChildIndices.ACCOUNTS, accounts);
		subject.setChild(ServicesState.ChildIndices.ADDRESS_BOOK, book);
		subject.setChild(ServicesState.ChildIndices.NETWORK_CTX, networkCtx);
		subject.setChild(ServicesState.ChildIndices.TOKENS, tokens);
		subject.setChild(ServicesState.ChildIndices.TOKEN_ASSOCIATIONS, tokenAssociations);
		subject.setChild(ServicesState.ChildIndices.DISK_FS, diskFs);
<<<<<<< HEAD
		subject.setChild(ServicesState.ChildIndices.RECORD_STREAM_RUNNING_HASH, runningHashLeaf);
=======
		subject.setChild(ServicesState.ChildIndices.SCHEDULE_TXS, scheduledTxs);
>>>>>>> 7c5a874b
		subject.nodeId = self;
		subject.ctx = ctx;

		// when:
		ServicesState copy = subject.copy();

		// then:
		assertEquals(subject.getNumberOfChildren(), copy.getNumberOfChildren());
		assertTrue(subject.isImmutable());
		assertEquals(self, copy.nodeId);
		assertEquals(bookCopy, copy.addressBook());
		assertEquals(networkCtxCopy, copy.networkCtx());
		assertEquals(topicsCopy, copy.topics());
		assertEquals(storageCopy, copy.storage());
		assertEquals(accountsCopy, copy.accounts());
		assertSame(tokensCopy, copy.tokens());
		assertSame(tokenAssociationsCopy, copy.tokenAssociations());
		assertSame(diskFsCopy, copy.diskFs());
<<<<<<< HEAD
		assertSame(runningHashLeafCopy, copy.runningHashLeaf());
=======
		assertSame(scheduledTxsCopy, copy.scheduleTxs());
>>>>>>> 7c5a874b
	}

	@Test
	public void noMoreIsANoop() {
		// expect:
		assertDoesNotThrow(() -> subject.noMoreTransactions());
	}

	@Test
	public void sanityChecks() {
		assertEquals(ServicesState.MERKLE_VERSION, subject.getVersion());
		assertEquals(ServicesState.RUNTIME_CONSTRUCTABLE_ID, subject.getClassId());
	}

	@Test
	public void deleteCascadesToAllFcms() {
		// setup:
		subject.setChild(ServicesState.ChildIndices.STORAGE, storage);
		subject.setChild(ServicesState.ChildIndices.TOPICS, topics);
		subject.setChild(ServicesState.ChildIndices.ACCOUNTS, accounts);
		subject.setChild(ServicesState.ChildIndices.TOKENS, tokens);
		subject.setChild(ServicesState.ChildIndices.TOKEN_ASSOCIATIONS, tokenAssociations);
		subject.setChild(ServicesState.ChildIndices.SCHEDULE_TXS, scheduledTxs);

		// when:
		subject.release();

		// then:
		verify(storage).decrementReferenceCount();
		verify(accounts).decrementReferenceCount();
		verify(topics).decrementReferenceCount();
		verify(tokens).decrementReferenceCount();
		verify(tokenAssociations).decrementReferenceCount();
		verify(scheduledTxs).decrementReferenceCount();
	}

	@Test
	public void implementsBookCopy() {
		// setup:
		subject.setChild(ServicesState.ChildIndices.ADDRESS_BOOK, book);

		// when:
		AddressBook actualCopy = subject.getAddressBookCopy();

		// then:
		assertEquals(bookCopy, actualCopy);
	}

	@Test
	public void doesNothingIfNotConsensus() {
		// setup:
		subject.ctx = ctx;

		// when:
		subject.handleTransaction(1, false, now, now, platformTxn);

		// then:
		verify(logic, never()).incorporateConsensusTxn(platformTxn, now, 1);
	}

	@Test
	public void incorporatesConsensus() {
		// setup:
		subject.ctx = ctx;

		// when:
		subject.handleTransaction(1, true, now, now, platformTxn);

		// then:
		verify(logic).incorporateConsensusTxn(platformTxn, now, 1);
	}

	@Test
	public void expandsSigs() {
		// setup:
		ByteString mockPk = ByteString.copyFrom("not-a-real-pkPrefix".getBytes());
		ByteString mockSig = ByteString.copyFrom("not-a-real-sig".getBytes());
		com.hederahashgraph.api.proto.java.Transaction signedTxn =
				com.hederahashgraph.api.proto.java.Transaction.newBuilder()
						.setSigMap(SignatureMap.newBuilder()
								.addSigPair(SignaturePair.newBuilder()
										.setPubKeyPrefix(mockPk)
										.setEd25519(mockSig)))
						.build();
		platformTxn = PlatformTxnFactory.from(signedTxn);
		JKey key = new JEd25519Key(mockPk.toByteArray());
		SigningOrderResult<SignatureStatus> payerOrderResult = new SigningOrderResult<>(List.of(key));
		SigningOrderResult<SignatureStatus> otherOrderResult = new SigningOrderResult<>(EMPTY_LIST);
		HederaSigningOrder keyOrderer = mock(HederaSigningOrder.class);

		given(keyOrderer.keysForPayer(any(), any())).willReturn((SigningOrderResult) payerOrderResult);
		given(keyOrderer.keysForOtherParties(any(), any())).willReturn((SigningOrderResult) otherOrderResult);
		given(ctx.lookupRetryingKeyOrder()).willReturn(keyOrderer);

		// and:
		subject.ctx = ctx;

		// when:
		subject.expandSignatures(platformTxn);

		// then:
		assertEquals(1, platformTxn.getSignatures().size());
		assertEquals(mockPk, ByteString.copyFrom(platformTxn.getSignatures().get(0).getExpandedPublicKeyDirect()));
	}

	@Test
	public void expandsSigsWithSignedTransactionBytes() throws InvalidProtocolBufferException {
		// setup:
		ByteString mockPk = ByteString.copyFrom("not-a-real-pkPrefix".getBytes());
		ByteString mockSig = ByteString.copyFrom("not-a-real-sig".getBytes());
		SignatureMap signMap = SignatureMap.newBuilder()
				.addSigPair(SignaturePair.newBuilder()
						.setPubKeyPrefix(mockPk)
						.setEd25519(mockSig)).build();
		SignedTransaction signedTxn = SignedTransaction.newBuilder().setSigMap(signMap).build();
		com.hederahashgraph.api.proto.java.Transaction txn =
				com.hederahashgraph.api.proto.java.Transaction.newBuilder()
						.setSignedTransactionBytes(signedTxn.toByteString())
						.build();
		platformTxn = PlatformTxnFactory.from(txn);
		JKey key = new JEd25519Key(mockPk.toByteArray());
		SigningOrderResult<SignatureStatus> payerOrderResult = new SigningOrderResult<>(List.of(key));
		SigningOrderResult<SignatureStatus> otherOrderResult = new SigningOrderResult<>(EMPTY_LIST);
		HederaSigningOrder keyOrderer = mock(HederaSigningOrder.class);

		given(keyOrderer.keysForPayer(any(), any())).willReturn((SigningOrderResult) payerOrderResult);
		given(keyOrderer.keysForOtherParties(any(), any())).willReturn((SigningOrderResult) otherOrderResult);
		given(ctx.lookupRetryingKeyOrder()).willReturn(keyOrderer);

		// and:
		subject.ctx = ctx;

		// when:
		subject.expandSignatures(platformTxn);

		// then:
		assertEquals(1, platformTxn.getSignatures().size());
		assertEquals(mockPk, ByteString.copyFrom(platformTxn.getSignatures().get(0).getExpandedPublicKeyDirect()));
	}

	@AfterEach
	public void cleanup() {
		CONTEXTS.clear();
		ServicesState.merkleDigest = CryptoFactory.getInstance()::digestTreeSync;
		ServicesState.blobStoreSupplier = BinaryObjectStore::getInstance;
	}
}<|MERGE_RESOLUTION|>--- conflicted
+++ resolved
@@ -23,20 +23,6 @@
 import com.google.protobuf.ByteString;
 import com.google.protobuf.InvalidProtocolBufferException;
 import com.hedera.services.context.ServicesContext;
-<<<<<<< HEAD
-=======
-import com.hedera.services.records.AccountRecordsHistorian;
-import com.hedera.services.records.TxnIdRecentHistory;
-import com.hedera.services.state.initialization.SystemFilesManager;
-import com.hedera.services.state.merkle.MerkleDiskFs;
-import com.hedera.services.state.merkle.MerkleEntityAssociation;
-import com.hedera.services.state.merkle.MerkleNetworkContext;
-import com.hedera.services.state.merkle.MerkleAccount;
-import com.hedera.services.state.merkle.MerkleSchedule;
-import com.hedera.services.state.merkle.MerkleToken;
-import com.hedera.services.state.merkle.MerkleTokenRelStatus;
-import com.hedera.services.state.merkle.MerkleTopic;
->>>>>>> 7c5a874b
 import com.hedera.services.context.properties.PropertySources;
 import com.hedera.services.legacy.core.jproto.JEd25519Key;
 import com.hedera.services.legacy.core.jproto.JKey;
@@ -53,6 +39,7 @@
 import com.hedera.services.state.merkle.MerkleEntityId;
 import com.hedera.services.state.merkle.MerkleNetworkContext;
 import com.hedera.services.state.merkle.MerkleOptionalBlob;
+import com.hedera.services.state.merkle.MerkleSchedule;
 import com.hedera.services.state.merkle.MerkleToken;
 import com.hedera.services.state.merkle.MerkleTokenRelStatus;
 import com.hedera.services.state.merkle.MerkleTopic;
@@ -209,15 +196,12 @@
 		tokenAssociations = mock(FCMap.class);
 		tokenAssociationsCopy = mock(FCMap.class);
 		diskFs = mock(MerkleDiskFs.class);
-<<<<<<< HEAD
+		scheduledTxs = mock(FCMap.class);
 		runningHashLeaf = mock(RecordsRunningHashLeaf.class);
 		runningHash = mock(RunningHash.class);
 		recordsHash = mock(Hash.class);
 		given(runningHash.getHash()).willReturn(recordsHash);
 		given(runningHashLeaf.getRunningHash()).willReturn(runningHash);
-=======
-		scheduledTxs = mock(FCMap.class);
->>>>>>> 7c5a874b
 
 		storage = mock(FCMap.class);
 		accounts = mock(FCMap.class);
@@ -225,23 +209,17 @@
 		storageCopy = mock(FCMap.class);
 		accountsCopy = mock(FCMap.class);
 		diskFsCopy = mock(MerkleDiskFs.class);
-<<<<<<< HEAD
+		scheduledTxsCopy = mock(FCMap.class);
 		runningHashLeafCopy = mock(RecordsRunningHashLeaf.class);
 
-=======
-		scheduledTxsCopy = mock(FCMap.class);
->>>>>>> 7c5a874b
 		given(topics.copy()).willReturn(topicsCopy);
 		given(storage.copy()).willReturn(storageCopy);
 		given(accounts.copy()).willReturn(accountsCopy);
 		given(tokens.copy()).willReturn(tokensCopy);
 		given(tokenAssociations.copy()).willReturn(tokenAssociationsCopy);
 		given(diskFs.copy()).willReturn(diskFsCopy);
-<<<<<<< HEAD
+		given(scheduledTxs.copy()).willReturn(scheduledTxsCopy);
 		given(runningHashLeaf.copy()).willReturn(runningHashLeafCopy);
-=======
-		given(scheduledTxs.copy()).willReturn(scheduledTxsCopy);
->>>>>>> 7c5a874b
 
 		seqNo = mock(SequenceNumber.class);
 		midnightRates = mock(ExchangeRates.class);
@@ -289,22 +267,15 @@
 		subject = new ServicesState(ctx, self, Collections.emptyList());
 
 		// expect:
-<<<<<<< HEAD
 		assertEquals(ServicesState.ChildIndices.NUM_070_CHILDREN, subject.getMinimumChildCount(RELEASE_070_VERSION));
 		assertEquals(ServicesState.ChildIndices.NUM_080_CHILDREN, subject.getMinimumChildCount(RELEASE_080_VERSION));
 		assertEquals(ServicesState.ChildIndices.NUM_090_CHILDREN, subject.getMinimumChildCount(RELEASE_090_VERSION));
-		assertEquals(ServicesState.ChildIndices.NUM_090_CHILDREN, subject.getMinimumChildCount(RELEASE_0100_VERSION));
+		assertEquals(ServicesState.ChildIndices.NUM_0100_CHILDREN, subject.getMinimumChildCount(RELEASE_0100_VERSION));
 		assertEquals(ServicesState.ChildIndices.NUM_0110_CHILDREN, subject.getMinimumChildCount(RELEASE_0110_VERSION));
 
 		Throwable throwable = assertThrows(IllegalArgumentException.class,
 				() -> subject.getMinimumChildCount(RELEASE_0110_VERSION + 1));
 		assertTrue(throwable.getMessage().contains("unknown version"));
-=======
-		assertEquals(ServicesState.ChildIndices.NUM_070_CHILDREN, subject.getMinimumChildCount(1));
-		assertEquals(ServicesState.ChildIndices.NUM_080_CHILDREN, subject.getMinimumChildCount(2));
-		assertEquals(ServicesState.ChildIndices.NUM_090_CHILDREN, subject.getMinimumChildCount(3));
-		assertEquals(ServicesState.ChildIndices.NUM_0100_CHILDREN, subject.getMinimumChildCount(4));
->>>>>>> 7c5a874b
 	}
 
 	@Test
@@ -440,11 +411,8 @@
 		subject.setChild(ServicesState.ChildIndices.TOKENS, tokens);
 		subject.setChild(ServicesState.ChildIndices.TOKEN_ASSOCIATIONS, tokenAssociations);
 		subject.setChild(ServicesState.ChildIndices.DISK_FS, diskFs);
-<<<<<<< HEAD
+		subject.setChild(ServicesState.ChildIndices.SCHEDULE_TXS, scheduledTxs);
 		subject.setChild(ServicesState.ChildIndices.RECORD_STREAM_RUNNING_HASH, runningHashLeaf);
-=======
-		subject.setChild(ServicesState.ChildIndices.SCHEDULE_TXS, scheduledTxs);
->>>>>>> 7c5a874b
 
 		// when:
 		subject.init(platform, book);
@@ -474,23 +442,15 @@
 		subject.setChild(ServicesState.ChildIndices.TOKENS, tokens);
 		subject.setChild(ServicesState.ChildIndices.TOKEN_ASSOCIATIONS, tokenAssociations);
 		subject.setChild(ServicesState.ChildIndices.DISK_FS, diskFs);
-<<<<<<< HEAD
+		subject.setChild(ServicesState.ChildIndices.SCHEDULE_TXS, scheduledTxs);
 		subject.setChild(ServicesState.ChildIndices.RECORD_STREAM_RUNNING_HASH, runningHashLeaf);
-=======
-		subject.setChild(ServicesState.ChildIndices.SCHEDULE_TXS, scheduledTxs);
->>>>>>> 7c5a874b
 
 		// when:
 		subject.init(platform, book);
 
 		// then:
-<<<<<<< HEAD
-		InOrder inOrder = inOrder(diskFs, ctx, runningHashLeaf, mockDigest, accounts,
-				storage, topics, tokens, tokenAssociations, networkCtx, book, mockLog);
-=======
-		InOrder inOrder = inOrder(scheduledTxs, diskFs, ctx, mockDigest, accounts, storage, topics,
+		InOrder inOrder = inOrder(scheduledTxs, runningHashLeaf, diskFs, ctx, mockDigest, accounts, storage, topics,
 				tokens, tokenAssociations, networkCtx, book, mockLog);
->>>>>>> 7c5a874b
 		inOrder.verify(diskFs).setFsBaseDir(any());
 		inOrder.verify(ctx).nodeAccount();
 		inOrder.verify(diskFs).setFsNodeScopedDir(any());
@@ -528,14 +488,11 @@
 		Hash accountsRootHash = new Hash("asdfasdfasdfasdfasdfasdfasdfasdfasdfasdfasdfasdf".getBytes());
 		Hash tokenRelsRootHash = new Hash("asdhasdhasdhasdhasdhasdhasdhasdhasdhasdhasdhasdh".getBytes());
 		Hash specialFileSystemHash = new Hash("123456781234567812345678123456781234567812345678".getBytes());
-<<<<<<< HEAD
+		Hash scheduledTxsRootHash = new Hash("qlqlqlqlqlqlllqqllqlqlqlqllqlqlqlqllqlqlqllqqlql".getBytes());
+
 		Hash runningHashLeafHash = new Hash("qasdhasdhasdhasdhasdhasdhasdhasdhasdhasdhasdhasd".getBytes());
 		RunningHash runningHash = mock(RunningHash.class);
 		Hash hashInRunningHash = new Hash("ttqasdhasdhasdhasdhasdhasdhasdhasdhasdhasdhasdha".getBytes());
-=======
-		Hash scheduledTxsRootHash = new Hash("qlqlqlqlqlqlllqqllqlqlqlqllqlqlqlqllqlqlqllqqlql".getBytes());
-
->>>>>>> 7c5a874b
 		// and:
 		Hash overallHash = new Hash("a!dfa!dfa!dfa!dfa!dfa!dfa!dfa!dfa!dfa!dfa!dfa!df".getBytes());
 		// and:
@@ -547,7 +504,8 @@
 		subject.setChild(ServicesState.ChildIndices.NETWORK_CTX, networkCtx);
 		subject.setChild(ServicesState.ChildIndices.TOKEN_ASSOCIATIONS, tokenAssociations);
 		subject.setChild(ServicesState.ChildIndices.DISK_FS, diskFs);
-<<<<<<< HEAD
+		subject.setChild(ServicesState.ChildIndices.SCHEDULE_TXS, scheduledTxs);
+
 		subject.setChild(ServicesState.ChildIndices.RECORD_STREAM_RUNNING_HASH, runningHashLeaf);
 		// and:
 		var expected = String.format("[SwirldState Hashes]\n" +
@@ -558,26 +516,12 @@
 						"  Tokens            :: %s\n" +
 						"  TokenAssociations :: %s\n" +
 						"  DiskFs            :: %s\n" +
+						"  ScheduledTxs      :: %s\n" +
 						"  NetworkContext    :: %s\n" +
 						"  AddressBook       :: %s\n" +
 						"  RecordsRunningHashLeaf:: %s\n" +
 						"  running Hash saved in RecordsRunningHashLeaf:: %s",
-=======
-		subject.setChild(ServicesState.ChildIndices.SCHEDULE_TXS, scheduledTxs);
-
-		// and:
-		var expected = String.format("[SwirldState Hashes]\n" +
-				"  Overall           :: %s\n" +
-				"  Accounts          :: %s\n" +
-				"  Storage           :: %s\n" +
-				"  Topics            :: %s\n" +
-				"  Tokens            :: %s\n" +
-				"  TokenAssociations :: %s\n" +
-				"  DiskFs            :: %s\n" +
-				"  ScheduledTxs      :: %s\n" +
-				"  NetworkContext    :: %s\n" +
-				"  AddressBook       :: %s",
->>>>>>> 7c5a874b
+
 				overallHash,
 				accountsRootHash,
 				storageRootHash,
@@ -600,14 +544,11 @@
 		given(networkCtx.getHash()).willReturn(ctxHash);
 		given(book.getHash()).willReturn(bookHash);
 		given(diskFs.getHash()).willReturn(specialFileSystemHash);
-<<<<<<< HEAD
+		given(scheduledTxs.getHash()).willReturn(scheduledTxsRootHash);
+
 		given(runningHashLeaf.getHash()).willReturn(runningHashLeafHash);
 		given(runningHashLeaf.getRunningHash()).willReturn(runningHash);
 		given(runningHash.getHash()).willReturn(hashInRunningHash);
-=======
-		given(scheduledTxs.getHash()).willReturn(scheduledTxsRootHash);
-
->>>>>>> 7c5a874b
 		// when:
 		subject.printHashes();
 
@@ -629,11 +570,8 @@
 		subject.setChild(ServicesState.ChildIndices.TOKENS, tokens);
 		subject.setChild(ServicesState.ChildIndices.TOKEN_ASSOCIATIONS, tokenAssociations);
 		subject.setChild(ServicesState.ChildIndices.DISK_FS, diskFs);
-<<<<<<< HEAD
+		subject.setChild(ServicesState.ChildIndices.SCHEDULE_TXS, scheduledTxs);
 		subject.setChild(ServicesState.ChildIndices.RECORD_STREAM_RUNNING_HASH, runningHashLeaf);
-=======
-		subject.setChild(ServicesState.ChildIndices.SCHEDULE_TXS, scheduledTxs);
->>>>>>> 7c5a874b
 		subject.nodeId = self;
 		subject.ctx = ctx;
 
@@ -652,11 +590,8 @@
 		assertSame(tokensCopy, copy.tokens());
 		assertSame(tokenAssociationsCopy, copy.tokenAssociations());
 		assertSame(diskFsCopy, copy.diskFs());
-<<<<<<< HEAD
+		assertSame(scheduledTxsCopy, copy.scheduleTxs());
 		assertSame(runningHashLeafCopy, copy.runningHashLeaf());
-=======
-		assertSame(scheduledTxsCopy, copy.scheduleTxs());
->>>>>>> 7c5a874b
 	}
 
 	@Test
