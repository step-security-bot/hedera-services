package com.hedera.services.context.properties;

/*-
 * ‌
 * Hedera Services Node
 * ​
 * Copyright (C) 2018 - 2020 Hedera Hashgraph, LLC
 * ​
 * Licensed under the Apache License, Version 2.0 (the "License");
 * you may not use this file except in compliance with the License.
 * You may obtain a copy of the License at
 * 
 *      http://www.apache.org/licenses/LICENSE-2.0
 * 
 * Unless required by applicable law or agreed to in writing, software
 * distributed under the License is distributed on an "AS IS" BASIS,
 * WITHOUT WARRANTIES OR CONDITIONS OF ANY KIND, either express or implied.
 * See the License for the specific language governing permissions and
 * limitations under the License.
 * ‍
 */

import org.apache.logging.log4j.LogManager;
import org.apache.logging.log4j.Logger;
import org.junit.jupiter.api.BeforeEach;
import org.junit.jupiter.api.Test;
import org.junit.platform.runner.JUnitPlatform;
import org.junit.runner.RunWith;

import java.io.IOException;
import java.util.Map;

import static java.util.Map.entry;
import static org.junit.jupiter.api.Assertions.assertDoesNotThrow;
import static org.junit.jupiter.api.Assertions.assertEquals;
import static org.junit.jupiter.api.Assertions.assertThrows;
import static org.mockito.Mockito.mock;
import static org.mockito.BDDMockito.*;

@RunWith(JUnitPlatform.class)
class BootstrapPropertiesTest {
	BootstrapProperties subject = new BootstrapProperties();

	private String STD_PROPS_RESOURCE = "bootstrap/standard.properties";
	private String INVALID_PROPS_RESOURCE = "bootstrap/not.properties";
	private String UNREADABLE_PROPS_RESOURCE = "bootstrap/unreadable.properties";
	private String INCOMPLETE_STD_PROPS_RESOURCE = "bootstrap/incomplete.properties";

	private String OVERRIDE_PROPS_LOC = "src/test/resources/bootstrap/override.properties";
	private String EMPTY_OVERRIDE_PROPS_LOC = "src/test/resources/bootstrap/empty-override.properties";

	private static final Map<String, Object> expectedProps = Map.ofEntries(
			entry("bootstrap.feeSchedulesJson.resource", "FeeSchedule.json"),
			entry("bootstrap.genesisB64Keystore.keyName", "START_ACCOUNT"),
			entry("bootstrap.genesisB64Keystore.path", "data/onboard/StartUpAccount.txt"),
			entry("bootstrap.genesisPemPassphrase.path", "TBD"),
			entry("bootstrap.genesisPem.path", "TBD"),
			entry("bootstrap.hapiPermissions.path", "data/config/api-permission.properties"),
			entry("bootstrap.ledger.nodeAccounts.initialBalance", 100000000000000L),
			entry("bootstrap.ledger.systemAccounts.initialBalance", 100000000000000L),
			entry("bootstrap.ledger.systemAccounts.recordThresholds", 5000000000000000000L),
			entry("bootstrap.networkProperties.path", "data/config/application.properties"),
			entry("bootstrap.rates.currentHbarEquiv", 1),
			entry("bootstrap.rates.currentCentEquiv", 12),
			entry("bootstrap.rates.currentExpiry", 4102444800L),
			entry("bootstrap.rates.nextHbarEquiv", 1),
			entry("bootstrap.rates.nextCentEquiv", 15),
			entry("bootstrap.rates.nextExpiry", 4102444800L),
			entry("bootstrap.system.entityExpiry", 4102444800L),
			entry("accounts.addressBookAdmin", 55L),
			entry("accounts.exchangeRatesAdmin", 57L),
			entry("accounts.feeSchedulesAdmin", 56L),
			entry("accounts.freezeAdmin", 58L),
			entry("accounts.systemAdmin", 50L),
			entry("accounts.systemAdmin.firstManaged", 51L),
			entry("accounts.systemAdmin.lastManaged", 80L),
			entry("accounts.systemDeleteAdmin", 59L),
			entry("accounts.systemUndeleteAdmin", 60L),
			entry("accounts.treasury", 2L),
			entry("contracts.defaultSendThreshold", 5000000000000000000L),
			entry("contracts.defaultReceiveThreshold", 5000000000000000000L),
			entry("contracts.maxStorageKb", 1024),
			entry("files.addressBook", 101L),
			entry("files.networkProperties", 121L),
			entry("files.exchangeRates", 112L),
			entry("files.feeSchedules", 111L),
			entry("files.hapiPermissions", 122L),
			entry("files.nodeDetails", 102L),
			entry("grpc.port", 50211),
			entry("grpc.tlsPort", 50212),
			entry("hedera.numReservedSystemEntities", 1_000L),
			entry("hedera.profiles.active", Profile.PROD),
			entry("hedera.realm", 0L),
			entry("hedera.shard", 0L),
<<<<<<< HEAD
			entry("ledger.fundingAccount", 98L),
=======
			entry("ledger.createThresholdRecords", false),
>>>>>>> 2a0b9742
			entry("ledger.maxAccountNum", 100_000_000L),
			entry("ledger.numSystemAccounts", 100),
			entry("ledger.totalTinyBarFloat", 5000000000000000000L),
			entry("precheck.account.maxLookupRetries", 10),
			entry("precheck.account.lookupRetryBackoffIncrementMs", 10),
			entry("tokens.maxPerAccount", 1_000),
			entry("tokens.maxSymbolLength", 32),
			entry("files.maxSizeKb", 1024),
			entry("cache.records.ttl", 180),
			entry("rates.intradayChangeLimitPercent", 25)
	);

	@BeforeEach
	void setUp() {
		subject.BOOTSTRAP_OVERRIDE_PROPS_LOC = EMPTY_OVERRIDE_PROPS_LOC;
	}

	@Test
	public void throwsIseIfUnreadable() {
		// given:
		subject.BOOTSTRAP_PROPS_RESOURCE = UNREADABLE_PROPS_RESOURCE;

		// expect:
		assertThrows(IllegalStateException.class, subject::ensureProps);
	}

	@Test
	public void throwsIseIfIoExceptionOccurs() {
		// setup:
		var bkup = BootstrapProperties.resourceStreamProvider;
		subject.BOOTSTRAP_PROPS_RESOURCE = STD_PROPS_RESOURCE;
		// and:
		BootstrapProperties.resourceStreamProvider = ignore -> {
			throw new IOException("Oops!");
		};

		// expect:
		assertThrows(IllegalStateException.class, subject::ensureProps);

		// cleanup:
		BootstrapProperties.resourceStreamProvider = bkup;
	}

	@Test
	public void throwsIseIfInvalid() {
		// given:
		subject.BOOTSTRAP_PROPS_RESOURCE = INVALID_PROPS_RESOURCE;

		// expect:
		assertThrows(IllegalStateException.class, subject::ensureProps);
	}

	@Test
	public void ensuresFilePropsFromExtant() {
		// given:
		subject.BOOTSTRAP_PROPS_RESOURCE = STD_PROPS_RESOURCE;

		// when:
		subject.ensureProps();

		// then:
		for (String name : BootstrapProperties.BOOTSTRAP_PROP_NAMES) {
			assertEquals(expectedProps.get(name), subject.getProperty(name));
		}
		// and:
		assertEquals(expectedProps, subject.bootstrapProps);
	}

	@Test
	public void includesOverrides() {
		// given:
		subject.BOOTSTRAP_PROPS_RESOURCE = STD_PROPS_RESOURCE;
		subject.BOOTSTRAP_OVERRIDE_PROPS_LOC = OVERRIDE_PROPS_LOC;

		// when:
		subject.ensureProps();

		// then:
		assertEquals(30, subject.getProperty("tokens.maxPerAccount"));
	}

	@Test
	public void doesntThrowOnMissingOverridesFile() {
		// given:
		subject.BOOTSTRAP_PROPS_RESOURCE = STD_PROPS_RESOURCE;
		subject.BOOTSTRAP_OVERRIDE_PROPS_LOC = "im-not-here";

		// expect:
		assertDoesNotThrow(subject::ensureProps);
	}

	@Test
	public void throwsIaeOnMissingPropRequest() {
		// given:
		subject.BOOTSTRAP_PROPS_RESOURCE = STD_PROPS_RESOURCE;
		// and:
		subject.ensureProps();

		// expect:
		assertThrows(IllegalArgumentException.class, () -> subject.getProperty("not-a-real-prop"));
	}

	@Test
	public void throwsIseIfMissingProps() {
		// given:
		subject.BOOTSTRAP_PROPS_RESOURCE = INCOMPLETE_STD_PROPS_RESOURCE;

		// when:
		assertThrows(IllegalStateException.class, subject::ensureProps);
	}

	@Test
	public void logsLoadedPropsOnInit() {
		// setup:
		BootstrapProperties.log = mock(Logger.class);

		// given:
		subject.BOOTSTRAP_PROPS_RESOURCE = STD_PROPS_RESOURCE;
		// and:
		subject.getProperty("bootstrap.feeSchedulesJson.resource");

		// expect:
		verify(BootstrapProperties.log).info(
				argThat((String s) -> s.startsWith("Resolved bootstrap")));
		// cleanup:
		BootstrapProperties.log = LogManager.getLogger(BootstrapProperties.class);
	}
}<|MERGE_RESOLUTION|>--- conflicted
+++ resolved
@@ -92,11 +92,8 @@
 			entry("hedera.profiles.active", Profile.PROD),
 			entry("hedera.realm", 0L),
 			entry("hedera.shard", 0L),
-<<<<<<< HEAD
 			entry("ledger.fundingAccount", 98L),
-=======
 			entry("ledger.createThresholdRecords", false),
->>>>>>> 2a0b9742
 			entry("ledger.maxAccountNum", 100_000_000L),
 			entry("ledger.numSystemAccounts", 100),
 			entry("ledger.totalTinyBarFloat", 5000000000000000000L),
