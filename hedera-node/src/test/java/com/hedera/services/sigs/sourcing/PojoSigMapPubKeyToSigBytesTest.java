--- conflicted
+++ resolved
@@ -86,11 +86,7 @@
 
 		final var numUnusedFullPrefixSigs = new AtomicInteger(0);
 		assertTrue(subject.hasAtLeastOneUnusedSigWithFullPrefix());
-<<<<<<< HEAD
-		subject.forEachUnusedSigWithFullPrefix((pubKey, sig) -> {
-=======
 		subject.forEachUnusedSigWithFullPrefix((type, pubKey, sig) -> {
->>>>>>> 490e0ded
 			numUnusedFullPrefixSigs.getAndIncrement();
 		});
 		assertEquals(2, numUnusedFullPrefixSigs.get());
@@ -113,11 +109,7 @@
 
 		assertTrue(subject.hasAtLeastOneUnusedSigWithFullPrefix());
 		final var numUnusedFullPrefixSigs = new AtomicInteger(0);
-<<<<<<< HEAD
-		subject.forEachUnusedSigWithFullPrefix((pubKey, sig) -> {
-=======
 		subject.forEachUnusedSigWithFullPrefix((type, pubKey, sig) -> {
->>>>>>> 490e0ded
 			numUnusedFullPrefixSigs.getAndIncrement();
 		});
 		assertEquals(4, numUnusedFullPrefixSigs.get());
