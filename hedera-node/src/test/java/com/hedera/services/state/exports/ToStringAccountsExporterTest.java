package com.hedera.services.state.exports;

/*-
 * ‌
 * Hedera Services Node
 * ​
 * Copyright (C) 2018 - 2021 Hedera Hashgraph, LLC
 * ​
 * Licensed under the Apache License, Version 2.0 (the "License");
 * you may not use this file except in compliance with the License.
 * You may obtain a copy of the License at
 *
 *      http://www.apache.org/licenses/LICENSE-2.0
 *
 * Unless required by applicable law or agreed to in writing, software
 * distributed under the License is distributed on an "AS IS" BASIS,
 * WITHOUT WARRANTIES OR CONDITIONS OF ANY KIND, either express or implied.
 * See the License for the specific language governing permissions and
 * limitations under the License.
 * ‍
 */

import com.hedera.services.context.properties.NodeLocalProperties;
import com.hedera.services.ledger.accounts.HederaAccountCustomizer;
import com.hedera.services.legacy.core.jproto.JEd25519Key;
import com.hedera.services.state.merkle.MerkleAccount;
import com.hedera.services.state.submerkle.EntityId;
import com.hedera.services.utils.EntityNum;
import com.hedera.test.extensions.LogCaptor;
import com.hedera.test.extensions.LogCaptureExtension;
import com.hedera.test.extensions.LoggingSubject;
import com.hedera.test.extensions.LoggingTarget;
import com.swirlds.merkle.map.MerkleMap;
import org.junit.jupiter.api.AfterEach;
import org.junit.jupiter.api.BeforeEach;
import org.junit.jupiter.api.Test;
import org.junit.jupiter.api.extension.ExtendWith;
import org.mockito.Mock;
import org.mockito.junit.jupiter.MockitoExtension;

import java.io.File;
import java.nio.file.Files;
import java.nio.file.Paths;
import java.util.TreeMap;

import static com.hedera.services.store.models.Id.MISSING_ID;
import static org.hamcrest.MatcherAssert.assertThat;
import static org.hamcrest.Matchers.startsWith;
import static org.hamcrest.collection.IsIterableContainingInOrder.contains;
import static org.junit.jupiter.api.Assertions.assertDoesNotThrow;
import static org.junit.jupiter.api.Assertions.assertEquals;
import static org.junit.jupiter.api.Assertions.assertFalse;
import static org.mockito.BDDMockito.given;

@ExtendWith({ LogCaptureExtension.class, MockitoExtension.class })
class ToStringAccountsExporterTest {
	private final String testExportLoc = "accounts.txt";
	private final MerkleAccount account1 = new HederaAccountCustomizer()
			.isReceiverSigRequired(true)
			.proxy(EntityId.MISSING_ENTITY_ID)
			.isDeleted(false)
			.expiry(1_234_567L)
			.memo("This ecstasy doth unperplex")
			.isSmartContract(true)
			.key(new JEd25519Key("first-fake".getBytes()))
			.autoRenewPeriod(555_555L)
			.customizing(new MerkleAccount());
	private final MerkleAccount account2 = new HederaAccountCustomizer()
			.isReceiverSigRequired(false)
			.proxy(EntityId.MISSING_ENTITY_ID)
			.isDeleted(true)
			.expiry(7_654_321L)
			.memo("We said, and show us what we love")
			.isSmartContract(false)
			.key(new JEd25519Key("second-fake".getBytes()))
			.autoRenewPeriod(444_444L)
			.customizing(new MerkleAccount());

	@LoggingTarget
	private LogCaptor logCaptor;
	@LoggingSubject
	private ToStringAccountsExporter subject;

	@Mock
	private NodeLocalProperties nodeLocalProperties;


	@BeforeEach
	void setUp() {
		subject = new ToStringAccountsExporter(nodeLocalProperties);
	}

	@Test
	void toFileDoesNothingIfNoExportRequested() {
		// when:
		subject.toFile(new MerkleMap<>());

		// expect:
		assertFalse(new File(testExportLoc).exists());
	}

	@Test
	void warnsOnIoe() {
		given(nodeLocalProperties.exportAccountsOnStartup()).willReturn(true);
		given(nodeLocalProperties.accountsExportPath()).willReturn("/this/is/not/a/path");

		// expect:
		assertDoesNotThrow(() -> subject.toFile(new MerkleMap<>()));
		// and:
		assertThat(logCaptor.warnLogs(), contains(startsWith("Could not export accounts to '/this/is/not/a/path'")));
	}

	@Test
	void producesExpectedText() throws Exception {
		// setup:
		TreeMap<EntityNum, Long> cryptoAllowances = new TreeMap();
		cryptoAllowances.put(EntityNum.fromLong(1L), 10L);
		account1.setBalance(1L);
		account1.setEthereumNonce(1L);
		account1.setMaxAutomaticAssociations(10);
		account1.setUsedAutomaticAssociations(7);
		account1.setCryptoAllowances(cryptoAllowances);
		account1.setNumAssociations(3);
		account1.setNumPositiveBalances(0);
		account1.setHeadTokenId(MISSING_ID.num());
		account2.setBalance(2L);
		account2.setEthereumNonce(2L);
		account2.setNumAssociations(1);
		account2.setNumPositiveBalances(0);
		account2.setHeadTokenId(MISSING_ID.num());
		// and:
		var desired = "0.0.1\n" +
				"---\n" +
				"MerkleAccount{state=MerkleAccountState{number=1 <-> 0.0.1, key=ed25519: \"first-fake\"\n" +
				", expiry=1234567, balance=1, autoRenewSecs=555555, memo=This ecstasy doth unperplex, deleted=false, " +
				"smartContract=true, numContractKvPairs=0, receiverSigRequired=true, proxy=EntityId{shard=0, realm=0, " +
				"num=0}, nftsOwned=0, alreadyUsedAutoAssociations=7, maxAutoAssociations=10, alias=, " +
				"cryptoAllowances={EntityNum{value=1}=10}, fungibleTokenAllowances={}, approveForAllNfts=[], " +
				"firstContractStorageKey=<N/A>, numAssociations=3, numPositiveBalances=0, headTokenId=0, " +
				"numTreasuryTitles=0, ethereumNonce=1, autoRenewAccount=null, headNftId=0, headNftSerialNum=0, " +
<<<<<<< HEAD
				"stakedToMe=0, stakePeriodStart=-1, stakedNum=0, declineReward=false}, # records=0}\n" +
=======
				"stakedToMe=0, stakePeriodStart=-1, stakedNum=0, declineReward=false, " +
				"balanceAtStartOfLastRewardedPeriod=-1}, # records=0}\n" +
>>>>>>> 8be2f480
				"\n" +
				"0.0.2\n" +
				"---\n" +
				"MerkleAccount{state=MerkleAccountState{number=2 <-> 0.0.2, key=ed25519: \"second-fake\"\n" +
				", expiry=7654321, balance=2, autoRenewSecs=444444, memo=We said, and show us what we love, " +
				"deleted=true, smartContract=false, numContractKvPairs=0, receiverSigRequired=false, " +
				"proxy=EntityId{shard=0, realm=0, num=0}, nftsOwned=0, alreadyUsedAutoAssociations=0, " +
				"maxAutoAssociations=0, alias=, cryptoAllowances={}, fungibleTokenAllowances={}, approveForAllNfts=[], " +
				"firstContractStorageKey=<N/A>, numAssociations=1, numPositiveBalances=0, headTokenId=0, " +
				"numTreasuryTitles=0, ethereumNonce=2, autoRenewAccount=null, headNftId=0, headNftSerialNum=0, " +
<<<<<<< HEAD
				"stakedToMe=0, stakePeriodStart=-1, stakedNum=0, declineReward=false}, # records=0}\n";
=======
				"stakedToMe=0, stakePeriodStart=-1, stakedNum=0, declineReward=false, " +
				"balanceAtStartOfLastRewardedPeriod=-1}, # records=0}\n";
>>>>>>> 8be2f480

		// given:
		MerkleMap<EntityNum, MerkleAccount> accounts = new MerkleMap<>();
		// and:
		accounts.put(EntityNum.fromInt(2), account2);
		accounts.put(EntityNum.fromInt(1), account1);
		// and:
		given(nodeLocalProperties.exportAccountsOnStartup()).willReturn(true);
		given(nodeLocalProperties.accountsExportPath()).willReturn(testExportLoc);

		// when:
		subject.toFile(accounts);
		// and:
		var result = Files.readString(Paths.get(testExportLoc));

		// then:
		assertEquals(desired, result);
	}

	@AfterEach
	void cleanup() {
		var f = new File(testExportLoc);
		if (f.exists()) {
			f.delete();
		}
	}
}<|MERGE_RESOLUTION|>--- conflicted
+++ resolved
@@ -138,12 +138,8 @@
 				"cryptoAllowances={EntityNum{value=1}=10}, fungibleTokenAllowances={}, approveForAllNfts=[], " +
 				"firstContractStorageKey=<N/A>, numAssociations=3, numPositiveBalances=0, headTokenId=0, " +
 				"numTreasuryTitles=0, ethereumNonce=1, autoRenewAccount=null, headNftId=0, headNftSerialNum=0, " +
-<<<<<<< HEAD
-				"stakedToMe=0, stakePeriodStart=-1, stakedNum=0, declineReward=false}, # records=0}\n" +
-=======
 				"stakedToMe=0, stakePeriodStart=-1, stakedNum=0, declineReward=false, " +
 				"balanceAtStartOfLastRewardedPeriod=-1}, # records=0}\n" +
->>>>>>> 8be2f480
 				"\n" +
 				"0.0.2\n" +
 				"---\n" +
@@ -154,12 +150,8 @@
 				"maxAutoAssociations=0, alias=, cryptoAllowances={}, fungibleTokenAllowances={}, approveForAllNfts=[], " +
 				"firstContractStorageKey=<N/A>, numAssociations=1, numPositiveBalances=0, headTokenId=0, " +
 				"numTreasuryTitles=0, ethereumNonce=2, autoRenewAccount=null, headNftId=0, headNftSerialNum=0, " +
-<<<<<<< HEAD
-				"stakedToMe=0, stakePeriodStart=-1, stakedNum=0, declineReward=false}, # records=0}\n";
-=======
 				"stakedToMe=0, stakePeriodStart=-1, stakedNum=0, declineReward=false, " +
 				"balanceAtStartOfLastRewardedPeriod=-1}, # records=0}\n";
->>>>>>> 8be2f480
 
 		// given:
 		MerkleMap<EntityNum, MerkleAccount> accounts = new MerkleMap<>();
