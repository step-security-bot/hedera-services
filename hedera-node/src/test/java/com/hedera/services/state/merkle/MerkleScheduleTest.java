--- conflicted
+++ resolved
@@ -65,363 +65,6 @@
 
 @RunWith(JUnitPlatform.class)
 public class MerkleScheduleTest {
-<<<<<<< HEAD
-    final int TX_BYTES = 64;
-    byte[] transactionBody, otherTransactionBody;
-    EntityId payer, otherPayer;
-    EntityId schedulingAccount, otherSchedulingAccount;
-    RichInstant schedulingTXValidStart, otherSchedulingTXValidStart;
-    JKey adminKey, otherKey;
-    JKey signer1, signer2, signer3;
-    Set<JKey> signers, otherSigners;
-
-    boolean isDeleted = true, otherIsDeleted = false;
-
-    MerkleSchedule subject;
-    MerkleSchedule other;
-
-
-    @BeforeEach
-    public void setup() {
-        transactionBody = TxnUtils.randomUtf8Bytes(TX_BYTES * 2);
-        otherTransactionBody = TxnUtils.randomUtf8Bytes(TX_BYTES);
-
-        payer = new EntityId(4, 5, 6);
-        otherPayer = new EntityId(4, 5, 5);
-
-        schedulingAccount = new EntityId(1, 2, 3);
-        otherSchedulingAccount = new EntityId(1, 2, 2);
-
-        schedulingTXValidStart = new RichInstant(123, 456);
-        otherSchedulingTXValidStart = new RichInstant(456, 789);
-
-        adminKey = new JEd25519Key("not-a-real-admin-key".getBytes());
-        otherKey = new JEd25519Key("not-a-real-other-key".getBytes());
-
-        signer1 = new JEd25519Key("not-a-real-signer-key-1".getBytes());
-        signer2 = new JEd25519Key("not-a-real-signer-key-2".getBytes());
-        signer3 = new JEd25519Key("not-a-real-signer-key-3".getBytes());
-
-        signers = new LinkedHashSet<>();
-        signers.add(signer1);
-        signers.add(signer2);
-
-        otherSigners = new LinkedHashSet<>();
-        otherSigners.add(signer2);
-        otherSigners.add(signer3);
-
-        subject = new MerkleSchedule(transactionBody, schedulingAccount, schedulingTXValidStart);
-        this.setOptionalElements(subject);
-
-        serdes = mock(DomainSerdes.class);
-        MerkleSchedule.serdes = serdes;
-    }
-
-    @AfterEach
-    public void cleanup() {
-        MerkleSchedule.serdes = new DomainSerdes();
-    }
-
-    @Test
-    public void deleteIsNoop() {
-        // expect:
-        assertDoesNotThrow(subject::release);
-    }
-
-    @Test
-    public void validGetters() {
-        // expect:
-        assertEquals(transactionBody, subject.transactionBody());
-        assertEquals(isDeleted, subject.isDeleted());
-        assertEquals(signers, subject.signers());
-        assertEquals(payer, subject.payerAccountID());
-        assertEquals(schedulingAccount, subject.creatorAccountID());
-        assertEquals(schedulingTXValidStart, subject.schedulingTXValidStart());
-        assertTrue(subject.hasAdminKey());
-        assertTrue(equalUpToDecodability(adminKey, subject.adminKey().get()));
-        assertTrue(subject.signers().containsAll(signers));
-        assertTrue(subject.hasPayerAccountID());
-    }
-
-    @Test
-    public void validAddSigners() {
-        var containsBefore = subject.signers().contains(signer3);
-        // setup:
-        var signers = new LinkedHashSet<JKey>();
-        signers.add(signer3);
-        // when:
-        subject.addSigners(signers);
-
-        // expect:
-        var containsAfter = subject.signers().contains(signer3);
-        assertFalse(containsBefore);
-        assertTrue(containsAfter);
-    }
-
-    @Test
-    public void serializeWorks() throws IOException {
-        // setup:
-        var out = mock(SerializableDataOutputStream.class);
-        // and:
-        InOrder inOrder = inOrder(serdes, out);
-
-        // when:
-        subject.serialize(out);
-
-        // then:
-        inOrder.verify(out).writeBoolean(isDeleted);
-        inOrder.verify(out).writeInt(transactionBody.length);
-        inOrder.verify(out).writeByteArray(transactionBody);
-        inOrder.verify(serdes).writeNullableSerializable(payer, out);
-        inOrder.verify(out).writeSerializable(schedulingAccount, true);
-        inOrder.verify(out).writeLong(schedulingTXValidStart.getSeconds());
-        inOrder.verify(out).writeInt(schedulingTXValidStart.getNanos());
-        inOrder.verify(out).writeInt(signers.size());
-        inOrder.verify(serdes).serializeKey(signer1, out);
-        inOrder.verify(serdes).serializeKey(signer2, out);
-        inOrder.verify(serdes).writeNullable(
-                argThat(adminKey::equals), argThat(out::equals), any(IoWritingConsumer.class));
-    }
-
-    @Test
-    public void deserializeWorks() throws IOException {
-        // setup:
-        SerializableDataInputStream fin = mock(SerializableDataInputStream.class);
-
-        given(serdes.deserializeKey(fin))
-                .willReturn(adminKey);
-        given(serdes.readNullable(argThat(fin::equals), any(IoReadingFunction.class)))
-                .willReturn(adminKey);
-        given(fin.readBoolean())
-                .willReturn(subject.isDeleted());
-        given(fin.readLong())
-                .willReturn(schedulingTXValidStart.getSeconds());
-        given(fin.readInt())
-                .willReturn(transactionBody.length)
-                .willReturn(schedulingTXValidStart.getNanos())
-                .willReturn(signers.size());
-        given(fin.readByteArray(transactionBody.length))
-                .willReturn(transactionBody);
-        given(serdes.deserializeKey(fin))
-                .willReturn(signer1)
-                .willReturn(signer2);
-        given(serdes.readNullableSerializable(any()))
-                .willReturn(payer);
-        given(fin.readSerializable())
-                .willReturn(schedulingAccount);
-
-        // and:
-        var read = new MerkleSchedule();
-
-        // when:
-        read.deserialize(fin, MerkleToken.MERKLE_VERSION);
-
-        // then:
-        assertEquals(subject, read);
-    }
-
-    @Test
-    public void failDifferentTransactionBody() {
-        // given:
-        other = new MerkleSchedule(otherTransactionBody, schedulingAccount, schedulingTXValidStart);
-        setOptionalElements(other);
-
-        // expect:
-        assertNotEquals(subject, other);
-        // and:
-        assertNotEquals(subject.hashCode(), other.hashCode());
-    }
-
-    @Test
-    public void failDifferentSchedulingAccount() {
-        // given:
-        other = new MerkleSchedule(transactionBody, otherSchedulingAccount, schedulingTXValidStart);
-        setOptionalElements(other);
-
-        // expect:
-        assertNotEquals(subject, other);
-        // and:
-        assertNotEquals(subject.hashCode(), other.hashCode());
-    }
-
-    @Test
-    public void failDifferentSchedulingTxValidStart() {
-        // given:
-        other = new MerkleSchedule(transactionBody, schedulingAccount, otherSchedulingTXValidStart);
-        setOptionalElements(other);
-
-        // expect:
-        assertNotEquals(subject, other);
-        // and:
-        assertNotEquals(subject.hashCode(), other.hashCode());
-    }
-
-
-    @Test
-    public void failDifferentSignersLength() {
-        // given:
-        other = new MerkleSchedule(transactionBody, schedulingAccount, schedulingTXValidStart);
-        setOptionalElements(other);
-
-        // when:
-        other.setSigners(new LinkedHashSet<>());
-
-        // expect:
-        assertNotEquals(subject, other);
-        // and:
-        assertNotEquals(subject.hashCode(), other.hashCode());
-    }
-
-    @Test
-    public void failDifferentSigners() {
-        // given:
-        other = new MerkleSchedule(transactionBody, schedulingAccount, schedulingTXValidStart);
-        setOptionalElements(other);
-
-        // when:
-        other.setSigners(otherSigners);
-
-        // expect:
-        assertNotEquals(subject, other);
-        // and:
-        assertNotEquals(subject.hashCode(), other.hashCode());
-    }
-
-    @Test
-    public void failDifferentAdminKey() {
-        // given:
-        other = new MerkleSchedule(transactionBody, schedulingAccount, schedulingTXValidStart);
-        setOptionalElements(other);
-
-        // when:
-        other.setAdminKey(otherKey);
-
-        // expect:
-        assertNotEquals(subject, other);
-        // and:
-        assertNotEquals(subject.hashCode(), other.hashCode());
-    }
-
-    @Test
-    public void failDifferentPayer() {
-        // given:
-        other = new MerkleSchedule(transactionBody, schedulingAccount, schedulingTXValidStart);
-        setOptionalElements(other);
-
-        // when:
-        other.setPayerAccountId(otherPayer);
-
-        // expect:
-        assertNotEquals(subject, other);
-        // and:
-        assertNotEquals(subject.hashCode(), other.hashCode());
-    }
-
-    @Test
-    public void failDifferentIsDeleted() {
-        // given:
-        other = new MerkleSchedule(transactionBody, schedulingAccount, schedulingTXValidStart);
-        setOptionalElements(other);
-
-        // when:
-        other.setDeleted(otherIsDeleted);
-
-        // expect:
-        assertNotEquals(subject, other);
-        // and:
-        assertNotEquals(subject.hashCode(), other.hashCode());
-    }
-
-    @Test
-    public void validToString() {
-        // expect:
-        assertEquals("MerkleSchedule{" +
-                    "deleted=" + isDeleted + ", " +
-                    "transactionBody=" + hex(transactionBody) + ", " +
-                    "payerAccountID=" + payer.toAbbrevString() + ", " +
-                    "creatorAccountID=" + schedulingAccount + ", " +
-                    "schedulingTXValidStart=" + schedulingTXValidStart + ", " +
-                    "signers=[" + signersToString() + "], " +
-                    "adminKey=" + describe(adminKey) + "}",
-                subject.toString());
-    }
-
-    @Test
-    public void validHashCode() {
-        // given:
-        var defaultSubject = new MerkleAccountState();
-        // and:
-        var identicalSubject = new MerkleSchedule(transactionBody, schedulingAccount, schedulingTXValidStart);
-        setOptionalElements(identicalSubject);
-
-        // and:
-        other = new MerkleSchedule(transactionBody, schedulingAccount, schedulingTXValidStart);
-
-        // expect:
-        assertNotEquals(subject.hashCode(), defaultSubject.hashCode());
-        assertNotEquals(subject.hashCode(), other.hashCode());
-        assertEquals(subject.hashCode(), identicalSubject.hashCode());
-    }
-
-    @Test
-    public void validEqualityChecks() {
-        // expect:
-        assertEquals(subject, subject);
-        // and:
-        assertNotEquals(subject, null);
-        // and:
-        assertNotEquals(subject, new Object());
-    }
-
-    @Test
-    public void validVersion() {
-        // expect:
-        assertEquals(MerkleSchedule.MERKLE_VERSION, subject.getVersion());
-    }
-
-    @Test
-    public void validRuntimeConstructableID() {
-        // expect:
-        assertEquals(MerkleSchedule.RUNTIME_CONSTRUCTABLE_ID, subject.getClassId());
-    }
-
-    @Test
-    public void validIsLeaf() {
-        // expect:
-        assertTrue(subject.isLeaf());
-    }
-
-    @Test
-    public void throwsLegacyProvider() {
-        // expect:
-        assertThrows(UnsupportedOperationException.class,
-                () -> MerkleSchedule.LEGACY_PROVIDER.deserialize(null));
-    }
-
-    @Test
-    public void validCopy() {
-        // given:
-        var copySubject = subject.copy();
-
-        // expect:
-        assertNotSame(copySubject, subject);
-        assertEquals(subject, copySubject);
-    }
-
-    private void setOptionalElements(MerkleSchedule schedule) {
-        schedule.setSigners(signers);
-        schedule.setPayerAccountId(payer);
-        schedule.setDeleted(isDeleted);
-        schedule.setAdminKey(adminKey);
-    }
-
-    private String signersToString() {
-        return signers
-                .stream()
-                .map(MiscUtils::describe)
-                .collect(Collectors.joining(", "));
-    }
-=======
 	byte[] fpk = "firstPretendKey".getBytes();
 	byte[] spk = "secondPretendKey".getBytes();
 	byte[] tpk = "thirdPretendKey".getBytes();
@@ -826,5 +469,4 @@
 				.map(MiscUtils::describe)
 				.collect(Collectors.joining(", "));
 	}
->>>>>>> 1fee51ee
 }