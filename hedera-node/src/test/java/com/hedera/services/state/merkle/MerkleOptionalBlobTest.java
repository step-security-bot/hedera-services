--- conflicted
+++ resolved
@@ -47,27 +47,7 @@
 import static org.mockito.BDDMockito.verify;
 
 class MerkleOptionalBlobTest {
-<<<<<<< HEAD
 	private final String path = "a/b/c";
-
-	byte[] stuff = "abcdefghijklmnopqrstuvwxyz".getBytes();
-	byte[] newStuff = "ABCDEFGHIJKLMNOPQRSTUVWXYZ".getBytes();
-
-	String readableStuffDelegate = "<me>";
-	static final Hash stuffDelegateHash = new Hash(new byte[] {
-			(byte)0xf0, (byte)0xe1, (byte)0xd2, (byte)0xc3,
-			(byte)0xf4, (byte)0xe5, (byte)0xd6, (byte)0xc7,
-			(byte)0xf8, (byte)0xe9, (byte)0xda, (byte)0xcb,
-			(byte)0xfc, (byte)0xed, (byte)0xde, (byte)0xcf,
-			(byte)0xf0, (byte)0xe1, (byte)0xd2, (byte)0xc3,
-			(byte)0xf4, (byte)0xe5, (byte)0xd6, (byte)0xc7,
-			(byte)0xf8, (byte)0xe9, (byte)0xda, (byte)0xcb,
-			(byte)0xfc, (byte)0xed, (byte)0xde, (byte)0xcf,
-			(byte)0xf0, (byte)0xe1, (byte)0xd2, (byte)0xc3,
-			(byte)0xf4, (byte)0xe5, (byte)0xd6, (byte)0xc7,
-			(byte)0xf8, (byte)0xe9, (byte)0xda, (byte)0xcb,
-			(byte)0xfc, (byte)0xed, (byte)0xde, (byte)0xcf,
-=======
 	private static final byte[] stuff = "abcdefghijklmnopqrstuvwxyz".getBytes();
 	private static final byte[] newStuff = "ABCDEFGHIJKLMNOPQRSTUVWXYZ".getBytes();
 
@@ -85,7 +65,6 @@
 			(byte) 0xf4, (byte) 0xe5, (byte) 0xd6, (byte) 0xc7,
 			(byte) 0xf8, (byte) 0xe9, (byte) 0xda, (byte) 0xcb,
 			(byte) 0xfc, (byte) 0xed, (byte) 0xde, (byte) 0xcf,
->>>>>>> da1af42b
 	});
 
 	private BinaryObjectStore blobStore;
@@ -168,12 +147,7 @@
 
 	@Test
 	void merkleMethodsWork() {
-<<<<<<< HEAD
-		// expect;
 		assertEquals(MerkleOptionalBlob.CURRENT_VERSION, subject.getVersion());
-=======
-		assertEquals(MerkleOptionalBlob.MERKLE_VERSION, subject.getVersion());
->>>>>>> da1af42b
 		assertEquals(MerkleOptionalBlob.RUNTIME_CONSTRUCTABLE_ID, subject.getClassId());
 		assertTrue(subject.isLeaf());
 		assertThrows(UnsupportedOperationException.class, () -> subject.setHash(null));
@@ -197,31 +171,16 @@
 		final var defaultSubject = new MerkleOptionalBlob();
 		given(in.readBoolean()).willReturn(false);
 
-<<<<<<< HEAD
-		// when:
 		defaultSubject.deserialize(in, MerkleOptionalBlob.CURRENT_VERSION);
 
-		// then:
 		verify(newDelegate, never()).deserialize(in, MerkleOptionalBlob.CURRENT_VERSION);
-=======
-		defaultSubject.deserialize(in, MerkleOptionalBlob.MERKLE_VERSION);
-
-		verify(newDelegate, never()).deserialize(in, MerkleOptionalBlob.MERKLE_VERSION);
->>>>>>> da1af42b
 	}
 
 	@Test
 	void serializeWorksWithEmpty() throws IOException {
-<<<<<<< HEAD
-		// setup:
-		var out = mock(SerializableDataOutputStream.class);
-		// and:
-		var defaultSubject = new MerkleOptionalBlob();
+		final var out = mock(SerializableDataOutputStream.class);
+		final var defaultSubject = new MerkleOptionalBlob();
 		defaultSubject.setKey(path);
-=======
-		final var out = mock(SerializableDataOutputStream.class);
-		final var defaultSubject = new MerkleOptionalBlob();
->>>>>>> da1af42b
 
 		defaultSubject.serialize(out);
 
@@ -254,96 +213,54 @@
 	}
 
 	@Test
-<<<<<<< HEAD
 	void deserializeAbbrevWorksWithDelegatePost0180() throws IOException {
-		// setup:
-		var in = mock(SerializableDataInputStream.class);
-		// and:
+		final var in = mock(SerializableDataInputStream.class);
 		final var defaultSubject = new MerkleOptionalBlob();
 
 		given(in.readNormalisedString(Integer.MAX_VALUE)).willReturn(path);
 
-		// when:
 		defaultSubject.deserializeAbbreviated(in, stuffDelegateHash, MerkleOptionalBlob.RELEASE_0180_VERSION);
 
-		// then:
 		verify(newDelegate).deserializeAbbreviated(in, stuffDelegateHash, BinaryObject.ClassVersion.ORIGINAL);
-		// and:
 		assertEquals(path, defaultSubject.getKey());
 	}
 
 	@Test
 	void deserializeAbbrevWorksWithoutDelegatePre0180() throws IOException {
-		// setup:
-		var in = mock(SerializableDataInputStream.class);
-
-		// when:
+		final var in = mock(SerializableDataInputStream.class);
+
 		subject.deserializeAbbreviated(
 				in, MerkleOptionalBlob.MISSING_DELEGATE_HASH, MerkleOptionalBlob.PRE_RELEASE_0180_VERSION);
-=======
-	void deserializeAbbrevWorksWithDelegate() {
-		final var in = mock(SerializableDataInputStream.class);
-
-		subject.deserializeAbbreviated(in, stuffDelegateHash, MerkleOptionalBlob.MERKLE_VERSION);
-
-		verify(newDelegate).deserializeAbbreviated(in, stuffDelegateHash, MerkleOptionalBlob.MERKLE_VERSION);
-	}
-
-	@Test
-	void deserializeAbbrevWorksWithoutDelegate() {
-		final var in = mock(SerializableDataInputStream.class);
-
-		subject.deserializeAbbreviated(in, MerkleOptionalBlob.MISSING_DELEGATE_HASH, MerkleOptionalBlob.MERKLE_VERSION);
->>>>>>> da1af42b
 
 		assertEquals(MerkleOptionalBlob.NO_DATA, subject.getData());
 		assertEquals(MerkleOptionalBlob.MISSING_DELEGATE, subject.getDelegate());
 	}
 
 	@Test
-<<<<<<< HEAD
 	void deserializeWorksWithDelegatePre0180() throws IOException {
-		// setup:
-		var in = mock(SerializableDataInputStream.class);
-		// and:
-		var defaultSubject = new MerkleOptionalBlob();
+		final var in = mock(SerializableDataInputStream.class);
+		final var defaultSubject = new MerkleOptionalBlob();
 
 		given(in.readBoolean()).willReturn(true);
 
-		// when:
 		defaultSubject.deserialize(in, MerkleOptionalBlob.PRE_RELEASE_0180_VERSION);
 
-		// then:
 		verify(newDelegate).deserialize(in, BinaryObject.ClassVersion.ORIGINAL);
 	}
 
 	@Test
 	void deserializeWorksWithDelegatePost0180() throws IOException {
-		// setup:
-		var in = mock(SerializableDataInputStream.class);
-		// and:
-		var defaultSubject = new MerkleOptionalBlob();
-
-=======
-	void deserializeWorksWithDelegate() throws IOException {
-		final var in = mock(SerializableDataInputStream.class);
-		final var defaultSubject = new MerkleOptionalBlob();
->>>>>>> da1af42b
+		final var in = mock(SerializableDataInputStream.class);
+
+		final var defaultSubject = new MerkleOptionalBlob();
+
 		given(in.readBoolean()).willReturn(true);
 		given(in.readNormalisedString(Integer.MAX_VALUE)).willReturn(path);
 
-<<<<<<< HEAD
-		// when:
 		defaultSubject.deserialize(in, MerkleOptionalBlob.RELEASE_0180_VERSION);
 
-		// then:
 		verify(newDelegate).deserialize(in, BinaryObject.ClassVersion.ORIGINAL);
 		assertEquals(path, defaultSubject.getKey());
-=======
-		defaultSubject.deserialize(in, MerkleOptionalBlob.MERKLE_VERSION);
-
-		verify(newDelegate).deserialize(in, MerkleOptionalBlob.MERKLE_VERSION);
->>>>>>> da1af42b
 	}
 
 	@Test
@@ -352,11 +269,7 @@
 				"MerkleOptionalBlob{path=a/b/c, delegate=" + readableStuffDelegate + "}",
 				subject.toString());
 		assertEquals(
-<<<<<<< HEAD
 				"MerkleOptionalBlob{path=null, delegate=" + null + "}",
-=======
-				"MerkleOptionalBlob{delegate=null}",
->>>>>>> da1af42b
 				new MerkleOptionalBlob().toString());
 	}
 
@@ -366,12 +279,7 @@
 
 		final var subjectCopy = subject.copy();
 
-<<<<<<< HEAD
-		// then:
-		assertNotSame(subjectCopy, subject);
-=======
 		assertNotSame(subject, subjectCopy);
->>>>>>> da1af42b
 		assertEquals(subject, subjectCopy);
 		assertTrue(subject.isImmutable());
 	}
