--- conflicted
+++ resolved
@@ -88,11 +88,8 @@
                 new BasicPrecheck(TestProperties.TEST_PROPERTIES, TestContextValidator.TEST_VALIDATOR),
                 null,
                 null,
-<<<<<<< HEAD
-                new MockAccountNumbers());
-=======
+                new MockAccountNumbers(),
                 null);
->>>>>>> ec669bdc
     Timestamp timestamp =
         RequestBuilder.getTimestamp(Instant.now(Clock.systemUTC()).minusSeconds(10));
 
