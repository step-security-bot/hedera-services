--- conflicted
+++ resolved
@@ -363,12 +363,8 @@
 				0,
 				-1,
 				0,
-<<<<<<< HEAD
-				false);
-=======
 				false,
 				-1);
->>>>>>> 8be2f480
 		misorderedState.setNftsOwned(nextUnsignedLong());
 		misorderedState.setNumTreasuryTitles(nextUnsignedInt());
 		return misorderedState;
@@ -414,12 +410,8 @@
 				nextUnsignedLong(),
 				nextUnsignedLong(),
 				nextInRangeLong(),
-<<<<<<< HEAD
-				nextBoolean());
-=======
 				nextBoolean(),
 				nextUnsignedLong());
->>>>>>> 8be2f480
 	}
 
 	public MerkleScheduledTransactionsState nextScheduledTransactionsState() {
@@ -493,10 +485,6 @@
 				nextLong(),
 				nextLong(),
 				nextLongs(MAX_REWARD_HISTORY));
-<<<<<<< HEAD
-		ans.setPendingRewardHbarAdjustment(nextLong());
-=======
->>>>>>> 8be2f480
 		return ans;
 	}
 
