/*
 * Copyright (C) 2023-2024 Hedera Hashgraph, LLC
 *
 * Licensed under the Apache License, Version 2.0 (the "License");
 * you may not use this file except in compliance with the License.
 * You may obtain a copy of the License at
 *
 *      http://www.apache.org/licenses/LICENSE-2.0
 *
 * Unless required by applicable law or agreed to in writing, software
 * distributed under the License is distributed on an "AS IS" BASIS,
 * WITHOUT WARRANTIES OR CONDITIONS OF ANY KIND, either express or implied.
 * See the License for the specific language governing permissions and
 * limitations under the License.
 */

package com.hedera.node.app.spi.workflows;

import static com.hedera.node.app.spi.workflows.HandleContext.TransactionCategory.SCHEDULED;
import static com.hedera.node.app.spi.workflows.record.ExternalizedRecordCustomizer.NOOP_EXTERNALIZED_RECORD_CUSTOMIZER;

import com.hedera.hapi.node.base.AccountID;
import com.hedera.hapi.node.base.HederaFunctionality;
import com.hedera.hapi.node.base.Key;
import com.hedera.hapi.node.base.SubType;
import com.hedera.hapi.node.transaction.TransactionBody;
import com.hedera.node.app.hapi.utils.throttles.DeterministicThrottle;
import com.hedera.node.app.spi.authorization.SystemPrivilege;
import com.hedera.node.app.spi.fees.ExchangeRateInfo;
import com.hedera.node.app.spi.fees.FeeAccumulator;
import com.hedera.node.app.spi.fees.FeeCalculator;
import com.hedera.node.app.spi.fees.Fees;
import com.hedera.node.app.spi.info.NetworkInfo;
import com.hedera.node.app.spi.records.BlockRecordInfo;
import com.hedera.node.app.spi.records.RecordCache;
import com.hedera.node.app.spi.signatures.SignatureVerification;
import com.hedera.node.app.spi.signatures.VerificationAssistant;
import com.hedera.node.app.spi.validation.AttributeValidator;
import com.hedera.node.app.spi.validation.ExpiryValidator;
import com.hedera.node.app.spi.workflows.record.ExternalizedRecordCustomizer;
import com.hedera.node.app.spi.workflows.record.RecordListCheckPoint;
import com.hedera.pbj.runtime.io.buffer.Bytes;
import com.swirlds.config.api.Configuration;
import edu.umd.cs.findbugs.annotations.NonNull;
import edu.umd.cs.findbugs.annotations.Nullable;
import java.time.Instant;
import java.util.List;
import java.util.function.Predicate;

/**
 * Represents the context of a single {@code handle()}-call.
 * <p>
 * The information and functionality provided by a {@code HandleContext} is valid only for the duration of the call. It
 * can be grouped into five categories:
 * <ul>
 *     <li>Information about the transaction being handled, such as its consensus time, its body, and its category</li>
 *     <li>Configuration data and objects that depend on the current configuration</li>
 *     <li>Verification data, that has been assembled during pre-handle</li>
 *     <li>State related data and the possibility to rollback changes</li>
 *     <li>Data related to the record stream</li>
 *     <li>Functionality to dispatch preceding and child transactions</li>
 * </ul>
 */
@SuppressWarnings("UnusedReturnValue")
public interface HandleContext {
    /**
     * Category of the current transaction.
     */
    enum TransactionCategory {
        /** The original transaction submitted by a user. */
        USER,

        /** An independent, top-level transaction that is executed before the user transaction. */
        PRECEDING,

        /** A child transaction that is executed as part of a user transaction. */
        CHILD,
        /** A transaction executed via the schedule service. */
        SCHEDULED
    }

    /**
     * Returns the current consensus time.
     *
     * @return the current consensus time
     */
    @NonNull
    Instant consensusNow();

    /**
     * Returns the {@link TransactionBody}
     *
     * @return the {@code TransactionBody}
     */
    @NonNull
    TransactionBody body();

    /**
     * Gets the payer {@link AccountID}.
     *
     * @return the {@link AccountID} of the payer in this context
     */
    @NonNull
    AccountID payer();

    /**
     * Returns the current {@link Configuration} for the node.
     *
     * @return the {@code Configuration}
     */
    @NonNull
    Configuration configuration();

    /**
     * Returns information on current block and record file
     *
     * @return current BlockRecordInfo
     */
    @NonNull
    BlockRecordInfo blockRecordInfo();

    /**
     * Getter for the payer key
     *
     * @return the payer key
     */
    @Nullable
    Key payerKey();

    /**
     * Returns the Hedera resource prices (in thousandths of a tinycent) for the given {@link SubType} of
     * the given {@link HederaFunctionality}. The contract service needs this information to determine both the
     * gas price and the cost of storing logs (a function of the {@code rbh} price, which may itself vary by
     * contract operation type).
     *
     * @param functionality the {@link HederaFunctionality} of interest
     * @param subType the {@link SubType} of interest
     * @return the corresponding Hedera resource prices
     */
    @NonNull
    FunctionalityResourcePrices resourcePricesFor(
            @NonNull final HederaFunctionality functionality, @NonNull final SubType subType);

    /**
     * Get a calculator for calculating fees for the current transaction, and its {@link SubType}. Most transactions
     * just use {@link SubType#DEFAULT}, but some (such as crypto transfer) need to be more specific.
     *
     * @param subType The {@link SubType} of the transaction.
     * @return The {@link FeeCalculator} to use.
     */
    @NonNull
    FeeCalculator feeCalculator(@NonNull final SubType subType);

    /**
     * Gets a {@link FeeAccumulator} used for collecting fees for the current transaction.
     *
     * @return The {@link FeeAccumulator} to use.
     */
    @NonNull
    FeeAccumulator feeAccumulator();

    /**
     * Gets a {@link ExchangeRateInfo} which provides information about the current exchange rate.
     *
     * @return The {@link ExchangeRateInfo} .
     */
    @NonNull
    ExchangeRateInfo exchangeRateInfo();

    /**
     * Consumes and returns the next entity number, for use by handlers that create entities.
     *
     * <p>If this method is called after a child transaction was dispatched, which is subsequently rolled back,
     * the counter will be rolled back, too. Consequently, the provided number must not be used anymore in this case,
     * because it will be reused.
     *
     * @return the next entity number
     */
    long newEntityNum();

    /**
     * Peeks at the next entity number, for use by handlers that create entities.
     *
     * <p>If this method is called after a child transaction was dispatched, which is subsequently rolled back,
     * the counter will be rolled back, too. Consequently, the provided number must not be used anymore in this case,
     * because it will be reused.
     *
     * @return the next entity number
     */
    long peekAtNewEntityNum();

    /**
     * Returns the validator for attributes of entities created or updated by handlers.
     *
     * @return the validator for attributes
     */
    @NonNull
    AttributeValidator attributeValidator();

    /**
     * Returns the validator for expiry metadata (both explicit expiration times and auto-renew configuration) of
     * entities created or updated by handlers.
     *
     * @return the validator for expiry metadata
     */
    @NonNull
    ExpiryValidator expiryValidator();

    /**
     * Returns all (required and optional) keys of a nested transaction.
     *
     * @param nestedTxn the {@link TransactionBody} which keys are needed
     * @param payerForNested the payer for the nested transaction
     * @return the set of keys
     * @throws PreCheckException If there is a problem with the nested transaction
     */
    @NonNull
    TransactionKeys allKeysForTransaction(@NonNull TransactionBody nestedTxn, @NonNull AccountID payerForNested)
            throws PreCheckException;

    /**
     * Gets the {@link SignatureVerification} for the given key. If this key was not provided during pre-handle, then
     * there will be no corresponding {@link SignatureVerification}. If the key was provided during pre-handle, then the
     * corresponding {@link SignatureVerification} will be returned with the result of that verification operation.
     *
     * <p>The signatures of required keys are guaranteed to be verified. Optional signatures may still be in the
     * process of being verified (and therefore may time out). The timeout can be configured via the configuration
     * {@code hedera.workflow.verificationTimeoutMS}
     *
     * @param key the key to get the verification for
     * @return the verification for the given key
     * @throws NullPointerException if {@code key} is {@code null}
     */
    @NonNull
    SignatureVerification verificationFor(@NonNull Key key);

    /**
     * Gets the {@link SignatureVerification} for the given key. If this key was not provided during pre-handle, then
     * there will be no corresponding {@link SignatureVerification}. If the key was provided during pre-handle, then the
     * corresponding {@link SignatureVerification} will be returned with the result of that verification operation.
     * Additionally, the VerificationAssistant provided may modify the result for "primitive", "Contract ID", or
     * "Delegatable Contract ID" keys, and will be called to observe and reply for each such key as it is processed.
     *
     * <p>The signatures of required keys are guaranteed to be verified. Optional signatures may still be in the
     * process of being verified (and therefore may time out). The timeout can be configured via the configuration
     * {@code hedera.workflow.verificationTimeoutMS}
     *
     * @param key the key to get the verification for
     * @param callback a VerificationAssistant callback function that will observe each "primitive", "Contract ID", or
     * "Delegatable Contract ID" key and return a boolean indicating if the given key should be considered valid.
     * @return the verification for the given key
     */
    @NonNull
    SignatureVerification verificationFor(@NonNull Key key, @NonNull VerificationAssistant callback);

    /**
     * Gets the {@link SignatureVerification} for the given hollow account.
     *
     * <p>The signatures of required accounts are guaranteed to be verified. Optional accounts may still be in the
     * process of being verified (and therefore may time out). The timeout can be configured via the configuration
     * {@code hedera.workflow.verificationTimeoutMS}
     *
     * @param evmAlias The evm alias to lookup verification for.
     * @return the verification for the given hollow account.
     * @throws NullPointerException if {@code evmAlias} is {@code null}
     */
    @NonNull
    SignatureVerification verificationFor(@NonNull final Bytes evmAlias);

    /**
     * Checks whether the payer of the current transaction refers to a superuser.
     *
     * @return {@code true} if the payer is a superuser, otherwise {@code false
     */
    boolean isSuperUser();

    /**
     * Checks whether the current transaction is a privileged transaction and the payer has sufficient rights.
     *
     * @return the {@code SystemPrivilege} of the current transaction
     */
    SystemPrivilege hasPrivilegedAuthorization();

    /** Gets the {@link RecordCache}. */
    @NonNull
    RecordCache recordCache();

    /**
     * Get a readable store given the store's interface. This gives read-only access to the store.
     *
     * @param storeInterface The store interface to find and create a store for
     * @param <T> Interface class for a Store
     * @return An implementation of the provided store interface
     * @throws IllegalArgumentException if the storeInterface class provided is unknown to the app
     * @throws NullPointerException if {@code storeInterface} is {@code null}
     */
    @NonNull
    <T> T readableStore(@NonNull Class<T> storeInterface);

    /**
     * Return a writable store given the store's interface. This gives write access to the store.
     *
     * <p>This method is limited to stores that are part of the transaction's service.
     *
     * @param storeInterface The store interface to find and create a store for
     * @param <T> Interface class for a Store
     * @return An implementation of the provided store interface
     * @throws IllegalArgumentException if the storeInterface class provided is unknown to the app
     * @throws NullPointerException if {@code storeInterface} is {@code null}
     */
    @NonNull
    <T> T writableStore(@NonNull Class<T> storeInterface);

    /**
     * Return a service API given the API's interface. This permits use of another service
     * that doesn't have a corresponding HAPI {@link TransactionBody}.
     *
     * @param apiInterface The API interface to find and create an implementation of
     * @param <T> Interface class for an API
     * @return An implementation of the provided API interface
     * @throws IllegalArgumentException if the apiInterface class provided is unknown to the app
     * @throws NullPointerException if {@code apiInterface} is {@code null}
     */
    @NonNull
    <T> T serviceApi(@NonNull Class<T> apiInterface);

    /**
     * Returns the information about the network this transaction is being handled in.
     *
     * @return the network information
     */
    @NonNull
    NetworkInfo networkInfo();

    /**
     * Returns a record builder for the given record builder subtype.
     *
     * @param recordBuilderClass the record type
     * @param <T> the record type
     * @return a builder for the given record type
     * @throws NullPointerException if {@code recordBuilderClass} is {@code null}
     * @throws IllegalArgumentException if the record builder type is unknown to the app
     */
    @NonNull
    <T> T recordBuilder(@NonNull Class<T> recordBuilderClass);

    /**
     * Dispatches the fee calculation for a child transaction (that might then be dispatched).
     *
     * <p>The override payer id still matters for this purpose, because a transaction can add
     * state whose lifetime is scoped to a payer account (the main current example is a
     * {@link HederaFunctionality#CRYPTO_APPROVE_ALLOWANCE} dispatch).
     *
     * @param txBody the {@link TransactionBody} of the child transaction to compute fees for
     * @param syntheticPayerId the child payer
     * @return the calculated fees
     */
    Fees dispatchComputeFees(@NonNull TransactionBody txBody, @NonNull AccountID syntheticPayerId);

    /**
     * Dispatches an independent (top-level) transaction, that precedes the current transaction.
     *
     * <p>A top-level transaction is independent of any other transaction. If it is successful, the state changes are
     * automatically committed. If it fails, any eventual state changes are automatically rolled back.
     *
     * <p>This method can only be called my a {@link TransactionCategory#USER}-transaction and only as long as no state
     * changes have been introduced by the user transaction (either by storing state or by calling a child
     * transaction).
     *
     * <p>If non-null, the provided {@link Predicate} callback will be called to enforce signing requirements; or to
     * verify simple keys when the child transaction calls any of the {@code verificationFor} methods. If the callback
     * is null, no signing requirements will be enforced.
     *
     * @param txBody             the {@link TransactionBody} of the transaction to dispatch
     * @param recordBuilderClass the record builder class of the transaction
     * @param verifier           if signing requirements should be enforced, a {@link Predicate} that will be used to validate primitive keys
     * @param syntheticPayer    the payer of the transaction
     * @return the record builder of the transaction
     * @throws NullPointerException     if {@code txBody} is {@code null}
     * @throws IllegalArgumentException if the transaction is not a {@link TransactionCategory#USER}-transaction or if
     *                                  the record builder type is unknown to the app
     * @throws IllegalStateException    if the current transaction has already introduced state changes
     */
    @NonNull
    <T> T dispatchPrecedingTransaction(
            @NonNull TransactionBody txBody,
            @NonNull Class<T> recordBuilderClass,
            @Nullable Predicate<Key> verifier,
            AccountID syntheticPayer);

    /**
     * Dispatches a preceding transaction that already has an ID.
     *
     * @param txBody            the {@link TransactionBody} of the transaction to dispatch
     * @param recordBuilderClass the record builder class of the transaction
     * @param verifier         a {@link Predicate} that will be used to validate primitive keys
     * @return the record builder of the transaction
     * @param <T> the record type
     * @throws IllegalArgumentException if the transaction body did not have an id
     */
    default <T> T dispatchPrecedingTransaction(
            @NonNull final TransactionBody txBody,
            @NonNull final Class<T> recordBuilderClass,
            @NonNull final Predicate<Key> verifier) {
        throwIfMissingPayerId(txBody);
        return dispatchPrecedingTransaction(
                txBody,
                recordBuilderClass,
                verifier,
                txBody.transactionIDOrThrow().accountIDOrThrow());
    }

    /**
     * Dispatches preceding transaction that can be reverted.
     *
     * <p>A reversible preceding transaction depends on the current transaction. That means if the user transaction
     * fails, a reversible preceding transaction is automatically rolled back. The state changes introduced by a
     * reversible preceding transaction are automatically committed together with the parent transaction.
     *
     * <p>This method can only be called by a {@link TransactionCategory#USER}-transaction and only as long as no state
     * changes have been introduced by the user transaction (either by storing state or by calling a child
     * transaction).
     *
     * <p>The provided {@link Predicate} callback will be called to verify simple keys when the child transaction calls
     * any of the {@code verificationFor} methods.
     *
     * @param txBody             the {@link TransactionBody} of the transaction to dispatch
     * @param recordBuilderClass the record builder class of the transaction
     * @param verifier           a {@link Predicate} that will be used to validate primitive keys
     * @param syntheticPayer    the payer of the transaction
     * @return the record builder of the transaction
     * @throws NullPointerException     if {@code txBody} is {@code null}
     * @throws IllegalArgumentException if the transaction is not a {@link TransactionCategory#USER}-transaction or if
     *                                  the record builder type is unknown to the app
     * @throws IllegalStateException    if the current transaction has already introduced state changes
     */
    @NonNull
    <T> T dispatchReversiblePrecedingTransaction(
            @NonNull TransactionBody txBody,
            @NonNull Class<T> recordBuilderClass,
            @NonNull Predicate<Key> verifier,
            AccountID syntheticPayer);

    /**
     * Dispatches preceding transaction that can be removed.
     *
     * <p>A removable preceding transaction depends on the current transaction. That means if the user transaction
     * fails, a removable preceding transaction is automatically removed and not exported. The state changes introduced by a
     * removable preceding transaction are automatically committed together with the parent transaction.
     *
     * <p>This method can only be called by a {@link TransactionCategory#USER}-transaction and only as long as no state
     * changes have been introduced by the user transaction (either by storing state or by calling a child
     * transaction).
     *
     * <p>The provided {@link Predicate} callback will be called to verify simple keys when the child transaction calls
     * any of the {@code verificationFor} methods.
     *
     * @param txBody             the {@link TransactionBody} of the transaction to dispatch
     * @param recordBuilderClass the record builder class of the transaction
     * @param verifier           if non-null, a {@link Predicate} that will be used to validate primitive keys
     * @param syntheticPayer    the payer of the transaction
     * @return the record builder of the transaction
     * @throws NullPointerException     if {@code txBody} is {@code null}
     * @throws IllegalArgumentException if the transaction is not a {@link TransactionCategory#USER}-transaction or if
     *                                  the record builder type is unknown to the app
     * @throws IllegalStateException    if the current transaction has already introduced state changes
     */
    @NonNull
    <T> T dispatchRemovablePrecedingTransaction(
            @NonNull TransactionBody txBody,
            @NonNull Class<T> recordBuilderClass,
            @Nullable Predicate<Key> verifier,
            AccountID syntheticPayer);

    /**
     * Dispatches a reversible preceding transaction that already has an ID.
     *
     * @param txBody            the {@link TransactionBody} of the transaction to dispatch
     * @param recordBuilderClass the record builder class of the transaction
     * @param verifier         a {@link Predicate} that will be used to validate primitive keys
     * @return the record builder of the transaction
     * @param <T> the record type
     * @throws IllegalArgumentException if the transaction body did not have an id
     */
    default <T> T dispatchReversiblePrecedingTransaction(
            @NonNull final TransactionBody txBody,
            @NonNull final Class<T> recordBuilderClass,
            @NonNull final Predicate<Key> verifier) {
        throwIfMissingPayerId(txBody);
        return dispatchReversiblePrecedingTransaction(
                txBody,
                recordBuilderClass,
                verifier,
                txBody.transactionIDOrThrow().accountIDOrThrow());
    }

    /**
     * Dispatches a child transaction.
     *
     * <p>A child transaction depends on the current transaction. That means if the current transaction fails,
     * a child transaction is automatically rolled back. The state changes introduced by a child transaction are
     * automatically committed together with the parent transaction.
     *
     * <p>A child transaction will run with the current state. It will see all state changes introduced by the current
     * transaction or preceding child transactions. If successful, a new entry will be added to the
     * {@link SavepointStack}. This enables the current transaction to commit or roll back the state changes. Please be
     * aware that any state changes introduced by storing data in one of the stores after calling a child transaction
     * will also be rolled back if the child transaction is rolled back.
     *
     * <p>The provided {@link Predicate} callback will be called to verify simple keys when the child transaction calls
     * any of the {@code verificationFor} methods.
     *
     * <p>A {@link TransactionCategory#PRECEDING}-transaction must not dispatch a child transaction.
     *
     * @param txBody the {@link TransactionBody} of the child transaction to dispatch
     * @param recordBuilderClass the record builder class of the child transaction
     * @param callback a {@link Predicate} callback function that will observe each primitive key
     * @param syntheticPayerId the payer of the child transaction
     * @param childCategory the category of the child transaction
     * @return the record builder of the child transaction
     * @throws NullPointerException if any of the arguments is {@code null}
     * @throws IllegalArgumentException if the current transaction is a
     * {@link TransactionCategory#PRECEDING}-transaction or if the record builder type is unknown to the app
     */
    @NonNull
    <T> T dispatchChildTransaction(
            @NonNull TransactionBody txBody,
            @NonNull Class<T> recordBuilderClass,
            @Nullable Predicate<Key> callback,
            @NonNull AccountID syntheticPayerId,
            @NonNull TransactionCategory childCategory);

    /**
     * Dispatches a child transaction that already has a transaction ID due to
     * its construction in the schedule service.
     *
     * @param txBody the {@link TransactionBody} of the child transaction to dispatch
     * @param recordBuilderClass the record builder class of the child transaction
     * @param callback a {@link Predicate} callback function that will observe each primitive key
     * @return the record builder of the child transaction
     * @param <T> the record type
     * @throws IllegalArgumentException if the transaction body did not have an id
     */
    @NonNull
    default <T> T dispatchScheduledChildTransaction(
            @NonNull final TransactionBody txBody,
            @NonNull final Class<T> recordBuilderClass,
            @NonNull final Predicate<Key> callback) {
        throwIfMissingPayerId(txBody);
        return dispatchChildTransaction(
                txBody,
                recordBuilderClass,
                callback,
                txBody.transactionIDOrThrow().accountIDOrThrow(),
                SCHEDULED);
    }

    /**
     * Dispatches a removable child transaction.
     *
     * <p>A removable child transaction depends on the current transaction. It behaves in almost all aspects like a
     * regular child transaction (see {@link #dispatchChildTransaction(TransactionBody, Class, Predicate, AccountID, TransactionCategory)}.
     * But unlike regular child transactions, the records of removable child transactions are removed and not reverted.
     *
     * <p>The provided {@link Predicate} callback will be called to verify simple keys when the child transaction calls
     * any of the {@code verificationFor} methods.
     *
     * <p>A {@link TransactionCategory#PRECEDING}-transaction must not dispatch a child transaction.
     *
     * @param txBody the {@link TransactionBody} of the child transaction to dispatch
     * @param recordBuilderClass the record builder class of the child transaction
     * @param callback a {@link Predicate} callback function that will observe each primitive key
     * @param syntheticPayerId the payer of the child transaction
     * @param customizer a final transformation to apply before externalizing if the returned value is non-null
     * @return the record builder of the child transaction
     * @throws NullPointerException if any of the arguments is {@code null}
     * @throws IllegalArgumentException if the current transaction is a
     * {@link TransactionCategory#PRECEDING}-transaction or if the record builder type is unknown to the app
     */
    @NonNull
    <T> T dispatchRemovableChildTransaction(
            @NonNull TransactionBody txBody,
            @NonNull Class<T> recordBuilderClass,
            @Nullable Predicate<Key> callback,
            @NonNull AccountID syntheticPayerId,
            @NonNull ExternalizedRecordCustomizer customizer);

    /**
     * Dispatches a removable child transaction that already has a transaction ID.
     *
     * @param txBody          the {@link TransactionBody} of the child transaction to dispatch
     * @param recordBuilderClass the record builder class of the child transaction
     * @param callback      a {@link Predicate} callback function that will observe each primitive key
     * @return the record builder of the child transaction
     * @param <T> the record type
     * @throws IllegalArgumentException if the transaction body did not have an id
     */
    @NonNull
    default <T> T dispatchRemovableChildTransaction(
            @NonNull final TransactionBody txBody,
            @NonNull final Class<T> recordBuilderClass,
            @NonNull final Predicate<Key> callback) {
        throwIfMissingPayerId(txBody);
        return dispatchRemovableChildTransaction(
                txBody,
                recordBuilderClass,
                callback,
                txBody.transactionIDOrThrow().accountIDOrThrow(),
                NOOP_EXTERNALIZED_RECORD_CUSTOMIZER);
    }

    /**
     * Adds a child record builder to the list of record builders. If the current {@link HandleContext} (or any parent
     * context) is rolled back, all child record builders will be reverted.
     *
     * @param recordBuilderClass the record type
     * @return the new child record builder
     * @param <T> the record type
     * @throws NullPointerException if {@code recordBuilderClass} is {@code null}
     * @throws IllegalArgumentException if the record builder type is unknown to the app
     */
    @NonNull
    <T> T addChildRecordBuilder(@NonNull Class<T> recordBuilderClass);

    /**
     * Adds a preceding child record builder to the list of record builders. If the current {@link HandleContext} (or any parent
     * context) is rolled back, all child record builders will be reverted.
     *
     * @param recordBuilderClass the record type
     * @return the new child record builder
     * @param <T> the record type
     * @throws NullPointerException if {@code recordBuilderClass} is {@code null}
     * @throws IllegalArgumentException if the record builder type is unknown to the app
     */
    @NonNull
    <T> T addPrecedingChildRecordBuilder(@NonNull Class<T> recordBuilderClass);

    /**
     * Adds a removable child record builder to the list of record builders. Unlike a regular child record builder,
     * a removable child record builder is removed, if the current {@link HandleContext} (or any parent context) is
     * rolled back.
     *
     * @param recordBuilderClass the record type
     * @return the new child record builder
     * @param <T> the record type
     * @throws NullPointerException if {@code recordBuilderClass} is {@code null}
     * @throws IllegalArgumentException if the record builder type is unknown to the app
     */
    @NonNull
    <T> T addRemovableChildRecordBuilder(@NonNull Class<T> recordBuilderClass);

    /**
     * Returns the current {@link SavepointStack}.
     *
     * @return the current {@code TransactionStack}
     */
    @NonNull
    SavepointStack savepointStack();

    /**
     * Revert the childRecords from the checkpoint.
     */
    void revertRecordsFrom(@NonNull RecordListCheckPoint recordListCheckPoint);

    /**
     * Reclaim the capacity for a number of transactions of the same functionality.
     *
     * @param n the number of transactions to consider
     * @param function the functionality type of the transactions
     */
    void reclaimPreviouslyReservedThrottle(int n, HederaFunctionality function);

    /**
     * Verifies if the throttle in this operation context has enough capacity to handle the given number of the
     * given function at the given time. (The time matters because we want to consider how much
     * will have leaked between now and that time.)
     *
     * @param n the number of the given function
     * @param function the function
     * @return true if the system should throttle the given number of the given function
     * at the instant for which throttling should be calculated
     */
    boolean shouldThrottleNOfUnscaled(int n, HederaFunctionality function);

    /**
     * For each following child transaction consumes the capacity
     * required for that child transaction in the consensus throttle buckets.
     *
     * @return true if all the child transactions were allowed through the throttle consideration, false otherwise.
     */
    boolean hasThrottleCapacityForChildTransactions();

    /**
     * Create a checkpoint for the current childRecords.
     *
     * @return the checkpoint for the current childRecords, containing the first preceding record and the last following
     * record.
     */
    @NonNull
    RecordListCheckPoint createRecordListCheckPoint();

    /**
     * Returns a list of snapshots of the current usage of all active throttles.
     * @return the active snapshots
     */
    List<DeterministicThrottle.UsageSnapshot> getUsageSnapshots();

    /**
     * Resets the current usage of all active throttles to the given snapshots.
     *
     * @param snapshots the snapshots to reset to
     */
    void resetUsageThrottlesTo(List<DeterministicThrottle.UsageSnapshot> snapshots);

    /**
     * Returns whether the current transaction being processed was submitted by this node.
     *
     * @return true if the current transaction was submitted by this node
     */
    boolean isSelfSubmitted();

    /**
     * A stack of savepoints.
     *
     * <p>A new savepoint can be created manually. In addition, a new entry is added to the savepoint stack every time
     * a child transaction is dispatched and executed successfully. The transaction stack allows to rollback an
     * arbitrary number of transactions. Please be aware that rolling back a child transaction will also rollbacks all
     * state changes that were introduced afterward.
     */
    interface SavepointStack {
        /**
         * Create a savepoint manually.
         * <p>
         * This method will add a new entry to the savepoint stack. A subsequent rollback will roll back all state
         * changes that were introduced after the savepoint was added.
         */
        void createSavepoint();

        /**
         * Commits all changes since the last savepoint.
         *
         * @throws IllegalStateException if the savepoint stack is empty
         */
        void commit();

        /**
         * Rolls back the changes up until the last savepoint.
         *
         * @throws IllegalStateException if the savepoint stack is empty
         */
        void rollback();

        /**
         * Returns the depth of the savepoint stack.
         *
         * @return the depth of the savepoint stack
         */
        int depth();
    }

    static void throwIfMissingPayerId(@NonNull final TransactionBody body) {
        if (!body.hasTransactionID() || !body.transactionIDOrThrow().hasAccountID()) {
            throw new IllegalArgumentException("Transaction id must be set if dispatching without an explicit payer");
        }
    }

<<<<<<< HEAD
=======
    /**
     * Returns the freeze time from state, if it is set.
     * @return the freeze time, if it is set
     */
>>>>>>> d95b0c41
    @Nullable
    Instant freezeTime();
}<|MERGE_RESOLUTION|>--- conflicted
+++ resolved
@@ -764,13 +764,10 @@
         }
     }
 
-<<<<<<< HEAD
-=======
     /**
      * Returns the freeze time from state, if it is set.
      * @return the freeze time, if it is set
      */
->>>>>>> d95b0c41
     @Nullable
     Instant freezeTime();
 }