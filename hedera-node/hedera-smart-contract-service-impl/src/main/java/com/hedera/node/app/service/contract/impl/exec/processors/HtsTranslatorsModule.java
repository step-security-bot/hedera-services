/*
 * Copyright (C) 2023 Hedera Hashgraph, LLC
 *
 * Licensed under the Apache License, Version 2.0 (the "License");
 * you may not use this file except in compliance with the License.
 * You may obtain a copy of the License at
 *
 *      http://www.apache.org/licenses/LICENSE-2.0
 *
 * Unless required by applicable law or agreed to in writing, software
 * distributed under the License is distributed on an "AS IS" BASIS,
 * WITHOUT WARRANTIES OR CONDITIONS OF ANY KIND, either express or implied.
 * See the License for the specific language governing permissions and
 * limitations under the License.
 */

package com.hedera.node.app.service.contract.impl.exec.processors;

import com.hedera.node.app.service.contract.impl.exec.systemcontracts.HtsCallTranslator;
import com.hedera.node.app.service.contract.impl.exec.systemcontracts.hts.allowance.GetAllowanceTranslator;
import com.hedera.node.app.service.contract.impl.exec.systemcontracts.hts.associations.AssociationsTranslator;
import com.hedera.node.app.service.contract.impl.exec.systemcontracts.hts.balanceof.BalanceOfTranslator;
import com.hedera.node.app.service.contract.impl.exec.systemcontracts.hts.burn.BurnTranslator;
import com.hedera.node.app.service.contract.impl.exec.systemcontracts.hts.create.CreateTranslator;
import com.hedera.node.app.service.contract.impl.exec.systemcontracts.hts.decimals.DecimalsTranslator;
import com.hedera.node.app.service.contract.impl.exec.systemcontracts.hts.defaultfreezestatus.DefaultFreezeStatusTranslator;
import com.hedera.node.app.service.contract.impl.exec.systemcontracts.hts.defaultkycstatus.DefaultKycStatusTranslator;
import com.hedera.node.app.service.contract.impl.exec.systemcontracts.hts.delete.DeleteTranslator;
import com.hedera.node.app.service.contract.impl.exec.systemcontracts.hts.freeze.FreezeUnfreezeTranslator;
import com.hedera.node.app.service.contract.impl.exec.systemcontracts.hts.getapproved.GetApprovedTranslator;
import com.hedera.node.app.service.contract.impl.exec.systemcontracts.hts.grantapproval.GrantApprovalTranslator;
import com.hedera.node.app.service.contract.impl.exec.systemcontracts.hts.grantrevokekyc.GrantRevokeKycTranslator;
import com.hedera.node.app.service.contract.impl.exec.systemcontracts.hts.isapprovedforall.IsApprovedForAllTranslator;
import com.hedera.node.app.service.contract.impl.exec.systemcontracts.hts.isfrozen.IsFrozenTranslator;
import com.hedera.node.app.service.contract.impl.exec.systemcontracts.hts.iskyc.IsKycTranslator;
import com.hedera.node.app.service.contract.impl.exec.systemcontracts.hts.istoken.IsTokenTranslator;
import com.hedera.node.app.service.contract.impl.exec.systemcontracts.hts.mint.MintTranslator;
import com.hedera.node.app.service.contract.impl.exec.systemcontracts.hts.name.NameTranslator;
import com.hedera.node.app.service.contract.impl.exec.systemcontracts.hts.ownerof.OwnerOfTranslator;
import com.hedera.node.app.service.contract.impl.exec.systemcontracts.hts.pauses.PausesTranslator;
import com.hedera.node.app.service.contract.impl.exec.systemcontracts.hts.setapproval.SetApprovalForAllTranslator;
import com.hedera.node.app.service.contract.impl.exec.systemcontracts.hts.symbol.SymbolTranslator;
import com.hedera.node.app.service.contract.impl.exec.systemcontracts.hts.tokenexpiry.TokenExpiryTranslator;
import com.hedera.node.app.service.contract.impl.exec.systemcontracts.hts.tokenkey.TokenKeyTranslator;
import com.hedera.node.app.service.contract.impl.exec.systemcontracts.hts.tokentype.TokenTypeTranslator;
import com.hedera.node.app.service.contract.impl.exec.systemcontracts.hts.tokenuri.TokenUriTranslator;
import com.hedera.node.app.service.contract.impl.exec.systemcontracts.hts.totalsupply.TotalSupplyTranslator;
import com.hedera.node.app.service.contract.impl.exec.systemcontracts.hts.transfer.ClassicTransfersTranslator;
import com.hedera.node.app.service.contract.impl.exec.systemcontracts.hts.transfer.Erc20TransfersTranslator;
import com.hedera.node.app.service.contract.impl.exec.systemcontracts.hts.transfer.Erc721TransferFromTranslator;
<<<<<<< HEAD
import com.hedera.node.app.service.contract.impl.exec.systemcontracts.hts.update.UpdateKeysTranslator;
=======
import com.hedera.node.app.service.contract.impl.exec.systemcontracts.hts.update.UpdateExpiryTranslator;
>>>>>>> 99ddbfe0
import com.hedera.node.app.service.contract.impl.exec.systemcontracts.hts.update.UpdateTranslator;
import com.hedera.node.app.service.contract.impl.exec.systemcontracts.hts.wipe.WipeTranslator;
import dagger.Module;
import dagger.Provides;
import dagger.multibindings.IntoSet;
import edu.umd.cs.findbugs.annotations.NonNull;
import java.util.List;
import java.util.Set;
import javax.inject.Singleton;

/**
 * Provides the {@link HtsCallTranslator} implementations for the HTS system contract.
 */
@Module
public interface HtsTranslatorsModule {
    @Provides
    @Singleton
    static List<HtsCallTranslator> provideCallAttemptTranslators(@NonNull final Set<HtsCallTranslator> translators) {
        return List.copyOf(translators);
    }

    @Provides
    @Singleton
    @IntoSet
    static HtsCallTranslator provideAssociationsTranslator(@NonNull final AssociationsTranslator translator) {
        return translator;
    }

    @Provides
    @Singleton
    @IntoSet
    static HtsCallTranslator provideErc20TransfersTranslator(@NonNull final Erc20TransfersTranslator translator) {
        return translator;
    }

    @Provides
    @Singleton
    @IntoSet
    static HtsCallTranslator provideErc721TransferFromTranslator(
            @NonNull final Erc721TransferFromTranslator translator) {
        return translator;
    }

    @Provides
    @Singleton
    @IntoSet
    static HtsCallTranslator provideClassicTransfersTranslator(@NonNull final ClassicTransfersTranslator translator) {
        return translator;
    }

    @Provides
    @Singleton
    @IntoSet
    static HtsCallTranslator provideMintTranslator(@NonNull final MintTranslator translator) {
        return translator;
    }

    @Provides
    @Singleton
    @IntoSet
    static HtsCallTranslator provideBurnTranslator(@NonNull final BurnTranslator translator) {
        return translator;
    }

    @Provides
    @Singleton
    @IntoSet
    static HtsCallTranslator provideCrateTranslator(@NonNull final CreateTranslator translator) {
        return translator;
    }

    @Provides
    @Singleton
    @IntoSet
    static HtsCallTranslator provideBalanceOfTranslator(@NonNull final BalanceOfTranslator translator) {
        return translator;
    }

    @Provides
    @Singleton
    @IntoSet
    static HtsCallTranslator provideIsApprovedForAllTranslator(@NonNull final IsApprovedForAllTranslator translator) {
        return translator;
    }

    @Provides
    @Singleton
    @IntoSet
    static HtsCallTranslator provideNameTranslator(@NonNull final NameTranslator translator) {
        return translator;
    }

    @Provides
    @Singleton
    @IntoSet
    static HtsCallTranslator provideSymbolTranslator(@NonNull final SymbolTranslator translator) {
        return translator;
    }

    @Provides
    @Singleton
    @IntoSet
    static HtsCallTranslator provideTotalSupplyTranslator(@NonNull final TotalSupplyTranslator translator) {
        return translator;
    }

    @Provides
    @Singleton
    @IntoSet
    static HtsCallTranslator provideOwnerOfTranslator(@NonNull final OwnerOfTranslator translator) {
        return translator;
    }

    @Provides
    @Singleton
    @IntoSet
    static HtsCallTranslator provideSetApprovalForAllTranslator(@NonNull final SetApprovalForAllTranslator translator) {
        return translator;
    }

    @Provides
    @Singleton
    @IntoSet
    static HtsCallTranslator provideDecimalsTranslator(@NonNull final DecimalsTranslator translator) {
        return translator;
    }

    @Provides
    @Singleton
    @IntoSet
    static HtsCallTranslator provideTokenUriTranslator(@NonNull final TokenUriTranslator translator) {
        return translator;
    }

    @Provides
    @Singleton
    @IntoSet
    static HtsCallTranslator provideGetAllowanceTranslator(@NonNull final GetAllowanceTranslator translator) {
        return translator;
    }

    @Provides
    @Singleton
    @IntoSet
    static HtsCallTranslator provideGrantApproval(@NonNull final GrantApprovalTranslator translator) {
        return translator;
    }

    @Provides
    @Singleton
    @IntoSet
    static HtsCallTranslator providePausesTranslator(@NonNull final PausesTranslator translator) {
        return translator;
    }

    @Provides
    @Singleton
    @IntoSet
    static HtsCallTranslator provideGrantRevokeKycTranslator(@NonNull final GrantRevokeKycTranslator translator) {
        return translator;
    }

    @Provides
    @Singleton
    @IntoSet
    static HtsCallTranslator provideGetApprovedTranslator(@NonNull final GetApprovedTranslator translator) {
        return translator;
    }

    @Provides
    @Singleton
    @IntoSet
    static HtsCallTranslator provideWipeTranslator(@NonNull final WipeTranslator translator) {
        return translator;
    }

    @Provides
    @Singleton
    @IntoSet
    static HtsCallTranslator provideIsFrozenTranslator(@NonNull final IsFrozenTranslator translator) {
        return translator;
    }

    @Provides
    @Singleton
    @IntoSet
    static HtsCallTranslator provideIsKycTranslator(@NonNull final IsKycTranslator translator) {
        return translator;
    }

    @Provides
    @Singleton
    @IntoSet
    static HtsCallTranslator provideIsTokenTranslator(@NonNull final IsTokenTranslator translator) {
        return translator;
    }

    @Provides
    @Singleton
    @IntoSet
    static HtsCallTranslator provideTokenTypeTranslator(@NonNull final TokenTypeTranslator translator) {
        return translator;
    }

    @Provides
    @Singleton
    @IntoSet
    static HtsCallTranslator provideDefaultFreezeStatusTranslator(
            @NonNull final DefaultFreezeStatusTranslator translator) {
        return translator;
    }

    @Provides
    @Singleton
    @IntoSet
    static HtsCallTranslator provideDefaultKycStatusTranslator(@NonNull final DefaultKycStatusTranslator translator) {
        return translator;
    }

    @Provides
    @Singleton
    @IntoSet
    static HtsCallTranslator provideFreezeUnfreezeTranslator(@NonNull final FreezeUnfreezeTranslator translator) {
        return translator;
    }

    @Provides
    @Singleton
    @IntoSet
    static HtsCallTranslator provideDeleteTranslator(@NonNull final DeleteTranslator translator) {
        return translator;
    }

    @Provides
    @Singleton
    @IntoSet
    static HtsCallTranslator provideTokenExpiryTranslator(@NonNull final TokenExpiryTranslator translator) {
        return translator;
    }

    @Provides
    @Singleton
    @IntoSet
    static HtsCallTranslator provideTokenKeyTranslator(@NonNull final TokenKeyTranslator translator) {
        return translator;
    }

    @Provides
    @Singleton
    @IntoSet
    static HtsCallTranslator provideUpdateTranslator(@NonNull final UpdateTranslator translator) {

        return translator;
    }

    @Provides
    @Singleton
    @IntoSet
<<<<<<< HEAD
    static HtsCallTranslator provideUpdateKeysTranslator(@NonNull final UpdateKeysTranslator translator) {
=======
    static HtsCallTranslator provideUpdateExpiryTranslator(@NonNull final UpdateExpiryTranslator translator) {
>>>>>>> 99ddbfe0
        return translator;
    }
}<|MERGE_RESOLUTION|>--- conflicted
+++ resolved
@@ -48,11 +48,8 @@
 import com.hedera.node.app.service.contract.impl.exec.systemcontracts.hts.transfer.ClassicTransfersTranslator;
 import com.hedera.node.app.service.contract.impl.exec.systemcontracts.hts.transfer.Erc20TransfersTranslator;
 import com.hedera.node.app.service.contract.impl.exec.systemcontracts.hts.transfer.Erc721TransferFromTranslator;
-<<<<<<< HEAD
 import com.hedera.node.app.service.contract.impl.exec.systemcontracts.hts.update.UpdateKeysTranslator;
-=======
 import com.hedera.node.app.service.contract.impl.exec.systemcontracts.hts.update.UpdateExpiryTranslator;
->>>>>>> 99ddbfe0
 import com.hedera.node.app.service.contract.impl.exec.systemcontracts.hts.update.UpdateTranslator;
 import com.hedera.node.app.service.contract.impl.exec.systemcontracts.hts.wipe.WipeTranslator;
 import dagger.Module;
@@ -120,7 +117,7 @@
     @Provides
     @Singleton
     @IntoSet
-    static HtsCallTranslator provideCrateTranslator(@NonNull final CreateTranslator translator) {
+    static HtsCallTranslator provideCreateTranslator(@NonNull final CreateTranslator translator) {
         return translator;
     }
 
@@ -311,11 +308,14 @@
     @Provides
     @Singleton
     @IntoSet
-<<<<<<< HEAD
     static HtsCallTranslator provideUpdateKeysTranslator(@NonNull final UpdateKeysTranslator translator) {
-=======
+        return translator;
+    }
+
+    @Provides
+    @Singleton
+    @IntoSet
     static HtsCallTranslator provideUpdateExpiryTranslator(@NonNull final UpdateExpiryTranslator translator) {
->>>>>>> 99ddbfe0
         return translator;
     }
 }