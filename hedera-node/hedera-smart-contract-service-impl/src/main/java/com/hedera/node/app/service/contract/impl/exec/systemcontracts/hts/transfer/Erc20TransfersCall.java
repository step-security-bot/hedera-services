/*
 * Copyright (C) 2023 Hedera Hashgraph, LLC
 *
 * Licensed under the Apache License, Version 2.0 (the "License");
 * you may not use this file except in compliance with the License.
 * You may obtain a copy of the License at
 *
 *      http://www.apache.org/licenses/LICENSE-2.0
 *
 * Unless required by applicable law or agreed to in writing, software
 * distributed under the License is distributed on an "AS IS" BASIS,
 * WITHOUT WARRANTIES OR CONDITIONS OF ANY KIND, either express or implied.
 * See the License for the specific language governing permissions and
 * limitations under the License.
 */

package com.hedera.node.app.service.contract.impl.exec.systemcontracts.hts.transfer;

import static com.hedera.hapi.node.base.ResponseCodeEnum.INVALID_TOKEN_ID;
import static com.hedera.node.app.service.contract.impl.exec.systemcontracts.HederaSystemContract.FullResult.revertResult;
import static com.hedera.node.app.service.contract.impl.exec.systemcontracts.HederaSystemContract.FullResult.successResult;
import static com.hedera.node.app.service.contract.impl.exec.systemcontracts.hts.HtsCall.PricedResult.gasOnly;
import static com.hedera.node.app.service.contract.impl.exec.systemcontracts.hts.transfer.ClassicTransfersCall.transferGasRequirement;
import static com.hedera.node.app.service.contract.impl.utils.ConversionUtils.asLongZeroAddress;
import static java.util.Objects.requireNonNull;

import com.esaulpaugh.headlong.abi.Address;
import com.hedera.hapi.node.base.AccountAmount;
import com.hedera.hapi.node.base.AccountID;
import com.hedera.hapi.node.base.ResponseCodeEnum;
import com.hedera.hapi.node.base.TokenID;
import com.hedera.hapi.node.base.TokenTransferList;
import com.hedera.hapi.node.contract.ContractFunctionResult;
import com.hedera.hapi.node.token.CryptoTransferTransactionBody;
import com.hedera.hapi.node.transaction.TransactionBody;
import com.hedera.node.app.service.contract.impl.exec.gas.SystemContractGasCalculator;
import com.hedera.node.app.service.contract.impl.exec.scope.VerificationStrategy;
import com.hedera.node.app.service.contract.impl.exec.systemcontracts.hts.AbiConstants;
import com.hedera.node.app.service.contract.impl.exec.systemcontracts.hts.AbstractHtsCall;
import com.hedera.node.app.service.contract.impl.exec.systemcontracts.hts.AddressIdConverter;
import com.hedera.node.app.service.contract.impl.exec.systemcontracts.hts.LogBuilder;
import com.hedera.node.app.service.contract.impl.hevm.HederaWorldUpdater;
import com.hedera.node.app.service.token.records.CryptoTransferRecordBuilder;
import com.hedera.pbj.runtime.io.buffer.Bytes;
import edu.umd.cs.findbugs.annotations.NonNull;
import edu.umd.cs.findbugs.annotations.Nullable;
import java.math.BigInteger;
import java.util.List;
import org.hyperledger.besu.evm.frame.MessageFrame;
import org.hyperledger.besu.evm.log.Log;

/**
 * Implements the ERC-20 {@code transfer()} and {@code transferFrom()} calls of the HTS contract.
 */
public class Erc20TransfersCall extends AbstractHtsCall {

    private final long amount;

    @Nullable
    private final Address from;

    private final Address to;

    @Nullable
    private final TokenID tokenId;

    private final VerificationStrategy verificationStrategy;
    private final AccountID senderId;
    private final AddressIdConverter addressIdConverter;

    // too many parameters
    @SuppressWarnings("java:S107")
    public Erc20TransfersCall(
            @NonNull final SystemContractGasCalculator gasCalculator,
            @NonNull final HederaWorldUpdater.Enhancement enhancement,
            final long amount,
            @Nullable final Address from,
            @NonNull final Address to,
            @Nullable final TokenID tokenId,
            @NonNull final VerificationStrategy verificationStrategy,
            @NonNull final AccountID senderId,
            @NonNull final AddressIdConverter addressIdConverter) {
        super(gasCalculator, enhancement, false);
        this.amount = amount;
        this.from = from;
        this.to = requireNonNull(to);
        this.tokenId = tokenId;
        this.verificationStrategy = requireNonNull(verificationStrategy);
        this.senderId = requireNonNull(senderId);
        this.addressIdConverter = requireNonNull(addressIdConverter);
    }

    /**
     * {@inheritDoc}
     */
    @Override
    public @NonNull PricedResult execute() {
        // https://eips.ethereum.org/EIPS/eip-20
        final var syntheticTransfer = syntheticTransferOrTransferFrom(senderId);
        final var gasRequirement = transferGasRequirement(syntheticTransfer, gasCalculator, enhancement, senderId);
        if (tokenId == null) {
            return reversionWith(INVALID_TOKEN_ID, gasRequirement);
        }
        final var recordBuilder = systemContractOperations()
                .dispatch(
                        syntheticTransferOrTransferFrom(senderId),
                        verificationStrategy,
                        senderId,
                        CryptoTransferRecordBuilder.class);
        final var status = recordBuilder.status();
        if (status != ResponseCodeEnum.SUCCESS) {
            return gasOnly(revertResult(status, gasRequirement), status, false);
        } else {
            final var encodedOutput = (from == null)
                    ? Erc20TransfersTranslator.ERC_20_TRANSFER.getOutputs().encodeElements(true)
                    : Erc20TransfersTranslator.ERC_20_TRANSFER_FROM.getOutputs().encodeElements(true);
<<<<<<< HEAD
            return gasOnly(successResult(encodedOutput, gasRequirement), status, false);
=======

            recordBuilder.contractCallResult(ContractFunctionResult.newBuilder()
                    .contractCallResult(Bytes.wrap(encodedOutput.array()))
                    .build());
            return gasOnly(successResult(encodedOutput, gasRequirement));
>>>>>>> f00aa3c4
        }
    }

    @NonNull
    @Override
    public PricedResult execute(final MessageFrame frame) {
        final var result = execute();

        if (result.fullResult().result().getState().equals(MessageFrame.State.COMPLETED_SUCCESS)) {
            final var tokenAddress = asLongZeroAddress(tokenId.tokenNum());
            List<TokenTransferList> tokenTransferLists =
                    syntheticTransferOrTransferFrom(senderId).cryptoTransfer().tokenTransfers();
            for (final var fungibleTransfers : tokenTransferLists) {
                frame.addLog(getLogForFungibleTransfer(tokenAddress, fungibleTransfers.transfers()));
            }
        }
        return result;
    }

    private Log getLogForFungibleTransfer(
            final org.hyperledger.besu.datatypes.Address logger, List<AccountAmount> transfers) {
        AccountID sender = AccountID.DEFAULT;
        AccountID receiver = AccountID.DEFAULT;
        BigInteger amount = BigInteger.ZERO;

        for (final var accountAmount : transfers) {
            if (accountAmount.amount() > 0) {
                receiver = accountAmount.accountID();
                amount = BigInteger.valueOf(accountAmount.amount());
            } else {
                sender = accountAmount.accountID();
            }
        }

        return LogBuilder.logBuilder()
                .forLogger(logger)
                .forEventSignature(AbiConstants.TRANSFER_EVENT)
                .forIndexedArgument(asLongZeroAddress(sender.accountNum()))
                .forIndexedArgument(asLongZeroAddress(receiver.accountNum()))
                .forDataItem(amount)
                .build();
    }

    private TransactionBody syntheticTransferOrTransferFrom(@NonNull final AccountID spenderId) {
        final var receiverId = addressIdConverter.convertCredit(to);
        final var ownerId = (from == null) ? spenderId : addressIdConverter.convert(from);
        return TransactionBody.newBuilder()
                .cryptoTransfer(CryptoTransferTransactionBody.newBuilder()
                        .tokenTransfers(TokenTransferList.newBuilder()
                                .token(tokenId)
                                .transfers(
                                        AccountAmount.newBuilder()
                                                .accountID(receiverId)
                                                .amount(amount)
                                                .build(),
                                        AccountAmount.newBuilder()
                                                .accountID(ownerId)
                                                .amount(-amount)
                                                .isApproval(!spenderId.equals(ownerId))
                                                .build())
                                .build()))
                .build();
    }
}<|MERGE_RESOLUTION|>--- conflicted
+++ resolved
@@ -114,15 +114,11 @@
             final var encodedOutput = (from == null)
                     ? Erc20TransfersTranslator.ERC_20_TRANSFER.getOutputs().encodeElements(true)
                     : Erc20TransfersTranslator.ERC_20_TRANSFER_FROM.getOutputs().encodeElements(true);
-<<<<<<< HEAD
-            return gasOnly(successResult(encodedOutput, gasRequirement), status, false);
-=======
 
             recordBuilder.contractCallResult(ContractFunctionResult.newBuilder()
                     .contractCallResult(Bytes.wrap(encodedOutput.array()))
                     .build());
-            return gasOnly(successResult(encodedOutput, gasRequirement));
->>>>>>> f00aa3c4
+            return gasOnly(successResult(encodedOutput, gasRequirement), status, false);
         }
     }
 
