--- conflicted
+++ resolved
@@ -85,11 +85,7 @@
             @NonNull final HederaWorldUpdater updater,
             @NonNull final Supplier<HederaWorldUpdater> feesOnlyUpdater,
             @NonNull final HederaEvmContext context,
-<<<<<<< HEAD
-            @NonNull final HederaEvmTracer tracer,
-=======
             @NonNull final ActionSidecarContentTracer tracer,
->>>>>>> de0c6015
             @NonNull final Configuration config) {
         final InvolvedParties parties;
         final GasCharges gasCharges;
