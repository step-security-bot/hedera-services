--- conflicted
+++ resolved
@@ -157,7 +157,11 @@
     }
 
     private TransactionBody nominalBodyFor(@NonNull final HtsCallAttempt attempt) {
-<<<<<<< HEAD
+        final var inputBytes = attempt.inputBytes();
+        final var senderId = attempt.senderId();
+        final var nativeOperations = attempt.nativeOperations();
+        final var addressIdConverter = attempt.addressIdConverter();
+
         if (Arrays.equals(attempt.selector(), CreateTranslator.CREATE_FUNGIBLE_TOKEN_V1.selector())) {
             return decoder.decodeCreateFungibleTokenV1(attempt.inputBytes(), attempt.addressIdConverter());
         } else if (Arrays.equals(attempt.selector(), CreateTranslator.CREATE_FUNGIBLE_TOKEN_V2.selector())) {
@@ -187,24 +191,5 @@
             return decoder.decodeCreateNonFungibleWithCustomFeesV2(attempt.inputBytes(), attempt.addressIdConverter());
         } else {
             return decoder.decodeCreateNonFungibleWithCustomFeesV3(attempt.inputBytes(), attempt.addressIdConverter());
-=======
-        final var inputBytes = attempt.inputBytes();
-        final var senderId = attempt.senderId();
-        final var nativeOperations = attempt.nativeOperations();
-        final var addressIdConverter = attempt.addressIdConverter();
-
-        if (Arrays.equals(attempt.selector(), CreateTranslator.CREATE_FUNGIBLE_TOKEN.selector())) {
-            return decoder.decodeCreateFungibleToken(inputBytes, senderId, nativeOperations, addressIdConverter);
-        } else if (Arrays.equals(attempt.selector(), CreateTranslator.CREATE_FUNGIBLE_WITH_CUSTOM_FEES.selector())) {
-            return decoder.decodeCreateFungibleTokenWithCustomFees(
-                    inputBytes, senderId, nativeOperations, addressIdConverter);
-        } else if (Arrays.equals(attempt.selector(), CreateTranslator.CREATE_NON_FUNGIBLE_TOKEN.selector())) {
-            return decoder.decodeCreateNonFungible(
-                    inputBytes, senderId, nativeOperations, attempt.addressIdConverter());
-        } else {
-            return decoder.decodeCreateNonFungibleWithCustomFees(
-                    inputBytes, senderId, nativeOperations, attempt.addressIdConverter());
->>>>>>> ee29b738
         }
-    }
 }