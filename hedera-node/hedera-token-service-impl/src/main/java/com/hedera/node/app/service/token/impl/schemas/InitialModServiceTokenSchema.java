--- conflicted
+++ resolved
@@ -189,12 +189,8 @@
 
             // ---------- NFTs
             log.info("BBM: doing nfts...");
-<<<<<<< HEAD
-            var nftsToState = ctx.newStates().<NftID, Nft>get(NFTS_KEY);
-=======
             final var nftsToState = new AtomicReference<>(ctx.newStates().<NftID, Nft>get(NFTS_KEY));
             final var numNftInsertions = new AtomicLong();
->>>>>>> 618431b4
             try {
                 VirtualMapLike.from(nftsFs)
                         .extractVirtualMapData(
@@ -211,9 +207,6 @@
                                     var fromNft2 = new MerkleUniqueToken(
                                             fromNft.getOwner(), fromNft.getMetadata(), fromNft.getCreationTime());
                                     var translated = NftStateTranslator.nftFromMerkleUniqueToken(fromNft2);
-<<<<<<< HEAD
-                                    nftsToState.put(toNftId, translated);
-=======
                                     nftsToState.get().put(toNftId, translated);
                                     if (numNftInsertions.incrementAndGet() % 10_000 == 0) {
                                         // Make sure we are flushing data to disk as we go
@@ -222,28 +215,19 @@
                                         // And ensure we have the latest writable state
                                         nftsToState.set(ctx.newStates().get(NFTS_KEY));
                                     }
->>>>>>> 618431b4
                                 },
                                 1);
             } catch (InterruptedException e) {
                 throw new RuntimeException(e);
             }
-<<<<<<< HEAD
-            if (nftsToState.isModified()) ((WritableKVStateBase) nftsToState).commit();
-=======
             if (nftsToState.get().isModified()) ((WritableKVStateBase) nftsToState.get()).commit();
->>>>>>> 618431b4
             log.info("BBM: finished nfts");
 
             // ---------- Token Rels/Associations
             log.info("BBM: doing token rels...");
-<<<<<<< HEAD
-            var tokenRelsToState = ctx.newStates().<EntityIDPair, TokenRelation>get(TOKEN_RELS_KEY);
-=======
             final var numTokenRelInsertions = new AtomicLong();
             final var tokenRelsToState =
                     new AtomicReference<>(ctx.newStates().<EntityIDPair, TokenRelation>get(TOKEN_RELS_KEY));
->>>>>>> 618431b4
             try {
                 VirtualMapLike.from(trFs)
                         .extractVirtualMapData(
@@ -266,9 +250,6 @@
                                                     .tokenNum(key.getLowOrderAsLong())
                                                     .build())
                                             .build();
-<<<<<<< HEAD
-                                    tokenRelsToState.put(newPair, translated);
-=======
                                     tokenRelsToState.get().put(newPair, translated);
                                     if (numTokenRelInsertions.incrementAndGet() % 10_000 == 0) {
                                         // Make sure we are flushing data to disk as we go
@@ -277,28 +258,19 @@
                                         // And ensure we have the latest writable state
                                         tokenRelsToState.set(ctx.newStates().get(TOKEN_RELS_KEY));
                                     }
->>>>>>> 618431b4
                                 },
                                 1);
             } catch (InterruptedException e) {
                 throw new RuntimeException(e);
             }
-<<<<<<< HEAD
-            if (tokenRelsToState.isModified()) ((WritableKVStateBase) tokenRelsToState).commit();
-=======
             if (tokenRelsToState.get().isModified()) ((WritableKVStateBase) tokenRelsToState.get()).commit();
->>>>>>> 618431b4
             log.info("BBM: finished token rels");
 
             // ---------- Accounts
             log.info("BBM: doing accounts");
-<<<<<<< HEAD
-            var acctsToState = ctx.newStates().<AccountID, Account>get(ACCOUNTS_KEY);
-=======
 
             final var numAccountInsertions = new AtomicLong();
             final var acctsToState = new AtomicReference<>(ctx.newStates().<AccountID, Account>get(ACCOUNTS_KEY));
->>>>>>> 618431b4
             try {
                 VirtualMapLike.from(acctsFs)
                         .extractVirtualMapData(
@@ -307,13 +279,6 @@
                                     var acctNum = entry.left().asEntityNum().longValue();
                                     var fromAcct = entry.right();
                                     var toAcct = AccountStateTranslator.accountFromOnDiskAccount(fromAcct);
-<<<<<<< HEAD
-                                    acctsToState.put(
-                                            AccountID.newBuilder()
-                                                    .accountNum(acctNum)
-                                                    .build(),
-                                            toAcct);
-=======
                                     acctsToState
                                             .get()
                                             .put(
@@ -328,17 +293,12 @@
                                         // And ensure we have the latest writable state
                                         acctsToState.set(ctx.newStates().get(ACCOUNTS_KEY));
                                     }
->>>>>>> 618431b4
                                 },
                                 1);
             } catch (InterruptedException e) {
                 throw new RuntimeException(e);
             }
-<<<<<<< HEAD
-            if (acctsToState.isModified()) ((WritableKVStateBase) acctsToState).commit();
-=======
             if (acctsToState.get().isModified()) ((WritableKVStateBase) acctsToState.get()).commit();
->>>>>>> 618431b4
             log.info("BBM: finished accts");
 
             // ---------- Tokens
