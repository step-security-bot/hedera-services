--- conflicted
+++ resolved
@@ -1,12 +1,8 @@
 [
   {
     "anonymous": false,
-<<<<<<< HEAD
-    "inputs":
-    [
-=======
-    "inputs": [
->>>>>>> 935b9925
+    "inputs":
+    [
       {
         "indexed": false,
         "internalType": "bool",
@@ -24,12 +20,8 @@
     "type": "event"
   },
   {
-<<<<<<< HEAD
-    "inputs":
-    [
-=======
-    "inputs": [
->>>>>>> 935b9925
+    "inputs":
+    [
       {
         "internalType": "address",
         "name": "tokenID",
@@ -81,12 +73,8 @@
       }
     ],
     "name": "delegateTransferFrom",
-<<<<<<< HEAD
     "outputs":
     [
-=======
-    "outputs": [
->>>>>>> 935b9925
       {
         "internalType": "int64",
         "name": "responseCode",
@@ -107,7 +95,6 @@
       {
         "internalType": "address",
         "name": "from",
-<<<<<<< HEAD
         "type": "address"
       },
       {
@@ -116,28 +103,14 @@
         "type": "address"
       },
       {
-=======
-        "type": "address"
-      },
-      {
-        "internalType": "address",
-        "name": "to",
-        "type": "address"
-      },
-      {
->>>>>>> 935b9925
         "internalType": "uint256",
         "name": "serialNumber",
         "type": "uint256"
       }
     ],
     "name": "delegateTransferFromNFT",
-<<<<<<< HEAD
     "outputs":
     [
-=======
-    "outputs": [
->>>>>>> 935b9925
       {
         "internalType": "int64",
         "name": "responseCode",
@@ -162,17 +135,11 @@
       }
     ],
     "name": "getKeyFromToken",
-<<<<<<< HEAD
     "outputs":
     [
       {
         "components":
         [
-=======
-    "outputs": [
-      {
-        "components": [
->>>>>>> 935b9925
           {
             "internalType": "bool",
             "name": "inheritAccountKey",
@@ -280,12 +247,8 @@
       }
     ],
     "name": "transferFrom",
-<<<<<<< HEAD
     "outputs":
     [
-=======
-    "outputs": [
->>>>>>> 935b9925
       {
         "internalType": "int64",
         "name": "responseCode",
@@ -320,12 +283,8 @@
       }
     ],
     "name": "transferFromNFT",
-<<<<<<< HEAD
     "outputs":
     [
-=======
-    "outputs": [
->>>>>>> 935b9925
       {
         "internalType": "int64",
         "name": "responseCode",
@@ -472,7 +431,8 @@
     "type": "function"
   },
   {
-    "inputs": [
+    "inputs":
+    [
       {
         "internalType": "address",
         "name": "tokenID",
