// SPDX-License-Identifier: Apache-2.0
pragma solidity >=0.5.0 <0.9.0;
pragma experimental ABIEncoderV2;
import "./FeeHelper.sol";
import "./HederaTokenService.sol";
import "./IHederaTokenService.sol";
import "./HederaResponseCodes.sol";

contract UpdateTokenInfoContract is HederaTokenService, FeeHelper {
    string name = "tokenName";
    string symbol = "tokenSymbol";
    string memo = "memo";

    // TEST-001
    function updateTokenWithAllFields(
        address tokenID,
        address treasury,
        bytes memory ed25519,
        bytes memory ecdsa,
        address contractID,
        address autoRenewAccount,
        int64 autoRenewPeriod,
        string memory _name,
        string memory _symbol,
        string memory _memo) public payable {
        IHederaTokenService.TokenKey[] memory keys = new IHederaTokenService.TokenKey[](5);
        keys[0] = getSingleKey(KeyType.ADMIN, KeyType.KYC, KeyValueType.ED25519, ed25519); //admin 3
        keys[1] = getSingleKey(KeyType.FREEZE, KeyType.WIPE, KeyValueType.SECP256K1, ecdsa); //freeze 12
        keys[2] = getSingleKey(KeyType.SUPPLY, KeyValueType.CONTRACT_ID, contractID); //supply 16
        keys[3] = getSingleKey(KeyType.PAUSE, KeyValueType.CONTRACT_ID, contractID); //pause 64
        keys[4] = getSingleKey(KeyType.FEE, KeyValueType.DELEGETABLE_CONTRACT_ID, contractID); //schedule 32

        name = _name;
        symbol = _symbol;
        memo = _memo;
        IHederaTokenService.HederaToken memory token =
        tokenWithExpiry(treasury, 0, autoRenewAccount, autoRenewPeriod, keys);

        int responseCode = HederaTokenService.updateTokenInfo(tokenID, token);

        if (responseCode != HederaResponseCodes.SUCCESS) {
            revert ("Update of tokenInfo failed!");
        }
    }

    // TEST-002
    function updateTokenTreasury(
        address tokenID,
        address treasury) public payable {


        IHederaTokenService.HederaToken memory token;
        token.name = name;
        token.symbol = symbol;
        token.treasury = treasury;
        token.memo = memo;

        int responseCode = HederaTokenService.updateTokenInfo(tokenID,token);

        if (responseCode != HederaResponseCodes.SUCCESS) {
            revert ("Update of tokenInfo.treasury failed!");
        }
    }

    // TEST-003
    function checkNameAndSymbolLength(
        address tokenID,
        address treasury,
        string memory _name,
        string memory _symbol) public payable {


        IHederaTokenService.HederaToken memory token;
        token.name = _name;
        token.symbol = _symbol;
        token.treasury = treasury;
        token.memo = memo;

        int responseCode = HederaTokenService.updateTokenInfo(tokenID,token);

        if (responseCode != HederaResponseCodes.SUCCESS) {
            revert ("Update of tokenInfo name and symbol failed!");
        }
    }

    // TEST-004
    function updateTokenWithKeys(
        address tokenID,
        address treasury,
        bytes memory ed25519,
        bytes memory ecdsa,
        address contractID) public payable {
        IHederaTokenService.TokenKey[] memory keys = new IHederaTokenService.TokenKey[](5);
<<<<<<< HEAD
        keys[0] = getSingleKey(KeyType.ADMIN, KeyType.KYC, KeyValueType.ED25519, ed25519);
        keys[1] = getSingleKey(KeyType.FREEZE, KeyType.WIPE, KeyValueType.SECP256K1, ecdsa);
        keys[2] = getSingleKey(KeyType.SUPPLY, KeyValueType.CONTRACT_ID, contractID);
        keys[3] = getSingleKey(KeyType.PAUSE, KeyValueType.CONTRACT_ID, contractID);
        keys[4] = getSingleKey(KeyType.FEE, KeyValueType.DELEGETABLE_CONTRACT_ID, contractID);
=======
        keys[0] = getSingleKey(KeyType.ADMIN, KeyType.KYC, KeyValueType.ED25519, ed25519); //admin 3
        keys[1] = getSingleKey(KeyType.FREEZE, KeyType.WIPE, KeyValueType.SECP256K1, ecdsa); //freeze 12
        keys[2] = getSingleKey(KeyType.SUPPLY, KeyValueType.CONTRACT_ID, contractID); //supply 16
        keys[3] = getSingleKey(KeyType.PAUSE, KeyValueType.CONTRACT_ID, contractID); //pause 64
        keys[4] = getSingleKey(KeyType.FEE, KeyValueType.DELEGETABLE_CONTRACT_ID, contractID); //schedule 32
>>>>>>> 935b9925

        IHederaTokenService.HederaToken memory token;
        token.treasury = treasury;
        token.name = name;
        token.symbol = symbol;
        token.tokenKeys = keys;
        token.memo = memo;


        int responseCode = HederaTokenService.updateTokenInfo(tokenID,token);

        if (responseCode != HederaResponseCodes.SUCCESS) {
            revert ("Update of tokenInfo keys failed!");
        }
    }

    // TEST-005
    function updateTokenWithInvalidKeyValues(
        address tokenID,
        address autoRenewAccount,
        int64 autoRenewPeriod
    ) public payable  {
        // create the invalid key
        IHederaTokenService.TokenKey[] memory keys = new IHederaTokenService.TokenKey[](1);
        IHederaTokenService.TokenKey memory invalidKey;
        invalidKey.keyType = 4;
        IHederaTokenService.KeyValue memory invalidKeyValue;
        invalidKeyValue.contractId = address(this);
        invalidKeyValue.inheritAccountKey = true;
        invalidKey.key = invalidKeyValue;
        keys[0] = invalidKey;

        IHederaTokenService.HederaToken memory token =
        tokenWithExpiry(address(this), 0, autoRenewAccount, autoRenewPeriod, keys);

        int responseCode = HederaTokenService.updateTokenInfo(tokenID,token);

        if (responseCode != HederaResponseCodes.SUCCESS) {
            revert ();
        }
    }

    // TEST-006
    function tokenUpdateKeys(
        address token,
        bytes memory ed25519,
        bytes memory ecdsa,
        address contractID) public payable {

        IHederaTokenService.TokenKey[] memory keys = new IHederaTokenService.TokenKey[](5);
<<<<<<< HEAD
        keys[0] = getSingleKey(KeyType.ADMIN, KeyType.KYC, KeyValueType.ED25519, ed25519);
        keys[1] = getSingleKey(KeyType.FREEZE, KeyType.WIPE, KeyValueType.SECP256K1, ecdsa);
        keys[2] = getSingleKey(KeyType.SUPPLY, KeyValueType.CONTRACT_ID, contractID);
        keys[3] = getSingleKey(KeyType.PAUSE, KeyValueType.CONTRACT_ID, contractID);
        keys[4] = getSingleKey(KeyType.FEE, KeyValueType.DELEGETABLE_CONTRACT_ID, contractID);
=======
        keys[0] = getSingleKey(KeyType.ADMIN, KeyType.KYC, KeyValueType.ED25519, ed25519); //admin 3
        keys[1] = getSingleKey(KeyType.FREEZE, KeyType.WIPE, KeyValueType.SECP256K1, ecdsa); //freeze 12
        keys[2] = getSingleKey(KeyType.SUPPLY, KeyValueType.CONTRACT_ID, contractID); //supply 16
        keys[3] = getSingleKey(KeyType.PAUSE, KeyValueType.CONTRACT_ID, contractID); //pause 64
        keys[4] = getSingleKey(KeyType.FEE, KeyValueType.DELEGETABLE_CONTRACT_ID, contractID); //schedule 32
>>>>>>> 935b9925

        int responseCode = super.updateTokenKeys(token, keys);

        if (responseCode != HederaResponseCodes.SUCCESS) {
            revert ("Update of token keys failed!");
        }
    }


    //TEST-007
    function getKeyFromToken(address token, uint keyType) external
    returns(IHederaTokenService.KeyValue memory){
        (int responseCode,IHederaTokenService.KeyValue memory
        key) = HederaTokenService.getTokenKey(token, keyType);

        if (responseCode != HederaResponseCodes.SUCCESS) {
            revert ();
        }

        return key;
    }

    //TEST-008
    function updateTokenWithoutNameSymbolMemo(
        address tokenID,
        address treasury,
        bytes memory ed25519,
        bytes memory ecdsa,
        address contractID,
        address autoRenewAccount,
        int64 autoRenewPeriod) public payable {
        IHederaTokenService.TokenKey[] memory keys = new IHederaTokenService.TokenKey[](5);
        keys[0] = getSingleKey(KeyType.ADMIN, KeyType.KYC, KeyValueType.ED25519, ed25519); //admin 3
        keys[1] = getSingleKey(KeyType.FREEZE, KeyType.WIPE, KeyValueType.SECP256K1, ecdsa); //freeze 12
        keys[2] = getSingleKey(KeyType.SUPPLY, KeyValueType.CONTRACT_ID, contractID); //supply 16
        keys[3] = getSingleKey(KeyType.PAUSE, KeyValueType.CONTRACT_ID, contractID); //pause 64
        keys[4] = getSingleKey(KeyType.FEE, KeyValueType.DELEGETABLE_CONTRACT_ID, contractID); //schedule 32

        IHederaTokenService.Expiry memory expiry;
        expiry.second = 0;
        expiry.autoRenewAccount = autoRenewAccount;
        expiry.autoRenewPeriod = autoRenewPeriod;

        IHederaTokenService.HederaToken memory token;
        token.treasury = treasury;
        token.tokenKeys = keys;
        token.expiry = expiry;

        int responseCode = HederaTokenService.updateTokenInfo(tokenID, token);

        if (responseCode != HederaResponseCodes.SUCCESS) {
            revert ("Update of tokenInfo failed!");
        }
    }

    /** --- HELPERS --- */

    function tokenWithExpiry(
        address treasury,
        int64 second,
        address autoRenewAccount,
        int64 autoRenewPeriod,
        IHederaTokenService.TokenKey[] memory keys
    ) internal view returns (IHederaTokenService.HederaToken memory token) {

        IHederaTokenService.Expiry memory expiry;
        expiry.second = second;
        expiry.autoRenewAccount = autoRenewAccount;
        expiry.autoRenewPeriod = autoRenewPeriod;

        token.name = name;
        token.symbol = symbol;
        token.treasury = treasury;
        token.tokenKeys = keys;
        token.expiry = expiry;
        token.memo = memo;
    }
}<|MERGE_RESOLUTION|>--- conflicted
+++ resolved
@@ -91,19 +91,11 @@
         bytes memory ecdsa,
         address contractID) public payable {
         IHederaTokenService.TokenKey[] memory keys = new IHederaTokenService.TokenKey[](5);
-<<<<<<< HEAD
         keys[0] = getSingleKey(KeyType.ADMIN, KeyType.KYC, KeyValueType.ED25519, ed25519);
         keys[1] = getSingleKey(KeyType.FREEZE, KeyType.WIPE, KeyValueType.SECP256K1, ecdsa);
         keys[2] = getSingleKey(KeyType.SUPPLY, KeyValueType.CONTRACT_ID, contractID);
         keys[3] = getSingleKey(KeyType.PAUSE, KeyValueType.CONTRACT_ID, contractID);
         keys[4] = getSingleKey(KeyType.FEE, KeyValueType.DELEGETABLE_CONTRACT_ID, contractID);
-=======
-        keys[0] = getSingleKey(KeyType.ADMIN, KeyType.KYC, KeyValueType.ED25519, ed25519); //admin 3
-        keys[1] = getSingleKey(KeyType.FREEZE, KeyType.WIPE, KeyValueType.SECP256K1, ecdsa); //freeze 12
-        keys[2] = getSingleKey(KeyType.SUPPLY, KeyValueType.CONTRACT_ID, contractID); //supply 16
-        keys[3] = getSingleKey(KeyType.PAUSE, KeyValueType.CONTRACT_ID, contractID); //pause 64
-        keys[4] = getSingleKey(KeyType.FEE, KeyValueType.DELEGETABLE_CONTRACT_ID, contractID); //schedule 32
->>>>>>> 935b9925
 
         IHederaTokenService.HederaToken memory token;
         token.treasury = treasury;
@@ -154,56 +146,48 @@
         address contractID) public payable {
 
         IHederaTokenService.TokenKey[] memory keys = new IHederaTokenService.TokenKey[](5);
-<<<<<<< HEAD
         keys[0] = getSingleKey(KeyType.ADMIN, KeyType.KYC, KeyValueType.ED25519, ed25519);
         keys[1] = getSingleKey(KeyType.FREEZE, KeyType.WIPE, KeyValueType.SECP256K1, ecdsa);
         keys[2] = getSingleKey(KeyType.SUPPLY, KeyValueType.CONTRACT_ID, contractID);
         keys[3] = getSingleKey(KeyType.PAUSE, KeyValueType.CONTRACT_ID, contractID);
         keys[4] = getSingleKey(KeyType.FEE, KeyValueType.DELEGETABLE_CONTRACT_ID, contractID);
-=======
+
+        int responseCode = super.updateTokenKeys(token, keys);
+
+        if (responseCode != HederaResponseCodes.SUCCESS) {
+            revert ("Update of token keys failed!");
+        }
+    }
+
+
+    //TEST-007
+    function getKeyFromToken(address token, uint keyType) external
+    returns(IHederaTokenService.KeyValue memory){
+        (int responseCode,IHederaTokenService.KeyValue memory
+        key) = HederaTokenService.getTokenKey(token, keyType);
+
+        if (responseCode != HederaResponseCodes.SUCCESS) {
+            revert ();
+        }
+
+        return key;
+    }
+
+    //TEST-008
+    function updateTokenWithoutNameSymbolMemo(
+        address tokenID,
+        address treasury,
+        bytes memory ed25519,
+        bytes memory ecdsa,
+        address contractID,
+        address autoRenewAccount,
+        int64 autoRenewPeriod) public payable {
+        IHederaTokenService.TokenKey[] memory keys = new IHederaTokenService.TokenKey[](5);
         keys[0] = getSingleKey(KeyType.ADMIN, KeyType.KYC, KeyValueType.ED25519, ed25519); //admin 3
         keys[1] = getSingleKey(KeyType.FREEZE, KeyType.WIPE, KeyValueType.SECP256K1, ecdsa); //freeze 12
         keys[2] = getSingleKey(KeyType.SUPPLY, KeyValueType.CONTRACT_ID, contractID); //supply 16
         keys[3] = getSingleKey(KeyType.PAUSE, KeyValueType.CONTRACT_ID, contractID); //pause 64
         keys[4] = getSingleKey(KeyType.FEE, KeyValueType.DELEGETABLE_CONTRACT_ID, contractID); //schedule 32
->>>>>>> 935b9925
-
-        int responseCode = super.updateTokenKeys(token, keys);
-
-        if (responseCode != HederaResponseCodes.SUCCESS) {
-            revert ("Update of token keys failed!");
-        }
-    }
-
-
-    //TEST-007
-    function getKeyFromToken(address token, uint keyType) external
-    returns(IHederaTokenService.KeyValue memory){
-        (int responseCode,IHederaTokenService.KeyValue memory
-        key) = HederaTokenService.getTokenKey(token, keyType);
-
-        if (responseCode != HederaResponseCodes.SUCCESS) {
-            revert ();
-        }
-
-        return key;
-    }
-
-    //TEST-008
-    function updateTokenWithoutNameSymbolMemo(
-        address tokenID,
-        address treasury,
-        bytes memory ed25519,
-        bytes memory ecdsa,
-        address contractID,
-        address autoRenewAccount,
-        int64 autoRenewPeriod) public payable {
-        IHederaTokenService.TokenKey[] memory keys = new IHederaTokenService.TokenKey[](5);
-        keys[0] = getSingleKey(KeyType.ADMIN, KeyType.KYC, KeyValueType.ED25519, ed25519); //admin 3
-        keys[1] = getSingleKey(KeyType.FREEZE, KeyType.WIPE, KeyValueType.SECP256K1, ecdsa); //freeze 12
-        keys[2] = getSingleKey(KeyType.SUPPLY, KeyValueType.CONTRACT_ID, contractID); //supply 16
-        keys[3] = getSingleKey(KeyType.PAUSE, KeyValueType.CONTRACT_ID, contractID); //pause 64
-        keys[4] = getSingleKey(KeyType.FEE, KeyValueType.DELEGETABLE_CONTRACT_ID, contractID); //schedule 32
 
         IHederaTokenService.Expiry memory expiry;
         expiry.second = 0;
