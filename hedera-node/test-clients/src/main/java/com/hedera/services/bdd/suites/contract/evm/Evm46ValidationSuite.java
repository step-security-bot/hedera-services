--- conflicted
+++ resolved
@@ -125,17 +125,9 @@
     private static final String DYNAMIC_EVM_PROPERTY = "contracts.evm.version.dynamic";
     private static final String EVM_VERSION_046 = "v0.46";
     private static final String BALANCE_OF = "balanceOf";
-<<<<<<< HEAD
-
     public static final List<Long> nonExistingSystemAccounts = List.of(0l, 1l, 9l, 10l, 358l, 359l, 360l, 361l, 750l);
-
     public static final List<Long> invalidAliasNonExistingSystemAccounts = List.of(751L, 799L);
     public static final List<Long> existingSystemAccounts = List.of(800L, 999L, 1000L);
-=======
-    public static final List<Long> nonExistingSystemAccounts =
-            List.of(0L, 1L, 9L, 10L, 358L, 359L, 360L, 361L, 750L, 751L);
-    public static final List<Long> existingSystemAccounts = List.of(999L, 1000L);
->>>>>>> 6ea89840
     public static final List<Long> systemAccounts =
             List.of(0l, 1l, 9l, 10l, 358l, 359l, 360l, 361l, 750l, 751L, 799L, 800L, 999L, 1000L);
 
