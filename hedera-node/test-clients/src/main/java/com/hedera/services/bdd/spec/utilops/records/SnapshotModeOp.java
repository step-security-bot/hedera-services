/*
 * Copyright (C) 2023 Hedera Hashgraph, LLC
 *
 * Licensed under the Apache License, Version 2.0 (the "License");
 * you may not use this file except in compliance with the License.
 * You may obtain a copy of the License at
 *
 *      http://www.apache.org/licenses/LICENSE-2.0
 *
 * Unless required by applicable law or agreed to in writing, software
 * distributed under the License is distributed on an "AS IS" BASIS,
 * WITHOUT WARRANTIES OR CONDITIONS OF ANY KIND, either express or implied.
 * See the License for the specific language governing permissions and
 * limitations under the License.
 */

package com.hedera.services.bdd.spec.utilops.records;

import static com.hedera.node.app.hapi.utils.exports.recordstreaming.RecordStreamingUtils.parseRecordFileConsensusTime;
import static com.hedera.services.bdd.junit.RecordStreamAccess.RECORD_STREAM_ACCESS;
import static com.hedera.services.bdd.spec.queries.QueryVerbs.getTxnRecord;
import static com.hedera.services.bdd.spec.transactions.TxnVerbs.cryptoCreate;
import static com.hedera.services.bdd.spec.utilops.CustomSpecAssert.allRunFor;
import static com.hedera.services.bdd.spec.utilops.records.SnapshotMatchMode.EXPECT_STREAMLINED_INGEST_RECORDS;
import static com.hedera.services.bdd.spec.utilops.records.SnapshotMatchMode.FULLY_NONDETERMINISTIC;
import static com.hedera.services.bdd.spec.utilops.records.SnapshotMatchMode.NONDETERMINISTIC_CONTRACT_CALL_RESULTS;
import static com.hedera.services.bdd.spec.utilops.records.SnapshotMatchMode.NONDETERMINISTIC_TRANSACTION_FEES;
import static com.hedera.services.bdd.suites.TargetNetworkType.STANDALONE_MONO_NETWORK;
import static com.hedera.services.bdd.suites.contract.Utils.asInstant;
import static java.util.Objects.requireNonNull;
import static java.util.stream.Collectors.toSet;

import com.fasterxml.jackson.databind.ObjectMapper;
import com.google.protobuf.Descriptors;
import com.google.protobuf.GeneratedMessageV3;
import com.hedera.services.bdd.junit.HapiTestEnv;
import com.hedera.services.bdd.junit.RecordStreamAccess;
import com.hedera.services.bdd.spec.HapiSpec;
import com.hedera.services.bdd.spec.utilops.UtilOp;
import com.hedera.services.bdd.spec.utilops.domain.ParsedItem;
import com.hedera.services.bdd.spec.utilops.domain.RecordSnapshot;
import com.hedera.services.bdd.spec.utilops.domain.SuiteSnapshots;
import com.hederahashgraph.api.proto.java.AccountID;
import com.hederahashgraph.api.proto.java.ContractID;
import com.hederahashgraph.api.proto.java.FileID;
import com.hederahashgraph.api.proto.java.ScheduleID;
import com.hederahashgraph.api.proto.java.TokenID;
import com.hederahashgraph.api.proto.java.TopicID;
import edu.umd.cs.findbugs.annotations.NonNull;
import java.io.File;
import java.io.IOException;
import java.io.UncheckedIOException;
import java.nio.file.Files;
import java.nio.file.Path;
import java.nio.file.Paths;
import java.time.Instant;
import java.util.ArrayList;
import java.util.Arrays;
import java.util.EnumSet;
import java.util.HashSet;
import java.util.List;
import java.util.Map;
import java.util.Objects;
import java.util.Optional;
import java.util.Set;
import java.util.function.Supplier;
import org.apache.logging.log4j.LogManager;
import org.apache.logging.log4j.Logger;
import org.junit.jupiter.api.Assertions;

/**
 * A utility operation that either,
 * <ol>
 *     <li>Takes a snapshot of the record stream generated by running a {@link HapiSpec}; or,</li>
 *     <li>Fuzzy-matches the record stream generated by a {@link HapiSpec} against a prior snapshot.</li>
 * </ol>
 * The generated streams may come from either the <i>hedera-node/data/recordstreams/record0.0.3</i>
 * directory created by starting a local node; or the <i>hedera-node/test-clients/build/hapi-test/HAPI Tests/node0</i>
 * directory created by running a spec as a {@link com.hedera.services.bdd.junit.HapiTest}.
 *
 * <p>A "fuzzy-match" is a recursive comparison of two {@link com.google.protobuf.GeneratedMessageV3} messages that
 * ignores the natural variation that occurs in fields like timestamps and hashes when tests are re-rerun. The set
 * of field names to skip is given by {@link #FIELDS_TO_SKIP_IN_FUZZY_MATCH}; and for each snapshot we remember a
 * "placeholder" entity number that gives the number of entities that happened to be in state when the snapshot was
 * taken. This lets us "normalize" any entity ids in the stream (e.g., {@link AccountID}) and compare them against
 * the corresponding normalized ids in the snapshot.
 *
 * <p><b>IMPORTANT</b> - The initial set of fields to skip is almost certainly incomplete. As we encounter new
 * fields that vary between test runs, we should add them to the set. The goal is to make the fuzzy match as
 * deterministic as possible, so that we can be confident that the test is failing for the right reason.
 */
// too many parameters, repeated string literals
@SuppressWarnings({"java:S5960", "java:S1192"})
public class SnapshotModeOp extends UtilOp implements SnapshotOp {
    private static final Logger log = LogManager.getLogger(SnapshotModeOp.class);
    private static final long MIN_GZIP_SIZE_IN_BYTES = 26;
    private static final long MAX_NORMAL_FEE_VARIATION_IN_TINYBARS = 1;
    // For large key structures, there can be "significant" fee variation in tinybar units
    // due to different public key sizes and signature map prefixes
    private static final long MAX_COMPLEX_KEY_FEE_VARIATION_IN_TINYBAR = 25_000;
    private static final ObjectMapper om = new ObjectMapper();

    private static final Set<String> FIELDS_TO_SKIP_IN_FUZZY_MATCH = Set.of(
            // These time-dependent fields will necessarily vary each test execution
            "expiry",
            "expirationTime",
            "consensusTimestamp",
            "parent_consensus_timestamp",
            "transactionValidStart",
            // It would be technically possible but quite difficult to fuzzy-match variation here
            "alias",
            "evm_address",
            // And transaction hashes as well
            "transactionHash",
            // Keys are also regenerated every test execution
            "ed25519",
            "ECDSA_secp256k1",
            // Plus some other fields that we might prefer to make deterministic
            "symbol");

    private static final String PLACEHOLDER_MEMO = "<entity-num-placeholder-creation>";
    private static final String MONO_STREAMS_LOC = "hedera-node/data/recordstreams/record0.0.3";
    private static final String HAPI_TEST_STREAMS_LOC_TPL =
            "hedera-node/test-clients/build/hapi-test/node%d/data/recordStreams/record0.0.%d";
    private static final String TEST_CLIENTS_SNAPSHOT_RESOURCES_LOC = "record-snapshots";
    private static final String PROJECT_ROOT_SNAPSHOT_RESOURCES_LOC = "hedera-node/test-clients/record-snapshots";

    private final SnapshotMode mode;
    private final Set<SnapshotMatchMode> matchModes;

    /**
     * The placeholder account number that captures how many entities were in state when the snapshot was taken.
     */
    private long placeholderAccountNum;

    private Instant lowerBoundConsensusStartTime;
    /**
     * The location(s) of the record stream to snapshot or fuzzy-match against. The first location containing
     * records will be used. This was added because the @HapiTest record streams were being written unpredictably,
     * with only some (or none!) of the nodes in the 4-node network flushing their record streams.
     */
    private List<String> recordLocs;
    /**
     * The location to read and save snapshots from.
     */
    private String snapshotLoc;
    /**
     * The full name of the spec that generated the record stream; file name for the JSON snapshot.
     */
    private SnapshotFileMeta snapshotFileMeta;
    /**
     * The memo to use in the {@link com.hederahashgraph.api.proto.java.HederaFunctionality#CryptoCreate} that
     * generates the placeholder number.
     */
    private String placeholderMemo;
    /**
     * If in a fuzzy-match mode, the snapshot to fuzzy-match against.
     */
    private RecordSnapshot snapshotToMatchAgainst;

    public static void main(String... args) throws IOException {
        // Helper to review the snapshot saved for a particular HapiSuite-HapiSpec combination
<<<<<<< HEAD
        final var snapshotFileMeta = new SnapshotFileMeta("CryptoTransfer", "AliasKeysAreValidated");
=======
        final var snapshotFileMeta = new SnapshotFileMeta("ContractCall", "MultipleSelfDestructsAreSafe");
>>>>>>> 27c8a835
        final var maybeSnapshot = suiteSnapshotsFrom(
                        resourceLocOf(PROJECT_ROOT_SNAPSHOT_RESOURCES_LOC, snapshotFileMeta.suiteName()))
                .flatMap(
                        suiteSnapshots -> Optional.ofNullable(suiteSnapshots.getSnapshot(snapshotFileMeta.specName())));
        if (maybeSnapshot.isEmpty()) {
            throw new IllegalStateException("No such snapshot");
        }
        final var snapshot = maybeSnapshot.get();
        final var items = snapshot.parsedItems();
<<<<<<< HEAD
        System.out.println("Snapshot has " + items.size() + " items");
        final var dumpLoc = Files.newBufferedWriter(Paths.get(snapshotFileMeta + ".txt"));
        System.out.println("Dumping snapshot to " + Paths.get(snapshotFileMeta + ".txt"));
        for (int i = 0, n = items.size(); i < n; i++) {
            final var item = items.get(i);
            dumpLoc.write("--- Item #" + i + " ---\n");
            dumpLoc.write(item.itemBody() + "\n\n");
            dumpLoc.write("➡️\n\n");
            dumpLoc.write(item.itemRecord() + "\n\n");
=======
        try (var dumpLoc = Files.newBufferedWriter(Paths.get(snapshotFileMeta + ".txt"))) {
            for (int i = 0, n = items.size(); i < n; i++) {
                final var item = items.get(i);
                dumpLoc.write("--- Item #" + i + " ---\n");
                dumpLoc.write(item.itemBody() + "\n\n");
                dumpLoc.write("➡️\n\n");
                dumpLoc.write(item.itemRecord() + "\n\n");
            }
>>>>>>> 27c8a835
        }
        dumpLoc.flush();
    }

    /**
     * Constructs a snapshot operation with the given mode and a unique memo to be used in the
     * {@link com.hederahashgraph.api.proto.java.HederaFunctionality#CryptoCreate} that generates
     * the placeholder number.
     *
     * @param mode the snapshot mode
     */
    public SnapshotModeOp(@NonNull final SnapshotMode mode, @NonNull final SnapshotMatchMode... specialMatchModes) {
        this.mode = requireNonNull(mode);
        this.matchModes = specialMatchModes.length > 0
                ? EnumSet.copyOf(Arrays.asList(specialMatchModes))
                : EnumSet.noneOf(SnapshotMatchMode.class);
        // Each snapshot should have a unique placeholder memo so that we can take multiple snapshots
        // without clearing the record streams directory in between
        placeholderMemo = PLACEHOLDER_MEMO + Instant.now();
    }

    /**
     * Initializes the operation by setting its mutable internal fields, most notably the "placeholder" entity
     * number that captures how many entities were in state when the snapshot was taken.
     *
     * @param spec the spec to run
     * @return {@code false} since this operation does not need blocking status resolution
     */
    @Override
    protected boolean submitOp(@NonNull final HapiSpec spec) throws Throwable {
        final var isDeterministic = !matchModes.contains(FULLY_NONDETERMINISTIC);
        if (isDeterministic && mode.targetNetworkType() == spec.targetNetworkType()) {
            this.snapshotFileMeta = SnapshotFileMeta.from(spec);
            switch (mode) {
                case TAKE_FROM_MONO_STREAMS -> computePlaceholderNum(
                        monoStreamLocs(), PROJECT_ROOT_SNAPSHOT_RESOURCES_LOC, spec);
                case TAKE_FROM_HAPI_TEST_STREAMS -> computePlaceholderNum(
                        hapiTestStreamLocs(), TEST_CLIENTS_SNAPSHOT_RESOURCES_LOC, spec);
                case FUZZY_MATCH_AGAINST_MONO_STREAMS -> prepToFuzzyMatchAgainstLoc(
                        monoStreamLocs(), PROJECT_ROOT_SNAPSHOT_RESOURCES_LOC, spec);
                case FUZZY_MATCH_AGAINST_HAPI_TEST_STREAMS -> prepToFuzzyMatchAgainstLoc(
                        hapiTestStreamLocs(), TEST_CLIENTS_SNAPSHOT_RESOURCES_LOC, spec);
            }
        }
        return false;
    }

    /**
     * Returns the record snapshot for the given spec name, if one exists.
     *
     * @param spec the spec to load a snapshot for
     * @return the snapshot, if one exists
     */
    static Optional<RecordSnapshot> maybeLoadSnapshotFor(@NonNull final HapiSpec spec) {
        final var snapshotFileMeta = SnapshotFileMeta.from(spec);
        final var snapshotLoc = (spec.targetNetworkType() == STANDALONE_MONO_NETWORK)
                ? PROJECT_ROOT_SNAPSHOT_RESOURCES_LOC
                : TEST_CLIENTS_SNAPSHOT_RESOURCES_LOC;
        return suiteSnapshotsFrom(resourceLocOf(snapshotLoc, snapshotFileMeta.suiteName()))
                .flatMap(
                        suiteSnapshots -> Optional.ofNullable(suiteSnapshots.getSnapshot(snapshotFileMeta.specName())));
    }

    @Override
    public boolean hasWorkToDo() {
        // We leave the spec name null in submitOp() if we are running against a target network that
        // doesn't match the SnapshotMode of this operation; or if the HapiSpec is non-deterministic
        return snapshotFileMeta != null;
    }

    @Override
    public void finishLifecycle(@NonNull final HapiSpec spec) {
        if (!hasWorkToDo()) {
            return;
        }
        try {
            RecordStreamAccess.Data data = RecordStreamAccess.Data.EMPTY_DATA;
            for (final var recordLoc : recordLocs) {
                try {
                    log.info("Trying to read post-placeholder items from {}", recordLoc);
                    data = RECORD_STREAM_ACCESS.readStreamDataFrom(recordLoc, "sidecar", f -> {
                        final var fileConsTime = parseRecordFileConsensusTime(f);
                        return fileConsTime.isAfter(lowerBoundConsensusStartTime)
                                && new File(f).length() > MIN_GZIP_SIZE_IN_BYTES;
                    });
                    log.info("Read {} record files from {}", data.records().size(), recordLoc);
                } catch (Exception ignore) {
                    // We will try the next location, if any
                }
                if (!data.records().isEmpty()) {
                    break;
                }
            }
            final List<ParsedItem> postPlaceholderItems = new ArrayList<>();
            final var allItems = requireNonNull(data).records().stream()
                    .flatMap(recordWithSidecars -> recordWithSidecars.recordFile().getRecordStreamItemsList().stream())
                    .toList();
            // We only want to snapshot or fuzzy-match the records that come after the placeholder creation
            boolean placeholderFound = false;
            for (final var item : allItems) {
                final var parsedItem = ParsedItem.parse(item);
                final var body = parsedItem.itemBody();
                if (body.hasNodeStakeUpdate()) {
                    // We cannot ever expect to match node stake update export sequencing
                    continue;
                }
                if (spec.setup()
                                .streamlinedIngestChecks()
                                .contains(parsedItem.itemRecord().getReceipt().getStatus())
                        && !matchModes.contains(EXPECT_STREAMLINED_INGEST_RECORDS)) {
                    // We cannot ever expect to match streamlined ingest check export sequencing
                    continue;
                }
                if (!placeholderFound) {
                    if (body.getMemo().equals(placeholderMemo)) {
                        final var streamPlaceholderNum = parsedItem
                                .itemRecord()
                                .getReceipt()
                                .getAccountID()
                                .getAccountNum();
                        Assertions.assertEquals(
                                placeholderAccountNum,
                                streamPlaceholderNum,
                                "Found placeholder account num 0.0." + streamPlaceholderNum + "(expected 0.0."
                                        + placeholderAccountNum + " from creation)");
                        placeholderFound = true;
                    }
                } else {
                    postPlaceholderItems.add(parsedItem);
                }
            }
            // Given just these records, either write a snapshot or fuzzy-match against the existing snapshot
            switch (mode) {
                case TAKE_FROM_MONO_STREAMS, TAKE_FROM_HAPI_TEST_STREAMS -> writeSnapshotOf(postPlaceholderItems);
                case FUZZY_MATCH_AGAINST_MONO_STREAMS,
                        FUZZY_MATCH_AGAINST_HAPI_TEST_STREAMS -> fuzzyMatchAgainstSnapshot(postPlaceholderItems, spec);
            }
        } catch (IOException e) {
            throw new UncheckedIOException(e);
        }
    }

    /**
     * Given a list of parsed items from the record stream, fuzzy-matches them against the snapshot.
     *
     * @param postPlaceholderItems the list of parsed items from the record stream
     * @param spec
     */
    private void fuzzyMatchAgainstSnapshot(@NonNull final List<ParsedItem> postPlaceholderItems, final HapiSpec spec) {
        log.info("Now fuzzy-matching {} post-placeholder records against snapshot", postPlaceholderItems.size());
        final var itemsFromSnapshot = snapshotToMatchAgainst.parsedItems();
        final var minItems = Math.min(postPlaceholderItems.size(), itemsFromSnapshot.size());
        final var snapshotPlaceholderNum = snapshotToMatchAgainst.getPlaceholderNum();
        final var streamLinedIngestChecks = spec.setup().streamlinedIngestChecks();
        for (int i = 0; i < minItems; i++) {
            final var fromSnapshot = itemsFromSnapshot.get(i);
            final var fromStream = postPlaceholderItems.get(i);
            final var j = i;
            fuzzyMatch(
                    fromSnapshot.itemBody(),
                    snapshotPlaceholderNum,
                    fromStream.itemBody(),
                    placeholderAccountNum,
                    () -> "Item #" + j + " body mismatch (EXPECTED " + fromSnapshot.itemBody() + " ACTUAL "
                            + fromStream.itemBody() + ")");
            fuzzyMatch(
                    fromSnapshot.itemRecord(),
                    snapshotPlaceholderNum,
                    fromStream.itemRecord(),
                    placeholderAccountNum,
                    () -> "Item #" + j + " record mismatch (EXPECTED " + fromSnapshot.itemRecord() + " ACTUAL "
                            + fromStream.itemRecord() + "FOR BODY " + fromStream.itemBody() + ")");
        }
        if (postPlaceholderItems.size() != itemsFromSnapshot.size()) {
            Assertions.fail("Instead of " + itemsFromSnapshot.size() + " items, "
                    + (postPlaceholderItems.size())
                    + " were generated");
        }
    }

    /**
     * Given two messages, recursively asserts that they are equal up to certain "fuzziness" in values like timestamps,
     * hashes, and entity ids; since these quantities will vary based on the number of entities in the system and the
     * time at which the test is run.
     *
     * <p>Two {@link GeneratedMessageV3} messages are fuzzy-equal iff they have the same fields, where each un-skipped
     * primitive field matches exactly; each un-skipped {@link GeneratedMessageV3} field fuzzy-matches; and each
     * un-skipped list field consists of fuzzy-equal elements.
     *
     * @param expectedMessage the expected message
     * @param expectedPlaceholderNum the placeholder number for the expected message
     * @param actualMessage the actual message
     * @param actualPlaceholderNum the placeholder number for the actual message
     * @param mismatchContext a supplier of a string that describes the context of the mismatch
     */
    private void fuzzyMatch(
            @NonNull GeneratedMessageV3 expectedMessage,
            final long expectedPlaceholderNum,
            @NonNull GeneratedMessageV3 actualMessage,
            final long actualPlaceholderNum,
            @NonNull final Supplier<String> mismatchContext) {
        requireNonNull(expectedMessage);
        requireNonNull(actualMessage);
        requireNonNull(mismatchContext);
        final var expectedType = expectedMessage.getClass();
        final var actualType = actualMessage.getClass();
        if (!expectedType.equals(actualType)) {
            Assertions.fail("Mismatched types between expected " + expectedType + " and " + actualType + " - "
                    + mismatchContext.get());
        }
        expectedMessage = normalized(expectedMessage, expectedPlaceholderNum);
        actualMessage = normalized(actualMessage, actualPlaceholderNum);
        // getAllFields() returns a SortedMap so ordering is deterministic here
        final var expectedFields =
                new ArrayList<>(expectedMessage.getAllFields().entrySet());
        final var actualFields = new ArrayList<>(actualMessage.getAllFields().entrySet());
        if (expectedFields.size() != actualFields.size()) {
            Assertions.fail("Mismatched field counts "
                    + " (" + describeFieldCountMismatch(expectedFields, actualFields) + ") " + "between expected "
                    + expectedMessage + " and " + actualMessage + " - " + mismatchContext.get());
        }
        for (int i = 0, n = expectedFields.size(); i < n; i++) {
            final var expectedField = expectedFields.get(i);
            final var actualField = actualFields.get(i);
            final var expectedName = expectedField.getKey().getName();
            final var actualName = actualField.getKey().getName();
            if (!Objects.equals(expectedName, actualName)) {
                Assertions.fail(
                        "Mismatched field names ('" + expectedName + "' vs '" + actualName + "' between expected "
                                + expectedMessage + " and " + actualMessage + " - " + mismatchContext.get());
            }
            if (shouldSkip(expectedName)) {
                continue;
            }
            matchValues(
                    expectedName,
                    expectedField.getValue(),
                    expectedPlaceholderNum,
                    actualField.getValue(),
                    actualPlaceholderNum,
                    mismatchContext);
        }
    }

    // inline initializers
    @SuppressWarnings({"java:S3599", "java:S1171"})
    private String describeFieldCountMismatch(
            @NonNull final List<Map.Entry<Descriptors.FieldDescriptor, Object>> expectedFields,
            @NonNull final List<Map.Entry<Descriptors.FieldDescriptor, Object>> actualFields) {
        final Set<String> expectedNames = fieldNamesOf(expectedFields);
        final Set<String> actualNames = fieldNamesOf(actualFields);
        final var expectedButNotObservedNames = new HashSet<>(expectedNames) {
            {
                removeAll(actualNames);
            }
        };
        final var observedButNotExpectedNames = new HashSet<>(actualNames) {
            {
                removeAll(expectedNames);
            }
        };
        final var description = new StringBuilder();
        if (!expectedButNotObservedNames.isEmpty()) {
            description.append("expected but not find ").append(expectedButNotObservedNames);
        }
        if (!observedButNotExpectedNames.isEmpty()) {
            if (!description.isEmpty()) {
                description.append(" AND ");
            }
            description.append("found but did not expect ").append(observedButNotExpectedNames);
        }

        return description.toString();
    }

    private Set<String> fieldNamesOf(@NonNull final List<Map.Entry<Descriptors.FieldDescriptor, Object>> fields) {
        return fields.stream()
                .map(Map.Entry::getKey)
                .map(Descriptors.FieldDescriptor::getName)
                .collect(toSet());
    }

    /**
     * Given an expected value which may be a list, either fuzzy-matches all values in the list against the actual
     * value (which must of course also be a list in this case); or fuzzy-matches the expected single value with the
     * actual value.
     *
     * @param fieldName the name of the field being fuzzy-matched
     * @param expectedValue the expected value
     * @param expectedPlaceholderNum the placeholder number for the expected value
     * @param actualValue the actual value
     * @param actualPlaceholderNum the placeholder number for the actual value
     * @param mismatchContext a supplier of a string that describes the context of the mismatch
     */
    private void matchValues(
            @NonNull final String fieldName,
            @NonNull final Object expectedValue,
            final long expectedPlaceholderNum,
            @NonNull final Object actualValue,
            final long actualPlaceholderNum,
            @NonNull final Supplier<String> mismatchContext) {
        requireNonNull(fieldName);
        requireNonNull(expectedValue);
        requireNonNull(actualValue);
        requireNonNull(mismatchContext);
        if (expectedValue instanceof List<?> expectedList) {
            if (actualValue instanceof List<?> actualList) {
                if (expectedList.size() != actualList.size()) {
                    Assertions.fail("Mismatched list sizes between expected list " + expectedList + " and " + actualList
                            + " - " + mismatchContext.get());
                }
                for (int j = 0, m = expectedList.size(); j < m; j++) {
                    final var expectedElement = expectedList.get(j);
                    final var actualElement = actualList.get(j);
                    // There are no lists of lists in the record stream, so match single values
                    matchSingleValues(
                            expectedElement,
                            expectedPlaceholderNum,
                            actualElement,
                            actualPlaceholderNum,
                            mismatchContext,
                            fieldName);
                }
            } else {
                Assertions.fail("Mismatched types between expected list '" + expectedList + "' and "
                        + actualValue.getClass().getSimpleName() + " '" + actualValue + "' - "
                        + mismatchContext.get());
            }
        } else {
            matchSingleValues(
                    expectedValue,
                    expectedPlaceholderNum,
                    actualValue,
                    actualPlaceholderNum,
                    () -> "Matching field '" + fieldName + "' " + mismatchContext.get(),
                    fieldName);
        }
    }

    /**
     * Either recursively fuzzy-matches two given {@link GeneratedMessageV3}; or asserts object equality via
     * {@code Assertions#assertEquals()}; or fails immediately if the types are mismatched.
     *
     * @param expected the expected value
     * @param expectedPlaceholderNum the placeholder number for the expected value
     * @param actual the actual value
     * @param actualPlaceholderNum the placeholder number for the actual value
     * @param mismatchContext a supplier of a string that describes the context of the mismatch
     * @param fieldName the name of the field being fuzzy-matched
     */
    private void matchSingleValues(
            @NonNull final Object expected,
            final long expectedPlaceholderNum,
            @NonNull final Object actual,
            final long actualPlaceholderNum,
            @NonNull final Supplier<String> mismatchContext,
            @NonNull final String fieldName) {
        requireNonNull(expected);
        requireNonNull(actual);
        requireNonNull(mismatchContext);
        if (expected instanceof GeneratedMessageV3 expectedMessage) {
            if (actual instanceof GeneratedMessageV3 actualMessage) {
                fuzzyMatch(
                        expectedMessage, expectedPlaceholderNum, actualMessage, actualPlaceholderNum, mismatchContext);
            } else {
                Assertions.fail("Mismatched types between expected message '" + expectedMessage + "' and "
                        + actual.getClass().getSimpleName() + " '" + actual + "' - " + mismatchContext.get());
            }
        } else {
            final var nonDeterministicTransactionFees = matchModes.contains(NONDETERMINISTIC_TRANSACTION_FEES);
            if ("transactionFee".equals(fieldName)) {
                // Transaction fees can vary by based on the size of the sig map
                final var maxVariation = nonDeterministicTransactionFees
                        ? MAX_COMPLEX_KEY_FEE_VARIATION_IN_TINYBAR
                        : MAX_NORMAL_FEE_VARIATION_IN_TINYBARS;
                Assertions.assertTrue(
                        Math.abs((long) expected - (long) actual) <= maxVariation,
                        "Transaction fees '" + expected + "' and '" + actual
                                + "' varied by more than " + maxVariation + " tinybar - "
                                + mismatchContext.get());
            } else if ("amount".equals(fieldName) && nonDeterministicTransactionFees) {
                Assertions.assertTrue(
                        Math.abs((long) expected - (long) actual) <= MAX_COMPLEX_KEY_FEE_VARIATION_IN_TINYBAR,
                        "Amount '" + expected + "' and '" + actual
                                + "' varied by more than " + MAX_COMPLEX_KEY_FEE_VARIATION_IN_TINYBAR + " tinybar - "
                                + mismatchContext.get());
            } else {
                Assertions.assertEquals(
                        expected,
                        actual,
                        "Mismatched values, expected '" + expected + "', got '" + actual + "' - "
                                + mismatchContext.get());
            }
        }
    }

    /**
     * Given a message that possibly represents an entity id (e.g., {@link AccountID}, returns a normalized message
     * that replaces an entity id number above the placeholder number with its "normalized" value.
     *
     * @param message the message to possibly normalize (if it is an entity id)
     * @param placeholderNum the placeholder number to use in normalization
     * @return the original message if not an entity id; or a normalized message if it is
     */
    private static GeneratedMessageV3 normalized(@NonNull final GeneratedMessageV3 message, final long placeholderNum) {
        requireNonNull(message);
        if (message instanceof AccountID accountID) {
            final var normalizedNum = placeholderNum < accountID.getAccountNum()
                    ? accountID.getAccountNum() - placeholderNum
                    : accountID.getAccountNum();
            return accountID.toBuilder().setAccountNum(normalizedNum).build();
        } else if (message instanceof ContractID contractID) {
            final var normalizedNum = placeholderNum < contractID.getContractNum()
                    ? contractID.getContractNum() - placeholderNum
                    : contractID.getContractNum();
            return contractID.toBuilder().setContractNum(normalizedNum).build();
        } else if (message instanceof TopicID topicID) {
            final var normalizedNum = placeholderNum < topicID.getTopicNum()
                    ? topicID.getTopicNum() - placeholderNum
                    : topicID.getTopicNum();
            return topicID.toBuilder().setTopicNum(normalizedNum).build();
        } else if (message instanceof TokenID tokenID) {
            final var normalizedNum = placeholderNum < tokenID.getTokenNum()
                    ? tokenID.getTokenNum() - placeholderNum
                    : tokenID.getTokenNum();
            return tokenID.toBuilder().setTokenNum(normalizedNum).build();
        } else if (message instanceof FileID fileID) {
            final var normalizedNum =
                    placeholderNum < fileID.getFileNum() ? fileID.getFileNum() - placeholderNum : fileID.getFileNum();
            return fileID.toBuilder().setFileNum(normalizedNum).build();
        } else if (message instanceof ScheduleID scheduleID) {
            final var normalizedNum = placeholderNum < scheduleID.getScheduleNum()
                    ? scheduleID.getScheduleNum() - placeholderNum
                    : scheduleID.getScheduleNum();
            return scheduleID.toBuilder().setScheduleNum(normalizedNum).build();
        } else {
            return message;
        }
    }

    private void writeSnapshotOf(@NonNull final List<ParsedItem> postPlaceholderItems) throws IOException {
        final var outputLoc = resourceLocOf(snapshotLoc, snapshotFileMeta.suiteName());
        log.info("Writing snapshot of {} post-placeholder items to {}", postPlaceholderItems.size(), outputLoc);

        final var suiteSnapshots = suiteSnapshotsFrom(outputLoc).orElseGet(SuiteSnapshots::new);
        final var specSnapshot = RecordSnapshot.from(placeholderAccountNum, postPlaceholderItems);
        // Update the snapshot for this spec
        suiteSnapshots.addSnapshot(snapshotFileMeta.specName(), specSnapshot);
        final var fout = Files.newOutputStream(outputLoc);
        om.writeValue(fout, suiteSnapshots);
    }

    private static Path resourceLocOf(@NonNull final String snapshotLoc, @NonNull final String suiteName) {
        return Paths.get(snapshotLoc, suiteName + ".json");
    }

    private void prepToFuzzyMatchAgainstLoc(
            @NonNull final List<String> recordsLocs, @NonNull final String snapshotLoc, @NonNull final HapiSpec spec) {
        computePlaceholderNum(recordsLocs, snapshotLoc, spec);
        final var suiteSnapshotsPath = resourceLocOf(snapshotLoc, snapshotFileMeta.suiteName());
        final var suiteSnapshots = suiteSnapshotsFrom(suiteSnapshotsPath)
                .orElseThrow(() ->
                        new IllegalStateException("No snapshots found for suite " + snapshotFileMeta.suiteName()));
        snapshotToMatchAgainst = requireNonNull(
                suiteSnapshots.getSnapshot(snapshotFileMeta.specName()),
                "No snapshot found for spec " + snapshotFileMeta.specName());
        log.info(
                "Read {} post-placeholder records from snapshot",
                snapshotToMatchAgainst.getEncodedItems().size());
    }

    /**
     * Given a path, tries to read a {@link SuiteSnapshots} from it.
     *
     * @param p the path to read from
     * @return the suite snapshots, if any
     */
    private static Optional<SuiteSnapshots> suiteSnapshotsFrom(@NonNull final Path p) {
        log.info("Trying to load suite snapshots from {}", p);
        final var f = p.toFile();
        if (f.exists()) {
            try {
                return Optional.of(om.readValue(f, SuiteSnapshots.class));
            } catch (IOException e) {
                log.warn("Could not read existing snapshots", e);
            }
        }
        return Optional.empty();
    }

    private static RecordSnapshot loadSnapshotFor(
            @NonNull final String snapshotLoc, @NonNull final SnapshotFileMeta snapshotFileMeta) throws IOException {
        final var om = new ObjectMapper();
        final var inputLoc = resourceLocOf(snapshotLoc, snapshotFileMeta.suiteName());
        final var fin = Files.newInputStream(inputLoc);
        log.info("Loading snapshot of {} post-placeholder records from {}", snapshotFileMeta.specName(), inputLoc);
        return om.reader().readValue(fin, RecordSnapshot.class);
    }

    private void computePlaceholderNum(
            @NonNull final List<String> recordLocs, @NonNull final String snapshotLoc, @NonNull final HapiSpec spec) {
        this.recordLocs = recordLocs;
        this.snapshotLoc = snapshotLoc;
        // We will get the record's consensus time to set a lower bound on how early we need to
        // look in the record stream for matching items
        final var txn = snapshotFileMeta.toString() + Instant.now();
        final var placeholderCreation = cryptoCreate("PLACEHOLDER")
                .memo(placeholderMemo)
                .via(txn)
                .exposingCreatedIdTo(id -> this.placeholderAccountNum = id.getAccountNum())
                .noLogging();
        final var consTimeLookup = getTxnRecord(txn)
                .exposingTo(creationRecord ->
                        // There is no reason to read a record file whose first consensus time
                        // is more than 2 seconds before we created the placeholder account
                        this.lowerBoundConsensusStartTime = asInstant(creationRecord.getConsensusTimestamp())
                                .minusSeconds(2));
        allRunFor(spec, placeholderCreation, consTimeLookup);
    }

    private List<String> monoStreamLocs() {
        return List.of(MONO_STREAMS_LOC);
    }

    private List<String> hapiTestStreamLocs() {
        final List<String> locs = new ArrayList<>(HapiTestEnv.CLUSTER_SIZE);
        for (int i = 0; i < HapiTestEnv.CLUSTER_SIZE; i++) {
            locs.add(String.format(HAPI_TEST_STREAMS_LOC_TPL, i, i + 3));
        }
        return locs;
    }

    private boolean shouldSkip(@NonNull final String expectedName) {
        requireNonNull(expectedName);
        if ("contractCallResult".equals(expectedName)) {
            return matchModes.contains(NONDETERMINISTIC_CONTRACT_CALL_RESULTS);
        } else if ("functionParameters".equals(expectedName)) {
            return matchModes.contains(NONDETERMINISTIC_TRANSACTION_FEES);
        } else {
            return FIELDS_TO_SKIP_IN_FUZZY_MATCH.contains(expectedName);
        }
    }
}<|MERGE_RESOLUTION|>--- conflicted
+++ resolved
@@ -160,11 +160,7 @@
 
     public static void main(String... args) throws IOException {
         // Helper to review the snapshot saved for a particular HapiSuite-HapiSpec combination
-<<<<<<< HEAD
         final var snapshotFileMeta = new SnapshotFileMeta("CryptoTransfer", "AliasKeysAreValidated");
-=======
-        final var snapshotFileMeta = new SnapshotFileMeta("ContractCall", "MultipleSelfDestructsAreSafe");
->>>>>>> 27c8a835
         final var maybeSnapshot = suiteSnapshotsFrom(
                         resourceLocOf(PROJECT_ROOT_SNAPSHOT_RESOURCES_LOC, snapshotFileMeta.suiteName()))
                 .flatMap(
@@ -174,17 +170,6 @@
         }
         final var snapshot = maybeSnapshot.get();
         final var items = snapshot.parsedItems();
-<<<<<<< HEAD
-        System.out.println("Snapshot has " + items.size() + " items");
-        final var dumpLoc = Files.newBufferedWriter(Paths.get(snapshotFileMeta + ".txt"));
-        System.out.println("Dumping snapshot to " + Paths.get(snapshotFileMeta + ".txt"));
-        for (int i = 0, n = items.size(); i < n; i++) {
-            final var item = items.get(i);
-            dumpLoc.write("--- Item #" + i + " ---\n");
-            dumpLoc.write(item.itemBody() + "\n\n");
-            dumpLoc.write("➡️\n\n");
-            dumpLoc.write(item.itemRecord() + "\n\n");
-=======
         try (var dumpLoc = Files.newBufferedWriter(Paths.get(snapshotFileMeta + ".txt"))) {
             for (int i = 0, n = items.size(); i < n; i++) {
                 final var item = items.get(i);
@@ -193,9 +178,8 @@
                 dumpLoc.write("➡️\n\n");
                 dumpLoc.write(item.itemRecord() + "\n\n");
             }
->>>>>>> 27c8a835
-        }
-        dumpLoc.flush();
+            dumpLoc.flush();
+        }
     }
 
     /**
