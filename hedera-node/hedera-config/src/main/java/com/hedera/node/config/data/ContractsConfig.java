/*
 * Copyright (C) 2023 Hedera Hashgraph, LLC
 *
 * Licensed under the Apache License, Version 2.0 (the "License");
 * you may not use this file except in compliance with the License.
 * You may obtain a copy of the License at
 *
 *      http://www.apache.org/licenses/LICENSE-2.0
 *
 * Unless required by applicable law or agreed to in writing, software
 * distributed under the License is distributed on an "AS IS" BASIS,
 * WITHOUT WARRANTIES OR CONDITIONS OF ANY KIND, either express or implied.
 * See the License for the specific language governing permissions and
 * limitations under the License.
 */

package com.hedera.node.config.data;

import com.hedera.hapi.streams.SidecarType;
<<<<<<< HEAD
=======
import com.hedera.node.config.NetworkProperty;
>>>>>>> 7d8bad7a
import com.swirlds.config.api.ConfigData;
import com.swirlds.config.api.ConfigProperty;
import java.util.Set;

@ConfigData("contracts")
public record ContractsConfig(
        @ConfigProperty(defaultValue = "true") @NetworkProperty boolean itemizeStorageFees,
        // @ConfigProperty(defaultValue = "1062787,1461860") Set<Address> permittedDelegateCallers,
        @ConfigProperty(defaultValue = "31536000") @NetworkProperty long referenceSlotLifetime,
        @ConfigProperty(defaultValue = "100") @NetworkProperty int freeStorageTierLimit,
        @ConfigProperty(defaultValue = "0til100M,2000til450M") @NetworkProperty String storageSlotPriceTiers,
        @ConfigProperty(defaultValue = "7890000") @NetworkProperty long defaultLifetime,
        // @ConfigProperty(defaultValue = "") KnownBlockValues knownBlockHash,
        // @ConfigProperty(value = "keys.legacyActivations", defaultValue="1058134by[1062784]")
        // LegacyContractIdActivations keysLegacyActivations,
        @ConfigProperty(value = "localCall.estRetBytes", defaultValue = "32") @NetworkProperty int localCallEstRetBytes,
        @ConfigProperty(defaultValue = "true") @NetworkProperty boolean allowCreate2,
        @ConfigProperty(defaultValue = "false") @NetworkProperty boolean allowAutoAssociations,
        // @ConfigProperty(defaultValue =
        // "TokenAssociateToAccount,TokenDissociateFromAccount,TokenFreezeAccount,TokenUnfreezeAccount,TokenGrantKycToAccount,TokenRevokeKycFromAccount,TokenAccountWipe,TokenBurn,TokenDelete,TokenMint,TokenUnpause,TokenPause,TokenCreate,TokenUpdate,ContractCall,CryptoTransfer") Set<HederaFunctionality> allowSystemUseOfHapiSigs,
        @ConfigProperty(defaultValue = "0") @NetworkProperty long maxNumWithHapiSigsAccess,
        // @ConfigProperty(defaultValue = "") Set<Address> withSpecialHapiSigsAccess,
<<<<<<< HEAD
        @ConfigProperty(defaultValue = "false") boolean enforceCreationThrottle,
        @ConfigProperty(defaultValue = "15000000") long maxGasPerSec,
        @ConfigProperty(value = "maxKvPairs.aggregate", defaultValue = "500000000") long maxKvPairsAggregate,
        @ConfigProperty(value = "maxKvPairs.individual", defaultValue = "163840") int maxKvPairsIndividual,
        @ConfigProperty(defaultValue = "5000000") long maxNumber,
        // CHAINID returns 295 (0x0127) for mainnet, 296 (0x0128) for testnet, and 297 (0x0129) for previewnet;
        // c.f. https://hips.hedera.com/hip/hip-26 for reference
        @ConfigProperty(defaultValue = "295") int chainId,
        @ConfigProperty(defaultValue = "CONTRACT_STATE_CHANGE,CONTRACT_BYTECODE,CONTRACT_ACTION")
                Set<SidecarType> sidecars,
        @ConfigProperty(defaultValue = "false") boolean sidecarValidationEnabled,
        @ConfigProperty(value = "throttle.throttleByGas", defaultValue = "true") boolean throttleThrottleByGas,
        @ConfigProperty(defaultValue = "20") int maxRefundPercentOfGasLimit,
        @ConfigProperty(defaultValue = "5000000") long scheduleThrottleMaxGasLimit,
        @ConfigProperty(defaultValue = "true") boolean redirectTokenCalls,
        @ConfigProperty(value = "precompile.exchangeRateGasCost", defaultValue = "100")
=======
        @ConfigProperty(defaultValue = "false") @NetworkProperty boolean enforceCreationThrottle,
        @ConfigProperty(defaultValue = "15000000") @NetworkProperty long maxGasPerSec,
        @ConfigProperty(value = "maxKvPairs.aggregate", defaultValue = "500000000") @NetworkProperty
                long maxKvPairsAggregate,
        @ConfigProperty(value = "maxKvPairs.individual", defaultValue = "163840") @NetworkProperty
                int maxKvPairsIndividual,
        @ConfigProperty(defaultValue = "5000000") @NetworkProperty long maxNumber,
        // CHAINID returns 295 (0x0127) for mainnet, 296 (0x0128) for testnet, and 297 (0x0129) for previewnet;
        // c.f. https://hips.hedera.com/hip/hip-26 for reference
        @ConfigProperty(defaultValue = "295") @NetworkProperty int chainId,
        @ConfigProperty(defaultValue = "CONTRACT_STATE_CHANGE,CONTRACT_BYTECODE,CONTRACT_ACTION") @NetworkProperty
                Set<SidecarType> sidecars,
        @ConfigProperty(defaultValue = "false") @NetworkProperty boolean sidecarValidationEnabled,
        @ConfigProperty(value = "throttle.throttleByGas", defaultValue = "true") @NetworkProperty
                boolean throttleThrottleByGas,
        @ConfigProperty(defaultValue = "20") @NetworkProperty int maxRefundPercentOfGasLimit,
        @ConfigProperty(defaultValue = "5000000") @NetworkProperty long scheduleThrottleMaxGasLimit,
        @ConfigProperty(defaultValue = "true") @NetworkProperty boolean redirectTokenCalls,
        @ConfigProperty(value = "precompile.exchangeRateGasCost", defaultValue = "100") @NetworkProperty
>>>>>>> 7d8bad7a
                long precompileExchangeRateGasCost,
        @ConfigProperty(value = "precompile.htsDefaultGasCost", defaultValue = "10000") @NetworkProperty
                long precompileHtsDefaultGasCost,
        @ConfigProperty(value = "precompile.exportRecordResults", defaultValue = "true") @NetworkProperty
                boolean precompileExportRecordResults,
        @ConfigProperty(value = "precompile.htsEnableTokenCreate", defaultValue = "true") @NetworkProperty
                boolean precompileHtsEnableTokenCreate,
        // @ConfigProperty(value = "precompile.unsupportedCustomFeeReceiverDebits", defaultValue = "")
        // Set<CustomFeeType> precompileUnsupportedCustomFeeReceiverDebits,
        @ConfigProperty(value = "precompile.atomicCryptoTransfer.enabled", defaultValue = "false") @NetworkProperty
                boolean precompileAtomicCryptoTransferEnabled,
        @ConfigProperty(value = "precompile.hrcFacade.associate.enabled", defaultValue = "true") @NetworkProperty
                boolean precompileHrcFacadeAssociateEnabled,
        @ConfigProperty(value = "evm.version.dynamic", defaultValue = "false") @NetworkProperty
                boolean evmVersionDynamic,
        @ConfigProperty(value = "evm.version", defaultValue = "v0.34") @NetworkProperty String evmVersion) {}<|MERGE_RESOLUTION|>--- conflicted
+++ resolved
@@ -17,10 +17,7 @@
 package com.hedera.node.config.data;
 
 import com.hedera.hapi.streams.SidecarType;
-<<<<<<< HEAD
-=======
 import com.hedera.node.config.NetworkProperty;
->>>>>>> 7d8bad7a
 import com.swirlds.config.api.ConfigData;
 import com.swirlds.config.api.ConfigProperty;
 import java.util.Set;
@@ -43,24 +40,6 @@
         // "TokenAssociateToAccount,TokenDissociateFromAccount,TokenFreezeAccount,TokenUnfreezeAccount,TokenGrantKycToAccount,TokenRevokeKycFromAccount,TokenAccountWipe,TokenBurn,TokenDelete,TokenMint,TokenUnpause,TokenPause,TokenCreate,TokenUpdate,ContractCall,CryptoTransfer") Set<HederaFunctionality> allowSystemUseOfHapiSigs,
         @ConfigProperty(defaultValue = "0") @NetworkProperty long maxNumWithHapiSigsAccess,
         // @ConfigProperty(defaultValue = "") Set<Address> withSpecialHapiSigsAccess,
-<<<<<<< HEAD
-        @ConfigProperty(defaultValue = "false") boolean enforceCreationThrottle,
-        @ConfigProperty(defaultValue = "15000000") long maxGasPerSec,
-        @ConfigProperty(value = "maxKvPairs.aggregate", defaultValue = "500000000") long maxKvPairsAggregate,
-        @ConfigProperty(value = "maxKvPairs.individual", defaultValue = "163840") int maxKvPairsIndividual,
-        @ConfigProperty(defaultValue = "5000000") long maxNumber,
-        // CHAINID returns 295 (0x0127) for mainnet, 296 (0x0128) for testnet, and 297 (0x0129) for previewnet;
-        // c.f. https://hips.hedera.com/hip/hip-26 for reference
-        @ConfigProperty(defaultValue = "295") int chainId,
-        @ConfigProperty(defaultValue = "CONTRACT_STATE_CHANGE,CONTRACT_BYTECODE,CONTRACT_ACTION")
-                Set<SidecarType> sidecars,
-        @ConfigProperty(defaultValue = "false") boolean sidecarValidationEnabled,
-        @ConfigProperty(value = "throttle.throttleByGas", defaultValue = "true") boolean throttleThrottleByGas,
-        @ConfigProperty(defaultValue = "20") int maxRefundPercentOfGasLimit,
-        @ConfigProperty(defaultValue = "5000000") long scheduleThrottleMaxGasLimit,
-        @ConfigProperty(defaultValue = "true") boolean redirectTokenCalls,
-        @ConfigProperty(value = "precompile.exchangeRateGasCost", defaultValue = "100")
-=======
         @ConfigProperty(defaultValue = "false") @NetworkProperty boolean enforceCreationThrottle,
         @ConfigProperty(defaultValue = "15000000") @NetworkProperty long maxGasPerSec,
         @ConfigProperty(value = "maxKvPairs.aggregate", defaultValue = "500000000") @NetworkProperty
@@ -80,7 +59,6 @@
         @ConfigProperty(defaultValue = "5000000") @NetworkProperty long scheduleThrottleMaxGasLimit,
         @ConfigProperty(defaultValue = "true") @NetworkProperty boolean redirectTokenCalls,
         @ConfigProperty(value = "precompile.exchangeRateGasCost", defaultValue = "100") @NetworkProperty
->>>>>>> 7d8bad7a
                 long precompileExchangeRateGasCost,
         @ConfigProperty(value = "precompile.htsDefaultGasCost", defaultValue = "10000") @NetworkProperty
                 long precompileHtsDefaultGasCost,
