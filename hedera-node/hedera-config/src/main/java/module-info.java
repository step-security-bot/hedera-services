--- conflicted
+++ resolved
@@ -6,19 +6,11 @@
     exports com.hedera.node.config.types;
     exports com.hedera.node.config.validation;
 
-<<<<<<< HEAD
     requires transitive com.hedera.node.app.hapi.utils;
     requires transitive com.hedera.node.app.service.mono;
     requires transitive com.hedera.node.hapi;
+    requires transitive com.hedera.pbj.runtime;
     requires transitive com.swirlds.config;
     requires com.github.spotbugs.annotations;
     requires com.swirlds.common;
-=======
-    requires static com.github.spotbugs.annotations;
-    requires com.swirlds.config;
-    requires com.hedera.node.app.service.mono;
-    requires com.hedera.node.hapi;
-    requires com.hedera.node.app.hapi.utils;
-    requires com.hedera.pbj.runtime;
->>>>>>> a3533f41
 }