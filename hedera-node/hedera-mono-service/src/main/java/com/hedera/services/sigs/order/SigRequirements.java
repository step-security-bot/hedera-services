/*
 * Copyright (C) 2020-2022 Hedera Hashgraph, LLC
 *
 * Licensed under the Apache License, Version 2.0 (the "License");
 * you may not use this file except in compliance with the License.
 * You may obtain a copy of the License at
 *
 *      http://www.apache.org/licenses/LICENSE-2.0
 *
 * Unless required by applicable law or agreed to in writing, software
 * distributed under the License is distributed on an "AS IS" BASIS,
 * WITHOUT WARRANTIES OR CONDITIONS OF ANY KIND, either express or implied.
 * See the License for the specific language governing permissions and
 * limitations under the License.
 */
package com.hedera.services.sigs.order;

import static com.hedera.services.sigs.order.KeyOrderingFailure.IMMUTABLE_ACCOUNT;
import static com.hedera.services.sigs.order.KeyOrderingFailure.IMMUTABLE_CONTRACT;
import static com.hedera.services.sigs.order.KeyOrderingFailure.INVALID_ACCOUNT;
import static com.hedera.services.sigs.order.KeyOrderingFailure.INVALID_AUTORENEW_ACCOUNT;
import static com.hedera.services.sigs.order.KeyOrderingFailure.INVALID_CONTRACT;
import static com.hedera.services.sigs.order.KeyOrderingFailure.INVALID_TOPIC;
import static com.hedera.services.sigs.order.KeyOrderingFailure.MISSING_ACCOUNT;
import static com.hedera.services.sigs.order.KeyOrderingFailure.MISSING_TOKEN;
import static com.hedera.services.sigs.order.KeyOrderingFailure.NONE;
import static com.hedera.services.utils.EntityIdUtils.isAlias;
import static com.hedera.services.utils.MiscUtils.asUsableFcKey;
import static java.util.Collections.EMPTY_LIST;

import com.hedera.services.exceptions.UnknownHederaFunctionality;
import com.hedera.services.legacy.core.jproto.JKey;
import com.hedera.services.sigs.metadata.SigMetadataLookup;
import com.hedera.services.sigs.metadata.TokenSigningMetadata;
import com.hedera.services.state.submerkle.EntityId;
import com.hedera.services.utils.MiscUtils;
import com.hederahashgraph.api.proto.java.AccountAmount;
import com.hederahashgraph.api.proto.java.AccountID;
import com.hederahashgraph.api.proto.java.ConsensusCreateTopicTransactionBody;
import com.hederahashgraph.api.proto.java.ConsensusDeleteTopicTransactionBody;
import com.hederahashgraph.api.proto.java.ConsensusSubmitMessageTransactionBody;
import com.hederahashgraph.api.proto.java.ConsensusUpdateTopicTransactionBody;
import com.hederahashgraph.api.proto.java.ContractCreateTransactionBody;
import com.hederahashgraph.api.proto.java.ContractDeleteTransactionBody;
import com.hederahashgraph.api.proto.java.ContractUpdateTransactionBody;
import com.hederahashgraph.api.proto.java.CryptoAllowance;
import com.hederahashgraph.api.proto.java.CryptoCreateTransactionBody;
import com.hederahashgraph.api.proto.java.CryptoDeleteTransactionBody;
import com.hederahashgraph.api.proto.java.CryptoTransferTransactionBody;
import com.hederahashgraph.api.proto.java.FileCreateTransactionBody;
import com.hederahashgraph.api.proto.java.FileDeleteTransactionBody;
import com.hederahashgraph.api.proto.java.Key;
import com.hederahashgraph.api.proto.java.NftAllowance;
import com.hederahashgraph.api.proto.java.NftRemoveAllowance;
import com.hederahashgraph.api.proto.java.NftTransfer;
import com.hederahashgraph.api.proto.java.ScheduleCreateTransactionBody;
import com.hederahashgraph.api.proto.java.ScheduleID;
import com.hederahashgraph.api.proto.java.ScheduleSignTransactionBody;
import com.hederahashgraph.api.proto.java.TokenAllowance;
import com.hederahashgraph.api.proto.java.TokenAssociateTransactionBody;
import com.hederahashgraph.api.proto.java.TokenCreateTransactionBody;
import com.hederahashgraph.api.proto.java.TokenDissociateTransactionBody;
import com.hederahashgraph.api.proto.java.TokenFeeScheduleUpdateTransactionBody;
import com.hederahashgraph.api.proto.java.TokenID;
import com.hederahashgraph.api.proto.java.TokenTransferList;
import com.hederahashgraph.api.proto.java.TokenUpdateTransactionBody;
import com.hederahashgraph.api.proto.java.TransactionBody;
import java.util.ArrayList;
import java.util.Collections;
import java.util.EnumSet;
import java.util.List;
import java.util.Optional;
import java.util.Set;
import java.util.function.Function;
import java.util.function.Predicate;
import javax.annotation.Nullable;

/**
 * Encapsulates all policies related to which Hedera keys must have active signatures for a given
 * gRPC transaction to be valid.
 *
 * <p>Two strategy predicates are injected into this class, one with logic to decide if the WACL for
 * a file targeted by the gRPC transaction must have an active signature; and one with logic to make
 * an equivalent decision for a crypto account.
 */
public class SigRequirements {
    private static final Set<KeyOrderingFailure> INVALID_ACCOUNT_CODES =
            EnumSet.of(MISSING_ACCOUNT, IMMUTABLE_ACCOUNT);

    private final SignatureWaivers signatureWaivers;
    private final SigMetadataLookup sigMetaLookup;

    public SigRequirements(
            final SigMetadataLookup sigMetaLookup, final SignatureWaivers signatureWaivers) {
        this.sigMetaLookup = sigMetaLookup;
        this.signatureWaivers = signatureWaivers;
    }

    /**
     * Uses the provided factory to summarize an attempt to compute the canonical signing order of
     * the Hedera key(s) that must be active for the payer of the given gRPC transaction.
     *
     * @param txn the gRPC transaction of interest.
     * @param factory the result factory to use to summarize the listing attempt.
     * @param <T> the type of error report created by the factory.
     * @return a {@link SigningOrderResult} summarizing the listing attempt.
     */
    public <T> SigningOrderResult<T> keysForPayer(
            final TransactionBody txn, final SigningOrderResultFactory<T> factory) {
        return keysForPayer(txn, factory, null);
    }

    public <T> SigningOrderResult<T> keysForPayer(
            final TransactionBody txn,
            final SigningOrderResultFactory<T> factory,
            final @Nullable LinkedRefs linkedRefs) {
        return keysForPayer(txn, factory, linkedRefs, null);
    }

    /**
     * Uses the provided factory to summarize an attempt to compute the canonical signing order of
     * the Hedera key(s) that must be active for the payer of the given gRPC transaction.
     *
     * @param txn the gRPC transaction of interest.
     * @param factory the result factory to use to summarize the listing attempt.
     * @param linkedRefs if non-null, the accumulator to use to record all entities referenced
     *     during the attempt
     * @param payer the payer for the transaction, null to use the one in the transaction ID
     * @param <T> the type of error report created by the factory.
     * @return a {@link SigningOrderResult} summarizing the listing attempt.
     */
    public <T> SigningOrderResult<T> keysForPayer(
            final TransactionBody txn,
            final SigningOrderResultFactory<T> factory,
            final @Nullable LinkedRefs linkedRefs,
            final @Nullable AccountID payer) {
        if (linkedRefs != null) {
            linkedRefs.setSourceSignedAt(sigMetaLookup.sourceSignedAt());
        }
        return orderForPayer(
                factory, linkedRefs, payer == null ? txn.getTransactionID().getAccountID() : payer);
    }

    public <T> SigningOrderResult<T> keysForOtherParties(
            final TransactionBody txn, final SigningOrderResultFactory<T> factory) {
        return keysForOtherParties(txn, factory, null);
    }

    public <T> SigningOrderResult<T> keysForOtherParties(
            final TransactionBody txn,
            final SigningOrderResultFactory<T> factory,
            final @Nullable LinkedRefs linkedRefs) {
        return keysForOtherParties(txn, factory, linkedRefs, null);
    }

    /**
     * Uses the provided factory to summarize an attempt to compute the canonical signing order of
     * the Hedera key(s) that must be active for any Hedera entities involved in a non-payer role in
     * the given gRPC transaction. (Which could also include the payer crypto account.)
     *
     * @param txn the gRPC transaction of interest
     * @param factory the result factory to use to summarize the listing attempt
     * @param linkedRefs if non-null, the accumulator to use to record all entities referenced
     *     during the attempt
     * @param payer the payer for the transaction, null to use the one in the transaction ID
     * @param <T> the type of error report created by the factory
     * @return a {@link SigningOrderResult} summarizing the listing attempt
     */
    public <T> SigningOrderResult<T> keysForOtherParties(
            final TransactionBody txn,
            final SigningOrderResultFactory<T> factory,
            final @Nullable LinkedRefs linkedRefs,
            final @Nullable AccountID payer) {
        final var realPayer = payer == null ? txn.getTransactionID().getAccountID() : payer;
        final var cryptoOrder = forCrypto(txn, factory, linkedRefs, realPayer);
        if (cryptoOrder != null) {
            return cryptoOrder;
        }
        final var consensusOrder = forConsensus(txn, factory, linkedRefs, realPayer);
        if (consensusOrder != null) {
            return consensusOrder;
        }
        final var tokenOrder = forToken(txn, factory, linkedRefs, realPayer);
        if (tokenOrder != null) {
            return tokenOrder;
        }
        final var scheduleOrder = forSchedule(txn, factory, linkedRefs, realPayer);
        if (scheduleOrder != null) {
            return scheduleOrder;
        }
        var fileOrder = forFile(txn, factory, linkedRefs, realPayer);
        if (fileOrder != null) {
            return fileOrder;
        }
        final var contractOrder = forContract(txn, factory, linkedRefs);
        if (contractOrder != null) {
            return contractOrder;
        }
        return SigningOrderResult.noKnownKeys();
    }

    private <T> SigningOrderResult<T> orderForPayer(
            final SigningOrderResultFactory<T> factory,
            final @Nullable LinkedRefs linkedRefs,
            final AccountID payer) {
        final var result = sigMetaLookup.accountSigningMetaFor(payer, linkedRefs);
        if (result.succeeded()) {
            return factory.forValidOrder(List.of(result.metadata().key()));
        } else {
            if (INVALID_ACCOUNT_CODES.contains(result.failureIfAny())) {
                return factory.forInvalidAccount();
            } else {
                return factory.forGeneralPayerError();
            }
        }
    }

    private <T> SigningOrderResult<T> forContract(
            final TransactionBody txn,
            final SigningOrderResultFactory<T> factory,
            final @Nullable LinkedRefs linkedRefs) {
        if (txn.hasContractCreateInstance()) {
            return contractCreate(txn.getContractCreateInstance(), factory, linkedRefs);
        } else if (txn.hasContractUpdateInstance()) {
            return contractUpdate(txn.getContractUpdateInstance(), factory, linkedRefs);
        } else if (txn.hasContractDeleteInstance()) {
            return contractDelete(txn.getContractDeleteInstance(), factory, linkedRefs);
        } else {
            return null;
        }
    }

    private <T> SigningOrderResult<T> forCrypto(
            final TransactionBody txn,
            final SigningOrderResultFactory<T> factory,
            final @Nullable LinkedRefs linkedRefs,
            final AccountID payer) {
        if (txn.hasCryptoCreateAccount()) {
            return cryptoCreate(txn.getCryptoCreateAccount(), factory);
        } else if (txn.hasCryptoTransfer()) {
            return cryptoTransfer(payer, txn.getCryptoTransfer(), factory, linkedRefs);
        } else if (txn.hasCryptoUpdateAccount()) {
            return cryptoUpdate(payer, txn, factory, linkedRefs);
        } else if (txn.hasCryptoDelete()) {
            return cryptoDelete(payer, txn.getCryptoDelete(), factory, linkedRefs);
        } else if (txn.hasCryptoApproveAllowance()) {
            final var approveTxn = txn.getCryptoApproveAllowance();
            return cryptoApproveAllowance(
                    payer,
                    approveTxn.getCryptoAllowancesList(),
                    approveTxn.getTokenAllowancesList(),
                    approveTxn.getNftAllowancesList(),
                    factory,
                    linkedRefs);
        } else if (txn.hasCryptoDeleteAllowance()) {
            final var deleteAllowanceTxn = txn.getCryptoDeleteAllowance();
            return cryptoDeleteAllowance(
                    payer, deleteAllowanceTxn.getNftAllowancesList(), factory, linkedRefs);
        } else {
            return null;
        }
    }

    private <T> SigningOrderResult<T> forSchedule(
            final TransactionBody txn,
            final SigningOrderResultFactory<T> factory,
            final @Nullable LinkedRefs linkedRefs,
            final AccountID payer) {
        if (txn.hasScheduleCreate()) {
            return scheduleCreate(payer, txn, txn.getScheduleCreate(), factory, linkedRefs);
        } else if (txn.hasScheduleSign()) {
            return scheduleSign(txn.getScheduleSign(), factory, linkedRefs);
        } else if (txn.hasScheduleDelete()) {
            return scheduleDelete(txn.getScheduleDelete().getScheduleID(), factory, linkedRefs);
        } else {
            return null;
        }
    }

    private <T> SigningOrderResult<T> forToken(
            final TransactionBody txn,
            final SigningOrderResultFactory<T> factory,
            final @Nullable LinkedRefs linkedRefs,
            final AccountID payer) {
        if (txn.hasTokenCreation()) {
            return tokenCreate(payer, txn.getTokenCreation(), factory, linkedRefs);
        } else if (txn.hasTokenAssociate()) {
            return tokenAssociate(payer, txn.getTokenAssociate(), factory, linkedRefs);
        } else if (txn.hasTokenDissociate()) {
            return tokenDissociate(payer, txn.getTokenDissociate(), factory, linkedRefs);
        } else if (txn.hasTokenFreeze()) {
            return tokenFreezing(txn.getTokenFreeze().getToken(), factory, linkedRefs);
        } else if (txn.hasTokenUnfreeze()) {
            return tokenFreezing(txn.getTokenUnfreeze().getToken(), factory, linkedRefs);
        } else if (txn.hasTokenGrantKyc()) {
            return tokenKnowing(txn.getTokenGrantKyc().getToken(), factory, linkedRefs);
        } else if (txn.hasTokenRevokeKyc()) {
            return tokenKnowing(txn.getTokenRevokeKyc().getToken(), factory, linkedRefs);
        } else if (txn.hasTokenMint()) {
            return tokenRefloating(txn.getTokenMint().getToken(), factory, linkedRefs);
        } else if (txn.hasTokenBurn()) {
            return tokenRefloating(txn.getTokenBurn().getToken(), factory, linkedRefs);
        } else if (txn.hasTokenWipe()) {
            return tokenWiping(txn.getTokenWipe().getToken(), factory, linkedRefs);
        } else if (txn.hasTokenDeletion()) {
            return tokenMutates(txn.getTokenDeletion().getToken(), factory, linkedRefs);
        } else if (txn.hasTokenUpdate()) {
            return tokenUpdates(payer, txn.getTokenUpdate(), factory, linkedRefs);
        } else if (txn.hasTokenFeeScheduleUpdate()) {
            return tokenFeeScheduleUpdates(
                    payer, txn.getTokenFeeScheduleUpdate(), factory, linkedRefs);
        } else if (txn.hasTokenPause()) {
            return tokenPausing(txn.getTokenPause().getToken(), factory, linkedRefs);
        } else if (txn.hasTokenUnpause()) {
            return tokenPausing(txn.getTokenUnpause().getToken(), factory, linkedRefs);
        } else {
            return null;
        }
    }

    private <T> SigningOrderResult<T> forFile(
            final TransactionBody txn,
            final SigningOrderResultFactory<T> factory,
            final @Nullable LinkedRefs linkedRefs,
            final AccountID payer) {
        if (txn.hasFileCreate()) {
            return fileCreate(txn.getFileCreate(), factory);
        } else if (txn.hasFileAppend()) {
            return fileAppend(txn, factory, linkedRefs, payer);
        } else if (txn.hasFileUpdate()) {
            return fileUpdate(txn, factory, linkedRefs, payer);
        } else if (txn.hasFileDelete()) {
            return fileDelete(txn.getFileDelete(), factory, linkedRefs);
        } else {
            return null;
        }
    }

    private <T> SigningOrderResult<T> forConsensus(
            final TransactionBody txn,
            final SigningOrderResultFactory<T> factory,
            final @Nullable LinkedRefs linkedRefs,
            final AccountID payer) {
        if (txn.hasConsensusCreateTopic()) {
            return topicCreate(payer, txn.getConsensusCreateTopic(), factory, linkedRefs);
        } else if (txn.hasConsensusSubmitMessage()) {
            return messageSubmit(txn.getConsensusSubmitMessage(), factory, linkedRefs);
        } else if (txn.hasConsensusUpdateTopic()) {
            return topicUpdate(payer, txn.getConsensusUpdateTopic(), factory, linkedRefs);
        } else if (txn.hasConsensusDeleteTopic()) {
            return topicDelete(txn.getConsensusDeleteTopic(), factory, linkedRefs);
        } else {
            return null;
        }
    }

    private <T> SigningOrderResult<T> contractDelete(
            final ContractDeleteTransactionBody op,
            final SigningOrderResultFactory<T> factory,
            final @Nullable LinkedRefs linkedRefs) {
        List<JKey> required = EMPTY_LIST;

        var target = op.getContractID();
        var targetResult = sigMetaLookup.aliasableContractSigningMetaFor(target, linkedRefs);
        if (!targetResult.succeeded()) {
            return contractFailure(targetResult.failureIfAny(), factory);
        }
        required = mutable(required);
        required.add(targetResult.metadata().key());

        if (op.hasTransferAccountID()) {
            var beneficiary = op.getTransferAccountID();
            var beneficiaryResult = sigMetaLookup.accountSigningMetaFor(beneficiary, linkedRefs);
            if (!beneficiaryResult.succeeded()) {
                return factory.forInvalidAccount();
            } else if (beneficiaryResult.metadata().receiverSigRequired()) {
                required.add(beneficiaryResult.metadata().key());
            }
        } else if (op.hasTransferContractID()) {
            var beneficiary = op.getTransferContractID();
            var beneficiaryResult =
                    sigMetaLookup.aliasableContractSigningMetaFor(beneficiary, linkedRefs);
            if (!beneficiaryResult.succeeded()) {
                return factory.forInvalidContract();
            } else if (beneficiaryResult.metadata().receiverSigRequired()) {
                required.add(beneficiaryResult.metadata().key());
            }
        }

        return factory.forValidOrder(required);
    }

    private <T> SigningOrderResult<T> contractUpdate(
            final ContractUpdateTransactionBody op,
            final SigningOrderResultFactory<T> factory,
            final @Nullable LinkedRefs linkedRefs) {
        List<JKey> required = EMPTY_LIST;

        var target = op.getContractID();
        var result = sigMetaLookup.aliasableContractSigningMetaFor(target, linkedRefs);
        if (needsCurrentAdminSig(op)) {
            if (!result.succeeded()) {
                return contractFailure(result.failureIfAny(), factory);
            }
            required = mutable(required);
            required.add(result.metadata().key());
        }
        if (hasNonDeprecatedAdminKey(op)) {
            var candidate = asUsableFcKey(op.getAdminKey());
            required = mutable(required);
            candidate.ifPresent(required::add);
        }
        if (hasAutoRenewId(op)) {
            var autoRenewAccountResult =
                    sigMetaLookup.accountSigningMetaFor(op.getAutoRenewAccountId(), linkedRefs);
            if (!autoRenewAccountResult.succeeded()) {
                return accountFailure(INVALID_AUTORENEW_ACCOUNT, factory);
            }
            required = mutable(required);
            required.add(autoRenewAccountResult.metadata().key());
        }

        return factory.forValidOrder(required);
    }

    private boolean needsCurrentAdminSig(final ContractUpdateTransactionBody op) {
        return !op.hasExpirationTime()
                || hasNonDeprecatedAdminKey(op)
                || op.hasProxyAccountID()
                || op.hasAutoRenewPeriod()
                || op.hasFileID()
                || op.getMemo().length() > 0;
    }

    private boolean hasNonDeprecatedAdminKey(final ContractUpdateTransactionBody op) {
        return op.hasAdminKey() && !op.getAdminKey().hasContractID();
    }

    private <T> SigningOrderResult<T> contractCreate(
            final ContractCreateTransactionBody op,
            final SigningOrderResultFactory<T> factory,
            final @Nullable LinkedRefs linkedRefs) {
        List<JKey> required = EMPTY_LIST;

        var key = op.getAdminKey();
        if (!key.hasContractID()) {
            var candidate = asUsableFcKey(key);
            if (candidate.isPresent()) {
                required = mutable(required);
                required.add(candidate.get());
            }
        }
        if (hasAutoRenewId(op)) {
            var autoRenewAccountResult =
                    sigMetaLookup.accountSigningMetaFor(op.getAutoRenewAccountId(), linkedRefs);
            if (!autoRenewAccountResult.succeeded()) {
                return accountFailure(INVALID_AUTORENEW_ACCOUNT, factory);
            }
            required = mutable(required);
            required.add(autoRenewAccountResult.metadata().key());
        }
        return !required.isEmpty()
                ? factory.forValidOrder(required)
                : SigningOrderResult.noKnownKeys();
    }

    private boolean hasAutoRenewId(final ContractCreateTransactionBody op) {
        return op.hasAutoRenewAccountId()
                && !EntityId.fromGrpcAccountId(op.getAutoRenewAccountId())
                        .equals(EntityId.MISSING_ENTITY_ID);
    }

    private boolean hasAutoRenewId(final ContractUpdateTransactionBody op) {
        return op.hasAutoRenewAccountId()
                && !EntityId.fromGrpcAccountId(op.getAutoRenewAccountId())
                        .equals(EntityId.MISSING_ENTITY_ID);
    }

    private <T> SigningOrderResult<T> fileDelete(
            final FileDeleteTransactionBody op,
            final SigningOrderResultFactory<T> factory,
            final @Nullable LinkedRefs linkedRefs) {
        var target = op.getFileID();
        var targetResult = sigMetaLookup.fileSigningMetaFor(target, linkedRefs);
        if (!targetResult.succeeded()) {
            return factory.forMissingFile();
        } else {
            var wacl = targetResult.metadata().wacl();
            return wacl.isEmpty()
                    ? SigningOrderResult.noKnownKeys()
                    : factory.forValidOrder(List.of(wacl));
        }
    }

    private <T> SigningOrderResult<T> fileUpdate(
            final TransactionBody fileUpdateTxn,
            final SigningOrderResultFactory<T> factory,
            final @Nullable LinkedRefs linkedRefs,
            final AccountID payer) {
        final var newWaclMustSign = !signatureWaivers.isNewFileWaclWaived(fileUpdateTxn, payer);
        final var targetWaclMustSign =
                !signatureWaivers.isTargetFileWaclWaived(fileUpdateTxn, payer);
        final var op = fileUpdateTxn.getFileUpdate();
        final var target = op.getFileID();
        final var targetResult = sigMetaLookup.fileSigningMetaFor(target, linkedRefs);
        if (!targetResult.succeeded()) {
            return factory.forMissingFile();
        } else {
            List<JKey> required = new ArrayList<>();
            if (targetWaclMustSign) {
                var wacl = targetResult.metadata().wacl();
                if (!wacl.isEmpty()) {
                    required.add(wacl);
                }
            }
            if (newWaclMustSign && op.hasKeys()) {
                var candidate = asUsableFcKey(Key.newBuilder().setKeyList(op.getKeys()).build());
                candidate.ifPresent(required::add);
            }
            return factory.forValidOrder(required);
        }
    }

    private <T> SigningOrderResult<T> fileAppend(
            final TransactionBody fileAppendTxn,
            final SigningOrderResultFactory<T> factory,
            final @Nullable LinkedRefs linkedRefs,
            final AccountID payer) {
        final var targetWaclMustSign =
                !signatureWaivers.isAppendFileWaclWaived(fileAppendTxn, payer);
        final var op = fileAppendTxn.getFileAppend();
        var target = op.getFileID();
        var targetResult = sigMetaLookup.fileSigningMetaFor(target, linkedRefs);
        if (!targetResult.succeeded()) {
            return factory.forMissingFile();
        } else {
            if (targetWaclMustSign) {
                var wacl = targetResult.metadata().wacl();
                return wacl.isEmpty()
                        ? SigningOrderResult.noKnownKeys()
                        : factory.forValidOrder(List.of(wacl));
            } else {
                return SigningOrderResult.noKnownKeys();
            }
        }
    }

    private <T> SigningOrderResult<T> fileCreate(
            final FileCreateTransactionBody op, final SigningOrderResultFactory<T> factory) {
        var candidate = asUsableFcKey(Key.newBuilder().setKeyList(op.getKeys()).build());
        return candidate.isPresent()
                ? factory.forValidOrder(List.of(candidate.get()))
                : SigningOrderResult.noKnownKeys();
    }

    private <T> SigningOrderResult<T> cryptoApproveAllowance(
            final AccountID payer,
            final List<CryptoAllowance> cryptoAllowancesList,
            final List<TokenAllowance> tokenAllowancesList,
            final List<NftAllowance> nftAllowancesList,
            final SigningOrderResultFactory<T> factory,
            final @Nullable LinkedRefs linkedRefs) {
        List<JKey> requiredKeys = new ArrayList<>();

        for (final var allowance : cryptoAllowancesList) {
            final var owner = allowance.getOwner();
            if (includeOwnerIfNecessary(payer, owner, requiredKeys, linkedRefs) != NONE) {
                return factory.forInvalidAllowanceOwner();
            }
        }
        for (final var allowance : tokenAllowancesList) {
            final var owner = allowance.getOwner();
            if (includeOwnerIfNecessary(payer, owner, requiredKeys, linkedRefs) != NONE) {
                return factory.forInvalidAllowanceOwner();
            }
        }
        for (final var allowance : nftAllowancesList) {
            final var ownerId = allowance.getOwner();
            var operatorId =
                    allowance.hasDelegatingSpender() ? allowance.getDelegatingSpender() : ownerId;
            // Only the owner can grant approveForAll
            if (allowance.getApprovedForAll().getValue()) {
                operatorId = ownerId;
            }
            if (includeOwnerIfNecessary(payer, operatorId, requiredKeys, linkedRefs) != NONE) {
                if (operatorId == ownerId) {
                    return factory.forInvalidAllowanceOwner();
                } else {
                    return factory.forInvalidDelegatingSpender();
                }
            }
        }

        return factory.forValidOrder(requiredKeys);
    }

    private <T> SigningOrderResult<T> cryptoDeleteAllowance(
            final AccountID payer,
            final List<NftRemoveAllowance> nftAllowancesList,
            final SigningOrderResultFactory<T> factory,
            final @Nullable LinkedRefs linkedRefs) {
        List<JKey> requiredKeys = new ArrayList<>();
        for (final var allowance : nftAllowancesList) {
            final var owner = allowance.getOwner();
            if (includeOwnerIfNecessary(payer, owner, requiredKeys, linkedRefs) != NONE) {
                return factory.forInvalidAllowanceOwner();
            }
        }

        return factory.forValidOrder(requiredKeys);
    }

    private <T> SigningOrderResult<T> cryptoDelete(
            final AccountID payer,
            final CryptoDeleteTransactionBody op,
            final SigningOrderResultFactory<T> factory,
            final @Nullable LinkedRefs linkedRefs) {
        List<JKey> required = EMPTY_LIST;

        var target = op.getDeleteAccountID();
        if (!payer.equals(target)) {
            var targetResult = sigMetaLookup.accountSigningMetaFor(target, linkedRefs);
            if (!targetResult.succeeded()) {
                return accountFailure(targetResult.failureIfAny(), factory);
            }
            required = mutable(required);
            required.add(targetResult.metadata().key());
        }

        var beneficiary = op.getTransferAccountID();
        if (!payer.equals(beneficiary)) {
            var beneficiaryResult = sigMetaLookup.accountSigningMetaFor(beneficiary, linkedRefs);
            if (!beneficiaryResult.succeeded()) {
                return accountFailure(beneficiaryResult.failureIfAny(), factory);
            } else if (beneficiaryResult.metadata().receiverSigRequired()) {
                required = mutable(required);
                required.add(beneficiaryResult.metadata().key());
            }
        }

        return factory.forValidOrder(required);
    }

    private <T> SigningOrderResult<T> cryptoUpdate(
            final AccountID payer,
            final TransactionBody cryptoUpdateTxn,
            final SigningOrderResultFactory<T> factory,
            final @Nullable LinkedRefs linkedRefs) {
        List<JKey> required = EMPTY_LIST;
        final var newAccountKeyMustSign =
                !signatureWaivers.isNewAccountKeyWaived(cryptoUpdateTxn, payer);
        final var targetAccountKeyMustSign =
                !signatureWaivers.isTargetAccountKeyWaived(cryptoUpdateTxn, payer);
        final var op = cryptoUpdateTxn.getCryptoUpdateAccount();
        var target = op.getAccountIDToUpdate();
        var result = sigMetaLookup.accountSigningMetaFor(target, linkedRefs);
        if (!result.succeeded()) {
            return accountFailure(result.failureIfAny(), factory);
        } else {
            if (targetAccountKeyMustSign && !payer.equals(target)) {
                required = mutable(required);
                required.add(result.metadata().key());
            }
            if (newAccountKeyMustSign && op.hasKey()) {
                required = mutable(required);
                var candidate = asUsableFcKey(op.getKey());
                candidate.ifPresent(required::add);
            }
        }

        return factory.forValidOrder(required);
    }

    private <T> SigningOrderResult<T> cryptoTransfer(
            final AccountID payer,
            final CryptoTransferTransactionBody op,
            final SigningOrderResultFactory<T> factory,
            final @Nullable LinkedRefs linkedRefs) {
        List<JKey> required = new ArrayList<>();

        KeyOrderingFailure failure;
        for (TokenTransferList xfers : op.getTokenTransfersList()) {
            for (AccountAmount adjust : xfers.getTransfersList()) {
                if ((failure = includeIfNecessary(payer, adjust, required, true, linkedRefs, false))
                        != NONE) {
                    return accountFailure(failure, factory);
                }
            }
            final var token = xfers.getToken();
            for (NftTransfer adjust : xfers.getNftTransfersList()) {
                final var sender = adjust.getSenderAccountID();
                if ((failure =
                                nftIncludeIfNecessary(
                                        payer,
                                        sender,
                                        null,
                                        adjust.getIsApproval(),
                                        required,
                                        token,
                                        op,
                                        linkedRefs,
                                        false))
                        != NONE) {
                    return accountFailure(failure, factory);
                }
                final var receiver = adjust.getReceiverAccountID();
                if ((failure =
                                nftIncludeIfNecessary(
                                        payer,
                                        receiver,
                                        sender,
                                        false,
                                        required,
                                        token,
                                        op,
                                        linkedRefs,
                                        true))
                        != NONE) {
                    return (failure == MISSING_TOKEN)
                            ? factory.forMissingToken()
                            : accountFailure(failure, factory);
                }
            }
        }
        for (AccountAmount adjust : op.getTransfers().getAccountAmountsList()) {
            if ((failure = includeIfNecessary(payer, adjust, required, true, linkedRefs, true))
                    != NONE) {
                return accountFailure(failure, factory);
            }
        }

        return factory.forValidOrder(required);
    }

    private <T> SigningOrderResult<T> contractFailure(
            KeyOrderingFailure type, SigningOrderResultFactory<T> factory) {
        if (type == INVALID_CONTRACT) {
            return factory.forInvalidContract();
        } else if (type == IMMUTABLE_CONTRACT) {
            return factory.forImmutableContract();
        } else {
            return factory.forGeneralError();
        }
    }

    private <T> SigningOrderResult<T> accountFailure(
            KeyOrderingFailure type, SigningOrderResultFactory<T> factory) {
        if (type == INVALID_ACCOUNT || type == IMMUTABLE_ACCOUNT) {
            return factory.forInvalidAccount();
        } else if (type == MISSING_ACCOUNT) {
            return factory.forMissingAccount();
        } else if (type == INVALID_AUTORENEW_ACCOUNT) {
            return factory.forInvalidAutoRenewAccount();
        } else {
            return factory.forGeneralError();
        }
    }

    private <T> SigningOrderResult<T> topicFailure(
            KeyOrderingFailure type, SigningOrderResultFactory<T> factory) {
        if (type == INVALID_TOPIC) {
            return factory.forMissingTopic();
        } else {
            return factory.forGeneralError();
        }
    }

    private List<JKey> mutable(List<JKey> required) {
        return (required == EMPTY_LIST) ? new ArrayList<>() : required;
    }

    private <T> SigningOrderResult<T> cryptoCreate(
            CryptoCreateTransactionBody op, SigningOrderResultFactory<T> factory) {
        if (!op.getReceiverSigRequired()) {
            return SigningOrderResult.noKnownKeys();
        } else {
            var candidate = asUsableFcKey(op.getKey());
            return candidate.isPresent()
                    ? factory.forValidOrder(List.of(candidate.get()))
                    : SigningOrderResult.noKnownKeys();
        }
    }

    private <T> SigningOrderResult<T> topicCreate(
            final AccountID payer,
            final ConsensusCreateTopicTransactionBody op,
            final SigningOrderResultFactory<T> factory,
            final @Nullable LinkedRefs linkedRefs) {
        final List<JKey> required = new ArrayList<>();

        addToMutableReqIfPresent(
                op,
                ConsensusCreateTopicTransactionBody::hasAdminKey,
                ConsensusCreateTopicTransactionBody::getAdminKey,
                required);
        if (addAccount(
                        payer,
                        op,
                        ConsensusCreateTopicTransactionBody::hasAutoRenewAccount,
                        ConsensusCreateTopicTransactionBody::getAutoRenewAccount,
                        required,
                        linkedRefs)
                != NONE) {
            return accountFailure(INVALID_AUTORENEW_ACCOUNT, factory);
        }

        return factory.forValidOrder(required);
    }

    private <T> SigningOrderResult<T> tokenCreate(
            final AccountID payer,
            final TokenCreateTransactionBody op,
            final SigningOrderResultFactory<T> factory,
            final @Nullable LinkedRefs linkedRefs) {
        final List<JKey> required = new ArrayList<>();

        final var failure =
                addAccount(
                        payer,
                        op,
                        TokenCreateTransactionBody::hasTreasury,
                        TokenCreateTransactionBody::getTreasury,
                        required,
                        linkedRefs);
        if (failure != NONE) {
            return accountFailure(failure, factory);
        }
        final var couldAddAutoRenew =
                addAccount(
                                payer,
                                op,
                                TokenCreateTransactionBody::hasAutoRenewAccount,
                                TokenCreateTransactionBody::getAutoRenewAccount,
                                required,
                                linkedRefs)
                        == NONE;
        if (!couldAddAutoRenew) {
            return accountFailure(INVALID_AUTORENEW_ACCOUNT, factory);
        }
        addToMutableReqIfPresent(
                op,
                TokenCreateTransactionBody::hasAdminKey,
                TokenCreateTransactionBody::getAdminKey,
                required);
        for (var customFee : op.getCustomFeesList()) {
            final var collector = customFee.getFeeCollectorAccountId();
            /* A fractional fee collector and a collector for a fixed fee denominated
            in the units of the newly created token both must always sign a TokenCreate,
            since these are automatically associated to the newly created token. */
            boolean couldAddCollector;
            if (customFee.hasFixedFee()) {
                final var fixedFee = customFee.getFixedFee();
                final var alwaysAdd =
                        fixedFee.hasDenominatingTokenId()
                                && fixedFee.getDenominatingTokenId().getTokenNum() == 0L;
                couldAddCollector =
                        addAccount(payer, collector, required, alwaysAdd, linkedRefs) == NONE;
            } else if (customFee.hasFractionalFee()) {
                couldAddCollector =
                        addAccount(payer, collector, required, true, linkedRefs) == NONE;
            } else {
                final var royaltyFee = customFee.getRoyaltyFee();
                var alwaysAdd = false;
                if (royaltyFee.hasFallbackFee()) {
                    final var fFee = royaltyFee.getFallbackFee();
                    alwaysAdd =
                            fFee.hasDenominatingTokenId()
                                    && fFee.getDenominatingTokenId().getTokenNum() == 0;
                }
                couldAddCollector =
                        addAccount(payer, collector, required, alwaysAdd, linkedRefs) == NONE;
            }
            if (!couldAddCollector) {
                return factory.forInvalidFeeCollector();
            }
        }

        return factory.forValidOrder(required);
    }

    private <T> SigningOrderResult<T> tokenFreezing(
            final TokenID id,
            final SigningOrderResultFactory<T> factory,
            final @Nullable LinkedRefs linkedRefs) {
        return tokenAdjusts(id, factory, TokenSigningMetadata::freezeKey, linkedRefs);
    }

    private <T> SigningOrderResult<T> tokenKnowing(
            final TokenID id,
            final SigningOrderResultFactory<T> factory,
            final @Nullable LinkedRefs linkedRefs) {
        return tokenAdjusts(id, factory, TokenSigningMetadata::kycKey, linkedRefs);
    }

    private <T> SigningOrderResult<T> tokenRefloating(
            final TokenID id,
            final SigningOrderResultFactory<T> factory,
            final @Nullable LinkedRefs linkedRefs) {
        return tokenAdjusts(id, factory, TokenSigningMetadata::supplyKey, linkedRefs);
    }

    private <T> SigningOrderResult<T> tokenWiping(
            final TokenID id,
            final SigningOrderResultFactory<T> factory,
            final @Nullable LinkedRefs linkedRefs) {
        return tokenAdjusts(id, factory, TokenSigningMetadata::wipeKey, linkedRefs);
    }

    private <T> SigningOrderResult<T> tokenPausing(
            final TokenID id,
            final SigningOrderResultFactory<T> factory,
            final @Nullable LinkedRefs linkedRefs) {
        return tokenAdjusts(id, factory, TokenSigningMetadata::pauseKey, linkedRefs);
    }

    private <T> SigningOrderResult<T> tokenFeeScheduleUpdates(
            final AccountID payer,
            final TokenFeeScheduleUpdateTransactionBody op,
            final SigningOrderResultFactory<T> factory,
            final @Nullable LinkedRefs linkedRefs) {
        final var id = op.getTokenId();
        var result = sigMetaLookup.tokenSigningMetaFor(id, linkedRefs);
        if (result.succeeded()) {
            final var feeScheduleKey = result.metadata().feeScheduleKey();
            if (feeScheduleKey.isPresent()) {
                final List<JKey> required = new ArrayList<>();
                required.add(feeScheduleKey.get());
                for (var customFee : op.getCustomFeesList()) {
                    final var collector = customFee.getFeeCollectorAccountId();
                    final var couldAddCollector =
                            addAccountIfReceiverSigRequired(payer, collector, required, linkedRefs)
                                    == NONE;
                    if (!couldAddCollector) {
                        return factory.forInvalidFeeCollector();
                    }
                }
                return factory.forValidOrder(required);
            } else {
                /* We choose to fail with TOKEN_HAS_NO_FEE_SCHEDULE_KEY downstream in transition logic */
                return SigningOrderResult.noKnownKeys();
            }
        } else {
            return factory.forMissingToken();
        }
    }

    private <T> SigningOrderResult<T> tokenUpdates(
            final AccountID payer,
            final TokenUpdateTransactionBody op,
            final SigningOrderResultFactory<T> factory,
            final LinkedRefs linkedRefs) {
        List<Function<TokenSigningMetadata, Optional<JKey>>> nonAdminReqs = Collections.emptyList();
        final var basic = tokenMutates(op.getToken(), factory, nonAdminReqs, linkedRefs);
        if (basic.hasErrorReport()) {
            return basic;
        }

        var required = basic.getOrderedKeys();
        if (addAccount(
                        payer,
                        op,
                        TokenUpdateTransactionBody::hasAutoRenewAccount,
                        TokenUpdateTransactionBody::getAutoRenewAccount,
                        required,
                        linkedRefs)
                != NONE) {
            return accountFailure(INVALID_AUTORENEW_ACCOUNT, factory);
        }
        KeyOrderingFailure failure;
        if ((failure =
                        addAccount(
                                payer,
                                op,
                                TokenUpdateTransactionBody::hasTreasury,
                                TokenUpdateTransactionBody::getTreasury,
                                required,
                                linkedRefs))
                != NONE) {
            return accountFailure(failure, factory);
        }
        addToMutableReqIfPresent(
                op,
                TokenUpdateTransactionBody::hasAdminKey,
                TokenUpdateTransactionBody::getAdminKey,
                required);
        return basic;
    }

    private KeyOrderingFailure addAccountIfReceiverSigRequired(
            final AccountID payer,
            final AccountID id,
            final List<JKey> reqs,
            final @Nullable LinkedRefs linkedRefs) {
        return addAccount(payer, id, reqs, false, linkedRefs);
    }

    private <T> KeyOrderingFailure addAccount(
            final AccountID payer,
            final T op,
            final Predicate<T> isPresent,
            final Function<T, AccountID> getter,
            final List<JKey> reqs,
            final @Nullable LinkedRefs linkedRefs) {
        if (isPresent.test(op)) {
            return addAccount(payer, getter.apply(op), reqs, true, linkedRefs);
        }
        return NONE;
    }

    private KeyOrderingFailure addAccount(
            final AccountID payer,
            final AccountID id,
            final List<JKey> reqs,
            final boolean alwaysAdd,
            final @Nullable LinkedRefs linkedRefs) {
        if (!payer.equals(id)) {
            var result = sigMetaLookup.accountSigningMetaFor(id, linkedRefs);
            if (result.succeeded()) {
                final var metadata = result.metadata();
                if (alwaysAdd || metadata.receiverSigRequired()) {
                    reqs.add(metadata.key());
                }
            } else {
                return result.failureIfAny();
            }
        }
        return NONE;
    }

    private <T> SigningOrderResult<T> tokenMutates(
            final TokenID id,
            final SigningOrderResultFactory<T> factory,
            final @Nullable LinkedRefs linkedRefs) {
        return tokenMutates(id, factory, Collections.emptyList(), linkedRefs);
    }

    private <T> SigningOrderResult<T> tokenMutates(
            final TokenID id,
            final SigningOrderResultFactory<T> factory,
            final List<Function<TokenSigningMetadata, Optional<JKey>>> optionalKeyLookups,
            final @Nullable LinkedRefs linkedRefs) {
        List<JKey> required = new ArrayList<>();

        var result = sigMetaLookup.tokenSigningMetaFor(id, linkedRefs);
        if (result.succeeded()) {
            var meta = result.metadata();
            meta.adminKey().ifPresent(required::add);
            optionalKeyLookups.forEach(
                    lookup -> {
                        var candidate = lookup.apply(meta);
                        candidate.ifPresent(required::add);
                    });
        } else {
            return factory.forMissingToken();
        }
        return factory.forValidOrder(required);
    }

    private <T> SigningOrderResult<T> tokenAdjusts(
            final TokenID id,
            final SigningOrderResultFactory<T> factory,
            final Function<TokenSigningMetadata, Optional<JKey>> optionalKeyLookup,
            final LinkedRefs linkedRefs) {
        List<JKey> required = EMPTY_LIST;

        var result = sigMetaLookup.tokenSigningMetaFor(id, linkedRefs);
        if (result.succeeded()) {
            var optionalKey = optionalKeyLookup.apply(result.metadata());
            if (optionalKey.isPresent()) {
                required = mutable(required);
                required.add(optionalKey.get());
            } else {
                return SigningOrderResult.noKnownKeys();
            }
        } else {
            return factory.forMissingToken();
        }
        return factory.forValidOrder(required);
    }

    private <T> SigningOrderResult<T> tokenAssociate(
            final AccountID payer,
            final TokenAssociateTransactionBody op,
            final SigningOrderResultFactory<T> factory,
            final @Nullable LinkedRefs linkedRefs) {
        return forSingleAccount(payer, op.getAccount(), factory, linkedRefs);
    }

    private <T> SigningOrderResult<T> tokenDissociate(
            AccountID payer,
            TokenDissociateTransactionBody op,
            SigningOrderResultFactory<T> factory,
            final @Nullable LinkedRefs linkedRefs) {
        return forSingleAccount(payer, op.getAccount(), factory, linkedRefs);
    }

    private <T> SigningOrderResult<T> scheduleCreate(
            final AccountID payer,
            final TransactionBody txn,
            final ScheduleCreateTransactionBody op,
            final SigningOrderResultFactory<T> factory,
            final @Nullable LinkedRefs linkedRefs) {
        List<JKey> required = new ArrayList<>();

        addToMutableReqIfPresent(
                op,
                ScheduleCreateTransactionBody::hasAdminKey,
                ScheduleCreateTransactionBody::getAdminKey,
                required);

        // We need to always add the custom payer to the sig requirements even if it equals the
        // payer.
        // It is still part of the "other" parties and we need to know to store it's key with the
        // schedule
        // in all cases. This fixes a case where the ScheduleCreate payer and the custom payer are
        // the same payer,
        // which would cause the custom payers signature to not get stored and then a ScheduleSign
        // would
        // not execute the transaction without and extra signature from the custom payer.
        if (op.hasPayerAccountID()) {
            var payerResult =
                    sigMetaLookup.accountSigningMetaFor(op.getPayerAccountID(), linkedRefs);
            if (!payerResult.succeeded()) {
                return accountFailure(payerResult.failureIfAny(), factory);
            } else {
                var dupKey = payerResult.metadata().key().duplicate();
                dupKey.setForScheduledTxn(true);
                required.add(dupKey);
            }
        }

        // Payer must equal the transaction account ID for scheduled transactions. Scheduled
        // transactions do not
        // currently track any custom payer that was put on them at creation. There shouldn't
        // currently be any
        // code path to get to this anyway. If we ever allow scheduled transactions to contain
        // scheduled transactions
        // then this will need to change.
        if (!payer.equals(txn.getTransactionID().getAccountID())) {
            return factory.forInvalidAccount();
        }

        var payerForNested =
                op.hasPayerAccountID()
                        ? op.getPayerAccountID()
                        : txn.getTransactionID().getAccountID();

        var scheduledTxn =
                MiscUtils.asOrdinary(op.getScheduledTransactionBody(), txn.getTransactionID());
        var mergeError =
                mergeScheduledKeys(required, scheduledTxn, factory, linkedRefs, payerForNested);
        return mergeError.orElseGet(() -> factory.forValidOrder(required));
    }

    private <T> SigningOrderResult<T> scheduleSign(
            final ScheduleSignTransactionBody op,
            final SigningOrderResultFactory<T> factory,
            final @Nullable LinkedRefs linkedRefs) {
        var id = op.getScheduleID();
        List<JKey> required = new ArrayList<>();

        var result = sigMetaLookup.scheduleSigningMetaFor(id, linkedRefs);
        if (!result.succeeded()) {
            return factory.forMissingSchedule();
        }

        var optionalPayer = result.metadata().designatedPayer();
        if (optionalPayer.isPresent()) {
            var payerResult = sigMetaLookup.accountSigningMetaFor(optionalPayer.get(), linkedRefs);
            if (!payerResult.succeeded()) {
                return accountFailure(payerResult.failureIfAny(), factory);
            } else {
                var dupKey = payerResult.metadata().key().duplicate();
                dupKey.setForScheduledTxn(true);
                required.add(dupKey);
            }
        }

        var scheduledTxn = result.metadata().scheduledTxn();
        var payerForNested = optionalPayer.orElse(scheduledTxn.getTransactionID().getAccountID());

        var mergeError =
                mergeScheduledKeys(required, scheduledTxn, factory, linkedRefs, payerForNested);
        return mergeError.orElseGet(() -> factory.forValidOrder(required));
    }

    private <T> Optional<SigningOrderResult<T>> mergeScheduledKeys(
            final List<JKey> required,
            final TransactionBody scheduledTxn,
            final SigningOrderResultFactory<T> factory,
            final @Nullable LinkedRefs linkedRefs,
            final AccountID payerForNested) {
        try {
            final var scheduledFunction = MiscUtils.functionOf(scheduledTxn);
            if (!MiscUtils.isSchedulable(scheduledFunction)) {
                return Optional.of(factory.forUnschedulableTxn());
            }
            var scheduledOrderResult =
                    keysForOtherParties(scheduledTxn, factory, linkedRefs, payerForNested);
            if (scheduledOrderResult.hasErrorReport()) {
                return Optional.of(factory.forUnresolvableRequiredSigners());
            } else {
                var scheduledKeys = scheduledOrderResult.getOrderedKeys();
                for (JKey key : scheduledKeys) {
                    var dup = key.duplicate();
                    dup.setForScheduledTxn(true);
                    required.add(dup);
                }
            }
        } catch (UnknownHederaFunctionality e) {
            return Optional.of(factory.forUnschedulableTxn());
        }
        return Optional.empty();
    }

    private <T> SigningOrderResult<T> scheduleDelete(
            final ScheduleID id,
            final SigningOrderResultFactory<T> factory,
            final @Nullable LinkedRefs linkedRefs) {
        final List<JKey> required = new ArrayList<>();

        var result = sigMetaLookup.scheduleSigningMetaFor(id, linkedRefs);
        if (result.succeeded()) {
            var meta = result.metadata();
            meta.adminKey().ifPresent(required::add);
        } else {
            return factory.forMissingSchedule();
        }

        return factory.forValidOrder(required);
    }

    private <T> SigningOrderResult<T> forSingleAccount(
            final AccountID payer,
            final AccountID target,
            final SigningOrderResultFactory<T> factory,
            final @Nullable LinkedRefs linkedRefs) {
        List<JKey> required = EMPTY_LIST;

        if (!payer.equals(target)) {
            var result = sigMetaLookup.accountSigningMetaFor(target, linkedRefs);
            if (result.succeeded()) {
                var meta = result.metadata();
                required = mutable(required);
                required.add(meta.key());
            } else {
                return factory.forInvalidAccount();
            }
        }

        return factory.forValidOrder(required);
    }

    private KeyOrderingFailure includeOwnerIfNecessary(
            final AccountID payer,
            final AccountID owner,
            final List<JKey> required,
            final LinkedRefs linkedRefs) {
        if (!owner.equals(AccountID.getDefaultInstance()) && !payer.equals(owner)) {
            var ownerResult = sigMetaLookup.accountSigningMetaFor(owner, linkedRefs);
            if (!ownerResult.succeeded()) {
                return INVALID_ACCOUNT;
            }
            required.add(ownerResult.metadata().key());
        }
        return NONE;
    }

    private KeyOrderingFailure includeIfNecessary(
            final AccountID payer,
            final AccountAmount adjust,
            final List<JKey> required,
            final boolean autoCreationAllowed,
            final @Nullable LinkedRefs linkedRefs,
            final boolean isForHbar) {
        var account = adjust.getAccountID();
        if (!payer.equals(account)) {
            var result = sigMetaLookup.aliasableAccountSigningMetaFor(account, linkedRefs);
            if (result.succeeded()) {
                final var meta = result.metadata();
                final var isUnapprovedDebit = adjust.getAmount() < 0 && !adjust.getIsApproval();

                if ((isUnapprovedDebit || meta.receiverSigRequired())) {
                    // we can skip adding the sender's key if the payer has allowance granted to use
                    // sender's hbar.
                    required.add(meta.key());
                }
            } else {
                final var reason = result.failureIfAny();
                final var isCredit = adjust.getAmount() > 0L;
                // Since the immutable accounts 0.0.800 and 0.0.801 allows crediting hbar,
                // it is not treated as a failure. But token transfer to the immutable accounts is
                // not valid.
                if (reason == IMMUTABLE_ACCOUNT && isCredit && isForHbar) {
                    return NONE;
                } else if (reason == MISSING_ACCOUNT
                        && autoCreationAllowed
                        && isCredit
                        && isAlias(account)) {
                    return NONE;
                } else {
                    // These response codes can be refined in a future release
                    return INVALID_ACCOUNT_CODES.contains(reason) ? INVALID_ACCOUNT : reason;
                }
            }
        }
        return NONE;
    }

    private KeyOrderingFailure nftIncludeIfNecessary(
            final AccountID payer,
            final AccountID party,
            final AccountID counterparty,
            final boolean isApproval,
            final List<JKey> required,
            final TokenID token,
            final CryptoTransferTransactionBody op,
            final @Nullable LinkedRefs linkedRefs,
            final boolean autoCreationAllowed) {
        final var isSender = counterparty == null;
        if (!payer.equals(party)) {
            var result = sigMetaLookup.aliasableAccountSigningMetaFor(party, linkedRefs);
            if (!result.succeeded()) {
                final var reason = result.failureIfAny();
                // Any token transfer to immutable accounts 0.0.800 and 0.0.801 is not valid.
                if (reason == MISSING_ACCOUNT
                        && autoCreationAllowed
                        && isAlias(party)
                        && !isSender) {
                    return NONE;
                } else {
                    return reason;
                }
            }
            final var meta = result.metadata();
            final var isUnapprovedTransfer = isSender && !isApproval;
            final var isGatedReceipt = !isSender && meta.receiverSigRequired();

            if (isUnapprovedTransfer || isGatedReceipt) {
                required.add(meta.key());
            } else if (!isSender) {
                final var tokenResult = sigMetaLookup.tokenSigningMetaFor(token, linkedRefs);
                if (!tokenResult.succeeded()) {
                    return tokenResult.failureIfAny();
                } else {
                    final var tokenMeta = tokenResult.metadata();
<<<<<<< HEAD
                    if (tokenMeta.hasRoyaltyWithFallback()) {
                        if (!receivesFungibleValue(counterparty, op)) {
                            // Fallback situation; but we still need to check if the treasury is
                            // the sender or receiver, since in neither case will the fallback fee
                            // actually be charged
                            final var treasury = tokenMeta.treasury().toGrpcAccountId();
                            if (!treasury.equals(party) && !treasury.equals(counterparty)) {
                                required.add(meta.key());
                            }
=======
                    if (tokenMeta.hasRoyaltyWithFallback()
                            && !receivesFungibleValue(counterparty, op)) {
                        // Fallback situation; but we still need to check if the treasury is
                        // the sender or receiver, since in neither case will the fallback fee
                        // actually be charged
                        final var treasury = tokenMeta.treasury().toGrpcAccountId();
                        if (!treasury.equals(party) && !treasury.equals(counterparty)) {
                            required.add(meta.key());
>>>>>>> 25a9601b
                        }
                    }
                }
            }
            return result.failureIfAny();
        }

        return NONE;
    }

    private boolean receivesFungibleValue(AccountID target, CryptoTransferTransactionBody op) {
        for (var adjust : op.getTransfers().getAccountAmountsList()) {
            if (adjust.getAmount() > 0 && adjust.getAccountID().equals(target)) {
                return true;
            }
        }
        for (var transfers : op.getTokenTransfersList()) {
            for (var adjust : transfers.getTransfersList()) {
                if (adjust.getAmount() > 0 && adjust.getAccountID().equals(target)) {
                    return true;
                }
            }
        }
        return false;
    }

    private <T> void addToMutableReqIfPresent(
            T op, Predicate<T> checker, Function<T, Key> getter, List<JKey> required) {
        if (checker.test(op)) {
            var candidate = asUsableFcKey(getter.apply(op));
            candidate.ifPresent(required::add);
        }
    }

    private <T> SigningOrderResult<T> messageSubmit(
            final ConsensusSubmitMessageTransactionBody op,
            final SigningOrderResultFactory<T> factory,
            final @Nullable LinkedRefs linkedRefs) {
        List<JKey> required = EMPTY_LIST;
        var target = op.getTopicID();
        var result = sigMetaLookup.topicSigningMetaFor(target, linkedRefs);
        if (!result.succeeded()) {
            return topicFailure(result.failureIfAny(), factory);
        }
        if (result.metadata().hasSubmitKey()) {
            required = mutable(required);
            required.add(result.metadata().submitKey());
        }
        return factory.forValidOrder(required);
    }

    private <T> SigningOrderResult<T> topicUpdate(
            final AccountID payer,
            final ConsensusUpdateTopicTransactionBody op,
            final SigningOrderResultFactory<T> factory,
            final @Nullable LinkedRefs linkedRefs) {
        List<JKey> required = EMPTY_LIST;
        if (onlyExtendsExpiry(op)) {
            return factory.forValidOrder(required);
        }

        var target = op.getTopicID();
        var targetResult = sigMetaLookup.topicSigningMetaFor(target, linkedRefs);
        if (!targetResult.succeeded()) {
            return topicFailure(targetResult.failureIfAny(), factory);
        }
        var meta = targetResult.metadata();
        if (meta.hasAdminKey()) {
            required = mutable(required);
            required.add(meta.adminKey());
        }

        if (op.hasAdminKey()) {
            required = mutable(required);
            var candidate = asUsableFcKey(op.getAdminKey());
            candidate.ifPresent(required::add);
        }
        if (op.hasAutoRenewAccount() && !isEliding(op.getAutoRenewAccount())) {
            var account = op.getAutoRenewAccount();
            if (!payer.equals(account)) {
                var autoRenewResult = sigMetaLookup.accountSigningMetaFor(account, linkedRefs);
                if (autoRenewResult.succeeded()) {
                    required = mutable(required);
                    required.add(autoRenewResult.metadata().key());
                } else {
                    return accountFailure(INVALID_AUTORENEW_ACCOUNT, factory);
                }
            }
        }

        return factory.forValidOrder(required);
    }

    private boolean isEliding(AccountID id) {
        return id.getShardNum() == 0 && id.getRealmNum() == 0 && id.getAccountNum() == 0;
    }

    private boolean onlyExtendsExpiry(ConsensusUpdateTopicTransactionBody op) {
        return op.hasExpirationTime()
                && !op.hasMemo()
                && !op.hasAdminKey()
                && !op.hasSubmitKey()
                && !op.hasAutoRenewPeriod()
                && !op.hasAutoRenewAccount();
    }

    private <T> SigningOrderResult<T> topicDelete(
            final ConsensusDeleteTopicTransactionBody op,
            final SigningOrderResultFactory<T> factory,
            final @Nullable LinkedRefs linkedRefs) {
        List<JKey> required = EMPTY_LIST;

        var target = op.getTopicID();
        var targetResult = sigMetaLookup.topicSigningMetaFor(target, linkedRefs);
        if (!targetResult.succeeded()) {
            return topicFailure(targetResult.failureIfAny(), factory);
        } else if (targetResult.metadata().hasAdminKey()) {
            required = mutable(required);
            required.add(targetResult.metadata().adminKey());
        }
        return factory.forValidOrder(required);
    }
}<|MERGE_RESOLUTION|>--- conflicted
+++ resolved
@@ -1344,17 +1344,6 @@
                     return tokenResult.failureIfAny();
                 } else {
                     final var tokenMeta = tokenResult.metadata();
-<<<<<<< HEAD
-                    if (tokenMeta.hasRoyaltyWithFallback()) {
-                        if (!receivesFungibleValue(counterparty, op)) {
-                            // Fallback situation; but we still need to check if the treasury is
-                            // the sender or receiver, since in neither case will the fallback fee
-                            // actually be charged
-                            final var treasury = tokenMeta.treasury().toGrpcAccountId();
-                            if (!treasury.equals(party) && !treasury.equals(counterparty)) {
-                                required.add(meta.key());
-                            }
-=======
                     if (tokenMeta.hasRoyaltyWithFallback()
                             && !receivesFungibleValue(counterparty, op)) {
                         // Fallback situation; but we still need to check if the treasury is
@@ -1363,7 +1352,6 @@
                         final var treasury = tokenMeta.treasury().toGrpcAccountId();
                         if (!treasury.equals(party) && !treasury.equals(counterparty)) {
                             required.add(meta.key());
->>>>>>> 25a9601b
                         }
                     }
                 }
