/*
 * Copyright (C) 2022 Hedera Hashgraph, LLC
 *
 * Licensed under the Apache License, Version 2.0 (the "License");
 * you may not use this file except in compliance with the License.
 * You may obtain a copy of the License at
 *
 *      http://www.apache.org/licenses/LICENSE-2.0
 *
 * Unless required by applicable law or agreed to in writing, software
 * distributed under the License is distributed on an "AS IS" BASIS,
 * WITHOUT WARRANTIES OR CONDITIONS OF ANY KIND, either express or implied.
 * See the License for the specific language governing permissions and
 * limitations under the License.
 */
package com.hedera.services.ledger.accounts.staking;

import com.google.common.annotations.VisibleForTesting;
import com.hedera.services.state.merkle.MerkleStakingInfo;
import com.hedera.services.utils.EntityNum;
import com.swirlds.merkle.map.MerkleMap;
import java.util.Arrays;
import java.util.List;
import java.util.function.Supplier;
import java.util.stream.LongStream;
<<<<<<< HEAD
import javax.annotation.Nullable;
=======
>>>>>>> 25a9601b
import javax.inject.Inject;
import javax.inject.Singleton;
import org.apache.logging.log4j.LogManager;
import org.apache.logging.log4j.Logger;
<<<<<<< HEAD
=======
import org.checkerframework.checker.nullness.qual.Nullable;
>>>>>>> 25a9601b

@Singleton
public class StakeInfoManager {
    private static final Logger log = LogManager.getLogger(StakeInfoManager.class);
    private final Supplier<MerkleMap<EntityNum, MerkleStakingInfo>> stakingInfos;

    // Used to improve performance when node ids are sequential whole numbers (0, 1, 2, ...)
    private MerkleStakingInfo[] cache;
    private MerkleMap<EntityNum, MerkleStakingInfo> prevStakingInfos;

    @Inject
    public StakeInfoManager(final Supplier<MerkleMap<EntityNum, MerkleStakingInfo>> stakingInfo) {
        this.stakingInfos = stakingInfo;
    }

    public void unclaimRewardsForStakeStart(final long nodeId, final long amount) {
        final var info = mutableStakeInfoFor(nodeId);
        if (info != null) {
            info.increaseUnclaimedStakeRewardStart(amount);
        }
    }

    public void prepForManaging(final List<Long> nodeIds) {
        final var numNodes = nodeIds.size();
        final var orderedIds = nodeIds.stream().sorted().toList();
        if (orderedIds.equals(LongStream.range(0, numNodes).boxed().toList())) {
            cache = new MerkleStakingInfo[numNodes];
        } else {
            cache = null;
        }
    }

    @Nullable
    public MerkleStakingInfo mutableStakeInfoFor(final long nodeId) {
        if (cache == null) {
            return stakingInfos.get().getForModify(EntityNum.fromLong(nodeId));
        } else {
            if (nodeId < 0) {
                log.warn("Stake info requested for negative node id {}", nodeId);
                return null;
            }
            if (nodeId >= cache.length) {
                log.warn(
                        "Stake info requested for node id {} beyond cache size {}",
                        nodeId,
                        cache.length);
                return null;
            }
            return getFromCache(nodeId);
<<<<<<< HEAD
        }
    }

    public void clearAllRewardHistory() {
        final var mutableStakingInfo = stakingInfos.get();
        for (var key : mutableStakingInfo.keySet()) {
            final var info = mutableStakingInfo.getForModify(key);
            info.clearRewardSumHistory();
=======
>>>>>>> 25a9601b
        }
    }

    private MerkleStakingInfo getFromCache(final long nodeId) {
        final var curStakingInfos = stakingInfos.get();
        final var i = (int) nodeId;
        if (cache[i] == null && curStakingInfos == prevStakingInfos) {
            cache[i] = curStakingInfos.getForModify(EntityNum.fromLong(nodeId));
        } else if (curStakingInfos != prevStakingInfos) {
            clearCache();
            prevStakingInfos = curStakingInfos;
            cache[i] = curStakingInfos.getForModify(EntityNum.fromLong(nodeId));
        }
        return cache[i];
    }

    private void clearCache() {
        Arrays.fill(cache, null);
    }

    @VisibleForTesting
    MerkleStakingInfo[] getCache() {
        return cache;
    }

    @VisibleForTesting
    void setPrevStakingInfos(final MerkleMap<EntityNum, MerkleStakingInfo> prevStakingInfos) {
        this.prevStakingInfos = prevStakingInfos;
    }

    @VisibleForTesting
    void setCache(final MerkleStakingInfo[] cache) {
        this.cache = cache;
    }
}<|MERGE_RESOLUTION|>--- conflicted
+++ resolved
@@ -23,18 +23,11 @@
 import java.util.List;
 import java.util.function.Supplier;
 import java.util.stream.LongStream;
-<<<<<<< HEAD
-import javax.annotation.Nullable;
-=======
->>>>>>> 25a9601b
 import javax.inject.Inject;
 import javax.inject.Singleton;
 import org.apache.logging.log4j.LogManager;
 import org.apache.logging.log4j.Logger;
-<<<<<<< HEAD
-=======
 import org.checkerframework.checker.nullness.qual.Nullable;
->>>>>>> 25a9601b
 
 @Singleton
 public class StakeInfoManager {
@@ -84,17 +77,6 @@
                 return null;
             }
             return getFromCache(nodeId);
-<<<<<<< HEAD
-        }
-    }
-
-    public void clearAllRewardHistory() {
-        final var mutableStakingInfo = stakingInfos.get();
-        for (var key : mutableStakingInfo.keySet()) {
-            final var info = mutableStakingInfo.getForModify(key);
-            info.clearRewardSumHistory();
-=======
->>>>>>> 25a9601b
         }
     }
 
@@ -109,6 +91,14 @@
             cache[i] = curStakingInfos.getForModify(EntityNum.fromLong(nodeId));
         }
         return cache[i];
+    }
+
+    public void clearAllRewardHistory() {
+        final var mutableStakingInfo = stakingInfos.get();
+        for (var key : mutableStakingInfo.keySet()) {
+            final var info = mutableStakingInfo.getForModify(key);
+            info.clearRewardSumHistory();
+        }
     }
 
     private void clearCache() {
