--- conflicted
+++ resolved
@@ -26,13 +26,10 @@
 import com.hedera.node.app.service.mono.stream.CurrentRecordStreamType;
 import com.hedera.node.app.service.mono.stream.RecordStreamManager;
 import com.hedera.node.app.service.mono.stream.RecordStreamType;
-<<<<<<< HEAD
 import com.hedera.node.app.service.mono.stream.RecordingRecordStreamManager;
+import com.hedera.node.app.service.mono.stream.RecoveryRecordsWriter;
 import com.hedera.node.app.service.mono.utils.replay.IsFacilityRecordingOn;
 import com.hedera.node.app.service.mono.utils.replay.ReplayAssetRecording;
-=======
-import com.hedera.node.app.service.mono.stream.RecoveryRecordsWriter;
->>>>>>> 2d4152b2
 import com.hederahashgraph.api.proto.java.TransactionID;
 import com.swirlds.common.crypto.Hash;
 import com.swirlds.common.system.InitTrigger;
@@ -41,11 +38,8 @@
 import dagger.Binds;
 import dagger.Module;
 import dagger.Provides;
-<<<<<<< HEAD
 import edu.umd.cs.findbugs.annotations.NonNull;
-=======
 import java.io.File;
->>>>>>> 2d4152b2
 import java.io.IOException;
 import java.security.NoSuchAlgorithmException;
 import java.util.Map;
@@ -85,9 +79,9 @@
             final Hash initialHash,
             final RecordStreamType streamType,
             final GlobalDynamicProperties globalDynamicProperties,
-<<<<<<< HEAD
             @NonNull final ReplayAssetRecording assetRecording,
-            @IsFacilityRecordingOn @NonNull final BooleanSupplier isRecordingFacilityMocks) {
+            @IsFacilityRecordingOn @NonNull final BooleanSupplier isRecordingFacilityMocks,
+            final InitTrigger initTrigger) {
         try {
             if (isRecordingFacilityMocks.getAsBoolean()) {
                 return new RecordingRecordStreamManager(
@@ -100,6 +94,15 @@
                         globalDynamicProperties,
                         assetRecording);
             } else {
+                // The RecordStreamManager only needs a RecoveryRecordsWriter during event stream recovery
+                final RecoveryRecordsWriter recoveryRecordsWriter;
+                if (initTrigger == InitTrigger.EVENT_STREAM_RECOVERY) {
+                    final var blockPeriodMs = nodeLocalProperties.recordLogPeriod() * Units.SECONDS_TO_MILLISECONDS;
+                    final var onDiskRecordsLoc = effectiveLogDir(nodeLocalProperties.recordLogDir(), accountMemo);
+                    recoveryRecordsWriter = new RecoveryRecordsWriter(blockPeriodMs, onDiskRecordsLoc);
+                } else {
+                    recoveryRecordsWriter = null;
+                }
                 return new RecordStreamManager(
                         platform,
                         runningAvgs,
@@ -107,31 +110,10 @@
                         accountMemo,
                         initialHash,
                         streamType,
-                        globalDynamicProperties);
+                        globalDynamicProperties,
+                        recoveryRecordsWriter,
+                        File::delete);
             }
-=======
-            final InitTrigger initTrigger) {
-        try {
-            // The RecordStreamManager only needs a RecoveryRecordsWriter during event stream recovery
-            final RecoveryRecordsWriter recoveryRecordsWriter;
-            if (initTrigger == InitTrigger.EVENT_STREAM_RECOVERY) {
-                final var blockPeriodMs = nodeLocalProperties.recordLogPeriod() * Units.SECONDS_TO_MILLISECONDS;
-                final var onDiskRecordsLoc = effectiveLogDir(nodeLocalProperties.recordLogDir(), accountMemo);
-                recoveryRecordsWriter = new RecoveryRecordsWriter(blockPeriodMs, onDiskRecordsLoc);
-            } else {
-                recoveryRecordsWriter = null;
-            }
-            return new RecordStreamManager(
-                    platform,
-                    runningAvgs,
-                    nodeLocalProperties,
-                    accountMemo,
-                    initialHash,
-                    streamType,
-                    globalDynamicProperties,
-                    recoveryRecordsWriter,
-                    File::delete);
->>>>>>> 2d4152b2
         } catch (NoSuchAlgorithmException | IOException fatal) {
             throw new IllegalStateException("Could not construct record stream manager", fatal);
         }
